# Release Notes for Craft Commerce

## Unreleased

### Added
- Added a zip code condition to shipping and tax zones. ([#204](https://github.com/craftcms/commerce/issues/304))
- Added `craft\commerce\controllers\BaseFrontEndController::EVENT_MODIFY_CART_INFO`. ([#1002](https://github.com/craftcms/commerce/issues/1002))
- Added times for “Order Completed”, “Paid” and “Last Updated” on the Edit Order page. ([#1020](https://github.com/craftcms/commerce/issues/1020))
- Added “Related Discounts” to the Edit Product page.
- Added `craft\commerce\test\fixtures\elements\ProductFixture`. ([#1009](https://github.com/craftcms/commerce/pull/1009))
- Added “Customer Info” tab to Edit User page, its appearance can be controlled with `showCustomerTabOnEditUser` Commerce setting.
- Added the `activeCartDuration` setting to determine if a cart should show as inactive on the Order index page. ([#959](https://github.com/craftcms/commerce/issues/959))
- Added `getActiveCarts` and `getInactiveCarts` to the customer model.
- Added the ability to delete customer addresses from the customer info tab on the Edit User page. ([#171](https://github.com/craftcms/commerce/issues/171))

### Changed
- The “Paid Status” on an order to include an “Overpaid” status ([#945](https://github.com/craftcms/commerce/issues/945))
- Customer customer field is now deprecated and will be removed in Commerce 3.0.
- Edit Product page no longer shows SKU fields for new products or variants when the SKU will be automatically generated. ([#217](https://github.com/craftcms/commerce/issues/217))  
- Added “Ignore sales when this discount is applied” option to Discounts to allow disregarding of sale prices. ([#1008](https://github.com/craftcms/commerce/issues/1008))
- Added a new `shortNumber` order criteria param.
- Order status now have a description field. ([#1004](https://github.com/craftcms/commerce/issues/1004))
- Tax rates now have a code field. ([#707](https://github.com/craftcms/commerce/issues/707))
- Added ability to specify the initial page in Commerce with the `defaultView` setting. ([#555](https://github.com/craftcms/commerce/issues/555))
- Countries can now be ordered manually. ([#224](https://github.com/craftcms/commerce/issues/224))

<<<<<<< HEAD
### Changed
- The “Paid Status” on an order to include an “Overpaid” status. ([#945](https://github.com/craftcms/commerce/issues/945))
- Edit Product page no longer shows SKU fields for new products or variants when the SKU will be automatically generated. ([#217](https://github.com/craftcms/commerce/issues/217))
- Line items are now ordered by `dateCreated DESC` in the cart by default. ([#1055](https://github.com/craftcms/commerce/pull/1055))   

=======
>>>>>>> 632f74ce
### Fixed
- Fixed a bug with the DB migration for the `taxCategoryId` when using PostgreSQL.
- Fixed a bug where the order element index table in the CP was showing non-sortable fields in the sort dropdown. ([#933](https://github.com/craftcms/commerce/issues/993))
- Fixed a bug where “Order Date”, “Paid Date” and “Last Updated Date” didn’t respect the user's locale.
- Fixed a bug where product types’ site settings weren’t being added to the project config when a new site was created.
- Fixed a bug where discounted shipping would still add tax to an order. ([#1007](https://github.com/craftcms/commerce/issues/1007))
- `Order::datePaid` is now set to null if the order is no longer paid iun full after a refund. ([#1026](https://github.com/craftcms/commerce/pull/1026))
- Fixed a bug where deleted order statuses would be taken into account when validating the handle uniqueness. ([#1027](https://github.com/craftcms/commerce/pull/1027))
- Fixed a bug where deleted order statuses did not appear in history tab within the order edit page.
- Fixed a bug where breadcrumbs were not displaying correcting for “Shipping” and “Tax” CP sections.
- Fixed a bug where the order element index did not have permanent URLs for order statuses. ([#901](https://github.com/craftcms/commerce/issues/901))
- Fixed an error that could occur when clicking “Refresh Payment History” on a cancelled/expired subscription. ([#871](https://github.com/craftcms/commerce/issues/871))
- Fixed a bug where gateways disabled in the `commerce-gateways.php` config file would continue to show in the front end. ([#1054](https://github.com/craftcms/commerce/issues/1054))

## 2.1.13 - 2019-09-09

### Fixed
- Fixed a error when requesting a PDF URL in headless mode. ([#1011](https://github.com/craftcms/commerce/pull/1011))

### Changed
- The “Status Email Address” and “From Name” settings now accept environment variables.

### Fixed
- Fixed a bug where the “Download PDF” button wouldn’t show in the Edit Order page. ([#962](https://github.com/craftcms/commerce/issues/962))
- Fixed a bug where the <kbd>Command</kbd>/<kbd>Ctrl</kbd> + <kbd>S</kbd> shortcut didn’t work in General Settings.
- Fixed a bug where <kbd>Command</kbd>/<kbd>Ctrl</kbd> + <kbd>S</kbd> shortcut didn’t work in Store Location settings.
- Fixed a bug where users were forced to choose a tax category for order taxable subjects. ([#538](https://github.com/craftcms/commerce/issues/538))
- Fixed a bug where variants’ statuses were getting overridden by their product’s status. ([#926](https://github.com/craftcms/commerce/issues/926))
- Fixed a bug where Control Panel payments were incorrectly using the order’s previous payment source. ([#891](https://github.com/craftcms/commerce/issues/891))
- Fixed a bug where products’ shipping and tax categories weren’t getting updated if their selected shipping/tax category was no longer available. ([#688](https://github.com/craftcms/commerce/issues/688))
- Fixed a PHP error that occurred when entering an order description format on a product type that was longer than 255 characters. ([#989](https://github.com/craftcms/commerce/issues/989))
- Fixed a bug where emails were displaying the wrong timestamp for new orders. ([#882](https://github.com/craftcms/commerce/issues/882))
- Fixed a bug where the Products index page was not sorting correctly. ([#987](https://github.com/craftcms/commerce/issues/987))
- Fixed an error that could occur on payment when using a custom shipping method if the `requireShippingMethodSelectionAtCheckout` config setting was enabled.

## 2.1.12.1 - 2019-08-23

### Fixed
- Fixed a PHP error that could occur at checkout. ([#973](https://github.com/craftcms/commerce/pull/973))

## 2.1.12 - 2019-08-22

### Changed
- `craft\commerce\elements\Order::getPdfUrl()` no longer pre-renders the order PDF before returning the URL, improving performance. ([#962](https://github.com/craftcms/commerce/issues/962))

### Fixed
- Fixed a bug where order revenue charts weren’t showing the correct currency. ([#792](https://github.com/craftcms/commerce/issues/792))
- Fixed a bug where decimals were being stripped in locales that use commas as separators ([#592](https://github.com/craftcms/commerce/issues/592)) 
- Fixed a bug where sites with a large number of variants might not update properly when updating to Commerce 2. ([#964](https://github.com/craftcms/commerce/issues/964))
- Fixed a bug where the “Purchase Total” discount condition would only save whole numbers. ([#966](https://github.com/craftcms/commerce/pull/966))
- Fixed a bug where products showed a blank validation error message when their variants had errors. ([#546](https://github.com/craftcms/commerce/issues/546))
- Fixed a bug where emails would ignore the “From Name” setting. ([#939](https://github.com/craftcms/commerce/issues/939))
- Fixed a bug where order adjustments were not being returned during PDF rendering. ([#960](https://github.com/craftcms/commerce/issues/960))
- Fixed a bug where the `commerce/payments/pay` action did not return order errors. ([#601](https://github.com/craftcms/commerce/issues/601))
- Fixed a SQL error that occurred when updating an order status with a very long message. ([#629](https://github.com/craftcms/commerce/issues/629))
- Fixed a JavaScript error that occurred when displaying product edit HUDs. ([#418](https://github.com/craftcms/commerce/issues/418))
- Fixed a PHP error that occurred when saving a product from an editor HUD. ([#958](https://github.com/craftcms/commerce/issues/958))
- Fixed an bug where the `requireShippingMethodSelectionAtCheckout` setting was being ignored.
- Fixed a bug that caused the order revenue chart to display incorrect data. ([#518](https://github.com/craftcms/commerce/issues/518))

## 2.1.11 - 2019-08-09

### Added
- Added the `cp.commerce.discount.edit` template hook. ([#936](https://github.com/craftcms/commerce/pull/936))
- Added `craft\commerce\services\Carts::getHasSessionCartNumber()`.
- Added `craft\commerce\services\Carts::getMergedCart()`.
- Added `craft\commerce\services\Discounts::EVENT_AFTER_DELETE_DISCOUNT`. ([#936](https://github.com/craftcms/commerce/pull/936))
- Added `craft\commerce\services\Discounts::EVENT_AFTER_SAVE_DISCOUNT`. ([#936](https://github.com/craftcms/commerce/pull/936))
- Added `craft\commerce\services\Discounts::EVENT_BEFORE_SAVE_DISCOUNT`. ([#936](https://github.com/craftcms/commerce/pull/936))
- Added `craft\commerce\services\Reports::EVENT_BEFORE_GENERATE_EXPORT`. ([#949](https://github.com/craftcms/commerce/pull/949))

### Changed
- Improved the performance of Commerce 2 migrations.
- Users’ carts are no longer merged together automatically. Instead cart merging can be manually triggered by passing a `mergeCarts` param to the `commerce/cart/get-cart` and `commerce/cart/update-cart` actions. ([#947](https://github.com/craftcms/commerce/issues/947))
- After a logged-in user completes an order, their most recent incomplete cart is now loaded as the current cart in session.
- Order file exports are now cached in `storage/runtime/commerce-order-exports/` instead of `storage/runtime/temp/commerce-order-exports/`.
- The example templates now include client side polling to detect if the cart has changed in another tab or session.
- The example templates show more information about the cart to help with debugging.

### Removed
- Removed the `mergeLastCartOnLogin` setting.

### Fixed
- Fixed a bug where `craft/commerce/elements/Order::EVENT_BEFORE_ADD_LINE_ITEM` events had `$isNew` set incorrectly. ([#851](https://github.com/craftcms/commerce/pull/851))
- Fixed a bug where non-shippable purchasables were getting included in shipping price calculations.
- Fixed an error that occurred when clearing order caches.
- Fixed a bug where the `project-config/rebuild` command would remove the order field layout. ([#948](https://github.com/craftcms/commerce/issues/948))

### Security
- Fixed a data disclosure vulnerability.

## 2.1.10 - 2019-07-12

### Fixed
- Fixed a bug where all payments from the control panel were rejected. ([#928](https://github.com/craftcms/commerce/issues/928))

## 2.1.9 - 2019-07-10

### Security
- Fixed a data disclosure vulnerability.

## 2.1.8 - 2019-07-08

### Added
- Added the `resave/products` command (requires Craft 3.2).

### Changed
- Orders now include the full customer name as search keywords. ([#892](https://github.com/craftcms/commerce/issues/892))
- CSRF protection is now disabled for the `commerce/pay/complete-payment` controller action. ([#900](https://github.com/craftcms/commerce/issues/900))
- Leading and trailing whitespace is now trimmed from coupon codes. ([#894](https://github.com/craftcms/commerce/issues/894))

### Fixed
- Fixed a bug where the `lineItems` array wasn’t getting indexed correctly when calling `toArray()` on an order.
- Fixed a PHP error that occurred when `commerce/subscriptions/*` actions had validation errors. ([#918](https://github.com/craftcms/commerce/issues/918))
- Fixed a PHP error that occurred when retrieving line items with no option data. ([#897](https://github.com/craftcms/commerce/issues/897))
- Fixed a bug where shipping and billing addresses weren’t being set correctly when saving an order. ([#922](https://github.com/craftcms/commerce/issues/922))
- Fixed a bug where it was possible to pay with a disabled gateway. ([#912](https://github.com/craftcms/commerce/issues/912))
- Fixed a bug where Edit Subscription pages weren’t showing custom tabs. ([#884](https://github.com/craftcms/commerce/issues/884))
- Fixed a bug where an empty cart was created unnecessarily when a user logged in. ([#906](https://github.com/craftcms/commerce/issues/906))
- Fixed a bug where `craft\commerce\services\Plans::getAllEnabledPlans()` was returning archived subscription plans. ([#916](https://github.com/craftcms/commerce/issues/916))

## 2.1.7 - 2019-06-11

### Fixed
- Fixed a SQL error that would occur when upgrading Commerce. ([#829](https://github.com/craftcms/commerce/issues/829))
- Fixed an bug that could stop more that one sale being applied to a purchasable. ([#839](https://github.com/craftcms/commerce/issues/839))
- Fixed a SQL error that could occur when saving a line item with an emoji in it.([#886](https://github.com/craftcms/commerce/issues/886))
- Fixed an error that could occur on the order index page when viewing carts with certain columns enabled. ([#876](https://github.com/craftcms/commerce/issues/876))
- Fixed a bug on the order index page where carts without transactions would show up under the “Attempted Payments” source. ([#880](https://github.com/craftcms/commerce/issues/880))

## 2.1.6.1 - 2019-05-14

### Added
- Added the `mergeLastCartOnLogin` config setting.

## 2.1.6 - 2019-05-14

### Added
- Added `craft\commerce\elements\db\VariantQuery::minQty()` and `maxQty()`. ([#827](https://github.com/craftcms/commerce/pull/827))

### Changed
- Line item options are no longer forced to be sorted alphabetically by key.

### Fixed
- Fixed a bug where product and variant snapshots were missing data. ([#846](https://github.com/craftcms/commerce/issues/846))
- Fixed an SQL error that occurred when saving a SKU that was too long. ([#853](https://github.com/craftcms/commerce/issues/853))
- Fixed an SQL error that could occur when attempting to update a soft-deleted cart. ([#854](https://github.com/craftcms/commerce/issues/854))
- Fixed an SQL error that could occur when attempting to add a line item to a completed order. ([#860](https://github.com/craftcms/commerce/issues/860))
- Fixed a bug where line item quantity validators weren’t checking for updated quantities. ([#855](https://github.com/craftcms/commerce/pull/855))
- Fixed a bug where it wasn’t possible to query for unpaid orders. ([#858](https://github.com/craftcms/commerce/pull/858))
- Fixed a JavaScript error that could occur on the Order index page. ([#862](https://github.com/craftcms/commerce/pull/862))
- Fixed a bug where the “Create discount…” product action wasn’t pre-populating discounts’ variant conditions.
- Fixed a bug that could prevent a purchasable from being added to the cart when using multi-add.

## 2.1.5.2 - 2019-05-08

## Fixed
- Fixed a missing import. ([#845](https://github.com/craftcms/commerce/issues/845))
- Fixed an error that could occur when a customer logged in.
- Fixed an error that occurred when saving a sale. ([#837](https://github.com/craftcms/commerce/issues/837))

## 2.1.5.1 - 2019-05-07

### Fixed
- Fixed a missing import. ([#843](https://github.com/craftcms/commerce/issues/843))

## 2.1.5 - 2019-05-07

### Added
- Added `craft\commerce\helpers\Order::mergeDuplicateLineItems()`.
- Added `craft\commerce\helpers\Order::mergeOrders()`.

### Changed
- Customers’ previous cart items are now merged into the active cart on login.

### Fixed
- Fixed a bug where Commerce would create a subscription even if the card was declined.
- Fixed an error that could occur when creating a subscription using the Dummy gateway.

## 2.1.4 - 2019-04-29

### Added
- Added `craft\commerce\base\SubscriptionResponseInterface::isInactive().`

### Changed
- Improved performance of the Orders index page. ([#828](https://github.com/craftcms/commerce/issues/828))
- `commerce/cart/*` action JSON responses now list cart errors under an `errors` key.
- Commerce now correctly typecasts all boolean and integer values saved to the project config.

### Fixed
- Fixed a SQL error that occurred when duplicate line items were added the cart. ([#506](https://github.com/craftcms/commerce/issues/506))
- Fixed a PHP error on the View Order page when viewing inactive carts. ([#826](https://github.com/craftcms/commerce/issues/826))
- Fixed a deprecation warning. ([#825](https://github.com/craftcms/commerce/issues/825))
- Fixed a bug where the wrong variant could be set as the default when saving a product. ([#830](https://github.com/craftcms/commerce/issues/830))
- Fixed a bug that prevented plugins and modules from adding custom index table attributes. ([#832](https://github.com/craftcms/commerce/pull/832))

## 2.1.3.1 - 2019-04-10

### Fixed
- Fixed a bug where `project.yaml` changes weren’t always getting picked up.

## 2.1.3 - 2019-04-03

### Added
- Added support for user registration on checkout. ([#472](https://github.com/craftcms/commerce/issues/472))
- Added “Capture Payment” and “Refund Payment” user permissions. ([#788](https://github.com/craftcms/commerce/pull/788))
- Added support for the `project-config/rebuild` command.
- Added the `validateBusinessTaxIdAsVatId` setting, which can be set to `true` from `config/commerce.php`.
- Added `craft\commerce\services\Addresses::EVENT_AFTER_DELETE_ADDRESS`. ([#810](https://github.com/craftcms/commerce/pull/810))

### Changed
- Craft Commerce now requires Craft CMS 3.1.20 or later.
- An `order` variable is now available to payment forms when a payment is made from the Control Panel.
- Ajax requests to `commerce/cart/get-cart` now include the price of available shipping methods in the response.

### Fixed
- Fixed a bug where an order could be listed multiple times under “Attempted Payments” on order pages. ([#602](https://github.com/craftcms/commerce/issues/602))
- Fixed a bug where product sources did not fully support using UIDs. ([#781](https://github.com/craftcms/commerce/issues/781))
- Fixed a bug where non-admin users could get a 403 error when attempting to edit subscriptions. ([#722](https://github.com/craftcms/commerce/issues/722))
- Fixed a bug where products’ `defaultVariantId` was not getting set on the first save. ([#796](https://github.com/craftcms/commerce/issues/796))
- Fixed a PHP error when querying for products with the `hasSales` param.
- Fixed a bug where product metadata wasn’t available to templates on Live Preview requests.
- Fixed a bug where the wrong Commerce subnav item could appear selected in the Control Panel.
- Fixed a bug where taxes could be incorrectly calculated if included taxes had been removed from the price.
- Fixed a bug where additional discounts could be incorrectly applied to an order if multiple products had been added to the cart at the same time. ([#797](https://github.com/craftcms/commerce/issues/797))
- Fixed a bug where products’ Post Dates could be incorrect on first save. ([#774](https://github.com/craftcms/commerce/issues/774))
- Fixed a bug where emails weren’t getting sent when the “Status Email Address” setting was set. ([#806](https://github.com/craftcms/commerce/issues/806))
- Fixed a bug where order status email changes in `project.yaml` could be ignored. ([#802](https://github.com/craftcms/commerce/pull/802))
- Fixed a PHP error that occurred when submitting a `paymentCurrency` parameter on a `commerce/payments/pay` request. ([#809](https://github.com/craftcms/commerce/pull/809))

## 2.1.2 - 2019-03-12

### Added
- Added a “Minimum Total Price Strategy” setting that allows the minimum order price be negative (default), at least zero, or at least the shipping cost. ([#651](https://github.com/craftcms/commerce/issues/651))
- Added `craft\commerce\elements\Order::getTotal()` to get the price of the order before any pricing strategies.
- Added `craft\commerce\base\SubscriptionGatewayInterface::refreshPaymentHistory()` method that should be used to refresh all payments on a subscription.
- Added `craft\commerce\base\SubscriptionGateway::refreshPaymentHistory()` method to fulfill the interface requirements.

### Changed
- The `commerce-manageSubscriptions` permission is now required (instead of admin permissions) to manage another user’s subscriptions. ([#722](https://github.com/craftcms/commerce/issues/722))

## 2.1.1.1 - 2019-03-01

### Fixed
- Fixed a PHP error raised when a discount adjustment was applied to the cart.

## 2.1.1 - 2019-03-11

### Changed
- Improved performance when listing products with sales that have many category conditions. ([#758](https://github.com/craftcms/commerce/issues/758))
- Purchasable types are now responsible to ensure SKU uniqueness when they are restored from being soft-deleted.

### Fixed
- Fixed a bug where orders could receive free shipping on some line items when an expired coupon code had been entered. ([#777](https://github.com/craftcms/commerce/issues/777))
- Fixed a bug where variants weren’t enforcing required field validation. ([#761](https://github.com/craftcms/commerce/issues/761))
- Fixed a bug where the sort order wasn’t getting saved correctly for new order statuses.
- Fixed the breadcrumb navigation on Store Settings pages. ([#769](https://github.com/craftcms/commerce/issues/769))
- Fixed an error that occurred when viewing an order for a soft-deleted user. ([#771](https://github.com/craftcms/commerce/issues/771))
- Fixed an error that could occur when saving a new gateway.
- Fixed a SQL error that occurred when saving a purchasable with the same SKU as a soft-deleted purchasable. ([#718](https://github.com/craftcms/commerce/issues/718))

## 2.1.0.2 - 2019-02-25

### Fixed
- Fixed more template loading errors on Commerce settings pages. ([#751](https://github.com/craftcms/commerce/issues/751))

## 2.1.0.1 - 2019-02-25

### Fixed
- Fixed some template loading errors on Commerce settings pages. ([#751](https://github.com/craftcms/commerce/issues/751))

## 2.1.0 - 2019-02-25

### Added
- Added a new Donation built-in purchasable type. ([#201](https://github.com/craftcms/commerce/issues/201))
- Added a new “Manage store settings” user permission, which determines whether the current user is allowed to manage store settings.
- Added `craft\commerce\elements\Order::EVENT_BEFORE_ADD_LINE_ITEM`.
- Added `craft\commerce\base\PurchasableInterface::getIsTaxable()`.
- Added `craft\commerce\base\PurchasableInterface::getIsShippable()`.
- Added `craft\commerce\models\Discount::getHasFreeShippingForMatchingItems()`.

### Changed
- Discounts can now apply free shipping on the whole order. ([#745](https://github.com/craftcms/commerce/issues/745))
- The “Settings” section has been split into “System Settings”, “Store Settings”, “Shipping”, and “Tax” sections.
- The Orders index page now shows total order counts.
- The `commerce/payments/pay` action JSON response now include the order data. ([#715](https://github.com/craftcms/commerce/issues/715))
- The `craft\commerce\elements\Order::EVENT_AFTER_ORDER_PAID` event is now fired after the `craft\commerce\elements\Order::EVENT_AFTER_COMPLETE_ORDER` event. ([#670](https://github.com/craftcms/commerce/issues/670))

### Deprecated
- `craft\commerce\models\Discount::$freeShipping` is deprecated. `getHasFreeShippingForMatchingItems()` should be used instead.

### Fixed
- Fixed an bug where multiple shipping discounts could result in a negative shipping cost.
- Fixed a validation error that occurred when attempting to apply a coupon with a per-email limit, if the cart didn’t have a customer email assigned to it yet.
- `commerce/cart/*` actions’ JSON responses now encode all boolean attributes correctly.
- `commerce/customer-addresses/*` actions’ JSON responses now include an `errors` array if there were any issues with the request.
- Fixed a bug where the order field layout could be lost when upgrading from Commerce 1 to 2. ([#668](https://github.com/craftcms/commerce/issues/668))
- Fixed a bug where line item update requests could result in line items being removed if the `qty` parameter was missing.
- Fixed a bug where coupon codes weren’t being removed from carts when no longer valid. ([#711](https://github.com/craftcms/commerce/issues/711))
- Fixed a bug that could prevent a payment gateway from being modified. ([#656](https://github.com/craftcms/commerce/issues/656))
- Fixed a bug that prevented shipping and tax settings from being modified when the `allowAdminChanges` config setting was set to `false`.
- Fixed a PHP error that occurred when saving a product that was marked as disabled. ([#683](https://github.com/craftcms/commerce/pull/683))
- Fixed a PHP error that occurred when trying to access a soft-deleted cart from the front-end. ([#700](https://github.com/craftcms/commerce/issues/700))

## 2.0.4 - 2019-02-04

### Fixed
- Fixed a PHP error when recalculating tax.

### Added
- Added additional useful information when logging email rendering errors. ([#669](https://github.com/craftcms/commerce/pull/669))

## 2.0.3 - 2019-02-02

### Added
- Added the “Tax is included in price” tax setting for Commerce Lite. ([#654](https://github.com/craftcms/commerce/issues/654))

### Changed
- Soft-deleted products are now restorable.
- Commerce project config settings are now removed when Commerce is uninstalled.

### Fixed
- Fixed an error that occurred when upgrading to Commerce 2 with a database that had missing constraints on the `commerce_orderhistories` table.
- Fixed a bug where sale conditions could be lost when upgrading to Commerce 2. ([#626](https://github.com/craftcms/commerce/issues/626))
- Fixed a PHP error that occurred when saving a product type. ([#645](https://github.com/craftcms/commerce/issues/645))
- Fixed a bug that prevented products from being deleted. ([#650](https://github.com/craftcms/commerce/issues/650))
- Fixed a PHP error that occurred when deleting the cart’s line item on Commerce Lite. ([#639](https://github.com/craftcms/commerce/pull/639))
- Fixed a bug where Commerce’s general settings weren’t saving. ([#655](https://github.com/craftcms/commerce/issues/655))
- Fixed a missing import. ([#643](https://github.com/craftcms/commerce/issues/643))
- Fixed a bug that caused an incorrect tax rate calculation when included taxes had been removed from the price.
- Fixed a SQL error that occurred when saving a tax rate without a tax zone selected. ([#667](https://github.com/craftcms/commerce/issues/667))
- Fixed an error that occurred when refunding a transaction with a localized currency format. ([#659](https://github.com/craftcms/commerce/issues/659))
- Fixed a SQL error that could occur when saving an invalid discount. ([#673](https://github.com/craftcms/commerce/issues/673))
- Fixed a bug where it wans’t posible to add non-numeric characters to expiry input in the default credit card form. ([#636](https://github.com/craftcms/commerce/issues/636))

## 2.0.2 - 2019-01-23

### Added
- Added the new Commerce Lite example templates folder `templates/buy`, this is in addition to the existing Commerce Pro example templates folder `templates/shop`.

### Fixed
- Fixed a PHP error raised when extending the `craft\commerce\base\ShippingMethod` class. ([#634](https://github.com/craftcms/commerce/issues/634))
- Fixed a PHP error that occurred when viewing an order that used a since-deleted shipping method.

## 2.0.1 - 2019-01-17

### Fixed
- Fixed an issue where the “Total Paid”, “Total Price”, and “Total Shipping Cost” Order index page columns were showing incorrect values. ([#632](https://github.com/craftcms/commerce/issues/632))
- Fixed an issue where custom field validation errors did not show up on the Edit Order page. ([#580](https://github.com/craftcms/commerce/issues/580))

### Changed
- Renamed the shipping rule condition from “Mimimum order price” to “Minimum order value” which clarifies the condition is based on item value before discounts and tax.
- Renamed the shipping rule condition from “Maximum order price” to “Maximum order value” which clarifies the condition is based on item value before discounts and tax.

## 2.0.0 - 2019-01-15

### Added
- Craft Commerce has been completely rewritten for Craft 3.
- Emails, gateways, order fields, order statuses, product types, and subscription fields are now stored in the project config.
- Added support for Craft 3.1 project config support.
- Gateways can now provide recurring subscription payments. ([#257](https://github.com/craftcms/commerce/issues/257))
- Added the Store Location setting.
- Customers can now save their credit cards or payment sources stored as tokens in Commerce so customers don’t need to enter their card number on subsequent checkouts. ([#21](https://github.com/craftcms/commerce/issues/21))
- Any custom purchasable can now have sales and discounts applied to them.
- Sales and discounts can now be set on categories of products or purchasables.
- Customers can now set their primary default shipping and billing addresses in their address book.
- It’s now possible to export orders as CSV, ODS, XSL, and XLSX, from the Orders index page. ([#222](https://github.com/craftcms/commerce/issues/222))
- Orders can now have custom-formatted, sequential reference numbers. ([#184](https://github.com/craftcms/commerce/issues/184))
- The Orders index page now has an “Attempted Payments” source that shows incomplete carts that had a payment processing issue.
- Variant indexes can now have a “Product” column.
- Order indexes can now have “Total Tax” and “Total Included Tax” columns.
- The cart now defaults to the first cheapest available shipping method if no shipping method is set, or the previously-selected method is not available.
- Products now have an “Available for purchase” checkbox, making it possible to have a live product that isn’t available for purchase yet. ([#345](https://github.com/craftcms/commerce/issues/345))
- Added the ability to place a note on a refund transaction.
- Added a “Copy reference tag” Product element action.
- Added additional ways for sales promotions to affect the price of matching products.
- All credit card gateways are now provided as separate plugins.
- A custom PDF can now be attached to any order status email.
- Multiple purchasables can now be added to the cart in the same request. ([#238](https://github.com/craftcms/commerce/issues/238))
- Multiple line items can now be updated in the same request. ([#357](https://github.com/craftcms/commerce/issues/357))
- The `commerce/cart/update-cart` action will now remove items from the cart if a quantity of zero is submitted.
- `commerce/cart/*` actions’ JSON responses now include any address errors.
- The cart can now be retrieved as JSON with the `commerce/cart/get-cart` action.
- Added the `craft.variants()` Twig function, which returns a new variant query.
- Added the `craft.subscriptions()` Twig function, which returns a new subscription query.
- Product queries now have an `availableForPurchase` param.
- Variant queries now have a `price` param.
- Variant queries now have a `hasSales` param.
- Order queries now have a `hasTransactions` param.
- Added `cract\commerce\services\ProductTypes::getProductTypesByShippingCategoryId().`
- Added `cract\commerce\services\ProductTypes::getProductTypesByTaxCategoryId().`
- Added `craft\commerce\adjustments\Discount::EVENT_AFTER_DISCOUNT_ADJUSTMENTS_CREATED`.
- Added `craft\commerce\base\ShippingMethod`
- Added `craft\commerce\elements\Order::$paidStatus`.
- Added `craft\commerce\elements\Order::EVENT_AFTER_ADD_LINE_ITEM`.
- Added `craft\commerce\elements\Order::EVENT_AFTER_COMPLETE_ORDER`.
- Added `craft\commerce\elements\Order::EVENT_AFTER_ORDER_PAID`.
- Added `craft\commerce\elements\Order::EVENT_BEFORE_COMPLETE_ORDER`.
- Added `craft\commerce\elements\Order::getAdjustmentsTotalByType()`.
- Added `craft\commerce\elements\Variant::EVENT_AFTER_CAPTURE_PRODUCT_SNAPSHOT`.
- Added `craft\commerce\elements\Variant::EVENT_BEFORE_CAPTURE_PRODUCT_SNAPSHOT`.
- Added `craft\commerce\elements\Variant::EVENT_BEFORE_CAPTURE_VARIANT_SNAPSHOT`.
- Added `craft\commerce\elements\Variant::EVENT_BEFORE_CAPTURE_VARIANT_SNAPSHOT`.
- Added `craft\commerce\models\Customer::getPrimaryBillingAddress()`.
- Added `craft\commerce\models\Customer::getPrimaryShippingAddress()`.
- Added `craft\commerce\models\LineItem::getAdjustmentsTotalByType()`.
- Added `craft\commerce\services\Addresses::EVENT_AFTER_SAVE_ADDREESS`.
- Added `craft\commerce\services\Addresses::EVENT_BEFORE_SAVE_ADDREESS`.
- Added `craft\commerce\services\Discounts::EVENT_BEFORE_MATCH_LINE_ITEM`.
- Added `craft\commerce\services\Emails::EVENT_AFTER_SAVE_EMAIL`.
- Added `craft\commerce\services\Emails::EVENT_AFTER_SAVE_EMAIL`.
- Added `craft\commerce\services\Emails::EVENT_AFTER_SEND_EMAIL`.
- Added `craft\commerce\services\Emails::EVENT_BEFORE_DELETE_EMAIL`.
- Added `craft\commerce\services\Emails::EVENT_BEFORE_SAVE_EMAIL`.
- Added `craft\commerce\services\Emails::EVENT_BEFORE_SEND_EMAIL`.
- Added `craft\commerce\services\Gateways::EVENT_REGISTER_GATEWAY_TYPES`.
- Added `craft\commerce\services\LineItems::EVENT_AFTER_SAVE_LINE_ITEM`.
- Added `craft\commerce\services\LineItems::EVENT_BEFORE_POPULATE_LINE_ITEM`
- Added `craft\commerce\services\LineItems::EVENT_BEFORE_SAVE_LINE_ITEM`.
- Added `craft\commerce\services\LineItems::EVENT_CREATE_LINE_ITEM`.
- Added `craft\commerce\services\OrderAdjustments::EVENT_REGISTER_ORDER_ADJUSTERS`.
- Added `craft\commerce\services\OrderHistories::EVENT_ORDER_STATUS_CHANGE`.
- Added `craft\commerce\services\OrderStatuses::archiveOrderStatusById().`
- Added `craft\commerce\services\Payments::EVENT_AFTER_CAPTURE_TRANSACTION`.
- Added `craft\commerce\services\Payments::EVENT_AFTER_CAPTURE_TRANSACTION`.
- Added `craft\commerce\services\Payments::EVENT_AFTER_PROCESS_PAYMENT`.
- Added `craft\commerce\services\Payments::EVENT_BEFORE_CAPTURE_TRANSACTION`.
- Added `craft\commerce\services\Payments::EVENT_BEFORE_PROCESS_PAYMENT`.
- Added `craft\commerce\services\Payments::EVENT_BEFORE_REFUND_TRANSACTION`.
- Added `craft\commerce\services\PaymentSources::EVENT_AFTER_SAVE_PAYMENT_SOURCE`.
- Added `craft\commerce\services\PaymentSources::EVENT_BEFORE_SAVE_PAYMENT_SOURCE`.
- Added `craft\commerce\services\PaymentSources::EVENT_DELETE_PAYMENT_SOURCE`.
- Added `craft\commerce\services\PaymentSources`.
- Added `craft\commerce\services\Plans::EVENT_AFTER_SAVE_PLAN`.
- Added `craft\commerce\services\Plans::EVENT_ARCHIVE_PLAN`.
- Added `craft\commerce\services\Plans::EVENT_BEFORE_SAVE_PLAN`.
- Added `craft\commerce\services\Plans`.
- Added `craft\commerce\services\Purchasables::EVENT_REGISTER_PURCHASABLE_ELEMENT_TYPES`.
- Added `craft\commerce\services\Sales::EVENT_BEFORE_MATCH_PURCHASABLE_SALE`.
- Added `craft\commerce\services\ShippingMethods::EVENT_REGISTER_AVAILABLE_SHIPPING_METHODS`.
- Added `craft\commerce\services\Subscriptions::EVENT_AFTER_CANCEL_SUBSCRIPTION`.
- Added `craft\commerce\services\Subscriptions::EVENT_AFTER_CREATE_SUBSCRIPTION`.
- Added `craft\commerce\services\Subscriptions::EVENT_AFTER_REACTIVATE_SUBSCRIPTION`.
- Added `craft\commerce\services\Subscriptions::EVENT_AFTER_SWITCH_SUBSCRIPTION`.
- Added `craft\commerce\services\Subscriptions::EVENT_BEFORE_CANCEL_SUBSCRIPTION`.
- Added `craft\commerce\services\Subscriptions::EVENT_BEFORE_CREATE_SUBSCRIPTION`.
- Added `craft\commerce\services\Subscriptions::EVENT_BEFORE_REACTIVATE_SUBSCRIPTION`.
- Added `craft\commerce\services\Subscriptions::EVENT_BEFORE_SWITCH_SUBSCRIPTION`.
- Added `craft\commerce\services\Subscriptions::EVENT_BEFORE_UPDATE_SUBSCRIPTION`.
- Added `craft\commerce\services\Subscriptions::EVENT_EXPIRE_SUBSCRIPTION`.
- Added `craft\commerce\services\Subscriptions::EVENT_RECEIVE_SUBSCRIPTION_PAYMENT`.
- Added `craft\commerce\services\Subscriptions`.
- Added `craft\commerce\services\TaxCategories::getAllTaxCategoriesAsList()`.
- Added `craft\commerce\services\Transactions::EVENT_AFTER_SAVE_TRANSACTION`.

### Changed
- Payment Methods are now called “Gateways”.
- Order statuses are now archived instead of deleted.
- Product types can no longer select applicable shipping categories. Instead, shipping categories select applicable product types.
- Product types can no longer select applicable tax categories. Instead, tax categories select applicable product types.
- Order status messages can now be longer than 255 characters. ([#465](https://github.com/craftcms/commerce/issues/465)
- Product and variant custom field data is no longer included in the line item snapshot by default for performance reasons. Use the new snapshot events to manually snapshot custom field data.
- Variant titles are now prefixed by their products’ titles.
- Last addresses used by customers are no longer stored. Instead, customers have primary shipping and billing addresses.
- The `paymentMethodSettings` config setting was renamed to `gatewaySettings`, and it now uses handles to reference gateways instead of IDs.
- The `sendCartInfoToGateways` was renamed to `sendCartInfo,` and is a per-gateway setting.
- The payment method overrides in `config/commerce.php` have been moved to `config/commerce-gateway.php`.
- The `craft.commerce.availableShippingMethods` Twig variable has been replaced with `craft.commerce.carts.cart.availableShippingMethods`.
- The `craft.commerce.cart` Twig variable has been replaced with `craft.commerce.carts.cart`.
- The `craft.commerce.countries` Twig variable has been replaced with `craft.commerce.countries.allCountries`.
- The `craft.commerce.countriesList` Twig variable has been replaced with `craft.commerce.countries.allCountriesAsList`.
- The `craft.commerce.currencies` Twig variable has been replaced with `craft.commerce.currencies.allCurrencies`.
- The `craft.commerce.customer` Twig variable has been replaced with `craft.commerce.customers.customer`.
- The `craft.commerce.discountByCode` Twig variable has been replaced with `craft.commerce.discounts.discountByCode`.
- The `craft.commerce.discounts` Twig variable has been replaced with `craft.commerce.discounts.allDiscounts`.
- The `craft.commerce.orders` Twig variable has been replaced with `craft.orders()`.
- The `craft.commerce.orderStatuses` Twig variable has been replaced with `craft.commerce.orderStatuses.allOrderStatuses`.
- The `craft.commerce.paymentCurrencies` Twig variable has been replaced with `craft.commerce.paymentCurrencies.allPaymentCurrencies`.
- The `craft.commerce.paymentMethods` Twig variable has been replaced with `craft.commerce.gateways.allCustomerEnabledGateways`.
- The `craft.commerce.primaryPaymentCurrency` Twig variable has been replaced with `craft.commerce.paymentCurrencies.primaryPaymentCurrency`.
- The `craft.commerce.products` Twig variable has been replaced with `craft.products()`.
- The `craft.commerce.productTypes` Twig variable has been replaced with `craft.commerce.productTypes.allProductTypes`.
- The `craft.commerce.sales` Twig variable has been replaced with `craft.commerce.sales.allSales`.
- The `craft.commerce.shippingCategories` Twig variable has been replaced with `craft.commerce.shippingCategories.allShippingCategories`.
- The `craft.commerce.shippingMethods` Twig variable has been replaced with `craft.commerce.shippingMethods.allShippingMethods`.
- The `craft.commerce.shippingZones` Twig variable has been replaced with `craft.commerce.shippingZones.allShippingZones`.
- The `craft.commerce.states` Twig variable has been replaced with `craft.commerce.states.allStates`.
- The `craft.commerce.statesArray` Twig variable has been replaced with `craft.commerce.states.allStatesAsList`.
- The `craft.commerce.taxCategories` Twig variable has been replaced with `craft.commerce.taxCategories.allTaxCategories`.
- The `craft.commerce.taxRates` Twig variable has been replaced with `craft.commerce.taxRates.allTaxRates`.
- The `craft.commerce.taxZones` Twig variable has been replaced with `craft.commerce.taxZones.allTaxZones`.
- The `craft.commerce.variants` Twig variable has been replaced with `craft.variants()`.
- `Customer::$lastUsedBillingAddress`has been replaced with `$primaryBillingAddress`.
- `Customer::$lastUsedShippingAddress`has been replaced with `$primaryShippingAddres`.
- `OrderAdjustment::$optionsJson` was renamed to `$sourceSnapshot`.
- `Variant::getSalesApplied()` was renamed to `getSales()`.
- `Variant::setSalesApplied()` was renamed to `setSales()`.
- The Shipping Rule interface now expects a shipping category ID passed to each rate method.
- Any custom shipping method classes should now extend `craft\commerce\base\ShippingMethod`.
- All hooks have been replaced by events.
- Replaced `customer.lastUsedShippingAddress` and `customer.lastUsedBillingAddress` with `customer.primaryBillingAddress` and `customer.primaryShippingAddress`.
- Vat ID validation is now powered by the “vat.php” library.

### Removed
- Removed the `cartCookieDuration` config setting. All carts are now related to craft php session and not their own cookie.
- Removed the `requireEmailForAnonymousPayments` config setting, as completed order now always require the correct email address to make anonymous payments on orders.
- Removed `baseShipping`, `baseDiscount`, `baseTax`, `baseTaxIncluded` attributes from the order model. Orders now have order-level adjustments.
- Removed `shipping`, `discount`, `tax`, `taxIncluded` attributes from the line item model. Line items now have line item level adjustments.
- Removed `PurchasableInterface::validateLineItem()`. `getLineItemRules()` should be used instead.
- Removed the `deleteOrderStatusById()` method on the `OrderStatuses` service.
- Removed the `OrderSettings` model, record, and service.
- Removed the `getCountryByAttributes()` method from the `Countries` service.
- Removed the `getStatesByAttributes()` method from the `States` service.
- Removed the `getLastUsedBillingAddress()` and `getLatUsedShippingAddress()` methods from `Customer` models.

### Fixed
- Fixed a bug where a product’s `getCpEditUrl()` method could omit the site handle on multi-site installs. ([craftcms/cms#3089](https://github.com/craftcms/cms/issues/3089))
- Fixed a bug where handles and names for archived gateways were not freed up for re-use. ([#485](https://github.com/craftcms/commerce/issues/485))

## 1.2.1368 - 2018-11-30

### Changed
- Updated the Payflow Omnipay driver to 2.3.1
- Updated the Securepay Omnipay driver to 2.2.0
- Updated the Authorize.net Omnipay driver to 2.5.1
- Updated the Payment Express Omnipay driver to 2.2.1
- Updated the Eway Omnipay driver to 2.2.2
- Updated the Payfast Omnipay driver to 2.2

## 1.2.1366 - 2018-11-28

### Fixed
- Fixed a bug where it was possible to create duplicate order history change records.
- Fixed a bug where offsite gateways wouldn’t redirect back and complete the transaction correctly for Control Panel payments.

## 1.2.1365 - 2018-10-23

### Fixed
- Fix a bug where it wasn’t possible to set the billing address based off an existing shipping address.

### Fixed
- Fixed a Javascript error when viewing a customer field on the Edit User page.

## 1.2.1364 - 2018-08-23

### Fixed
- Fixed a PHP error that would occur when saving a User.

## 1.2.1363 - 2018-08-23

### Added
- Added the [resaveAllCustomerOrdersOnCustomerSave](https://craftcommerce.com/docs/configuration#resaveallcustomerordersoncustomersave) config setting.

### Fixed
- Fixed a bug where the Date Paid column on the Orders index page could show incorrect values.

### Security
- Fixed a bug where it was possible to access purchase receipts when it shouldn’t have been.

## 1.2.1362 - 2018-05-10

### Changed
- Commerce will now enforce boolean types for settings that a gateway expects to be boolean.

### Fixed
- Fixed an SSL error that could when communicating with the Authorize.net payment gateway.

## 1.2.1360 - 2018-03-23

### Added
- The order index page now includes the time when displaying order dates.

### Changed
- Line item modals on Edit Order pages now include the line item total.
- Added Craft 2.6.3013 compatibility.

## 1.2.1359 - 2018-03-08

### Fixed
- Fixed an error where variants would indicate they had zero stock at checkout when they had been marked as having unlimited stock.

## 1.2.1358 - 2018-03-07

### Fixed
- Fixed a PHP error that would occur when using an order element criteria model.

## 1.2.1356 - 2018-03-07

### Added
- Added the `shippingMethod` order criteria param.

### Changed
- Order recalculation now occurs after the `orders.onBeforeSaveOrder` event.

### Fixed
- Fixed a bug where a blank order could be placed if the cart’s cookie was deleted while the customer was on the payment page.
- Fixed a bug where a cart could be completed despite a lack of available stock, in some cases.
- Fixed a bug where the “Capture” transaction button on Edit Order pages was still shown after a capture was completed.

## 1.2.1354 - 2018-02-06

### Added
- Commerce now adds `Craft Commerce` to the `X-Powered-By` header on requests, unless disabled by the [sendPoweredByHeader](https://craftcms.com/docs/config-settings#sendPoweredByHeader) config setting.

### Changed
- Updated the Authorize.net driver to 2.5.1
- Updated the Worldpay Omnipay driver to 2.2.2
- Updated the PayPal Omnipay driver to 2.6.4
- Updated the Payflow Omnipay driver to 2.3
- Updated the Dompdf Package to 0.8.2

### Fixed
- Fixed an error that occurred when generating an order PDF.
- Fixed a PHP error that could occur if you edited a non-primary currency’s settings.

## 1.2.1353 - 2018-01-18

### Added
- Added the [`requireShippingMethodSelectionAtCheckout`](https://craftcommerce.com/docs/configuration#requireshippingmethodselectionatcheckout) config setting.
- Added new user permissions to manage shipping and tax settings without needing to be an admin.

### Fixed
- Fixed an error that occurred when creating or editing a discount.
- Fixed an error that occurred when generating an order PDF.

## 1.2.1352 - 2018-01-16

### Added
- Added the ability to update the email address of a guest order from the Control Panel.
- Added the [`commerce_defaultCartShippingAddress`](https://craftcommerce.com/docs/hooks-reference#commerce_defaultcartshippingaddress) and [`commerce_defaultCartBillingAddress`](https://craftcommerce.com/docs/hooks-reference#commerce_defaultcartbillingaddress) plugin hooks.

## 1.2.1351 - 2017-10-31

### Added
- Added the [`defaultSku`](https://craftcommerce.com/docs/craft-commerce-products#defaultsku) product criteria param.
- Added stock information to the Product index page.

### Fixed
- Fixed a bug where stock validation was off by one when different line item options were set for the same purchasable.
- Fixed a bug where custom adjusters supplied by plugins where not being sorted by priority before getting applied to the order.
- Fixed a bug where the `commerce/cart/updateCart` action was not returning the correct validation errors when an invalid shipping address was submitted along with the `sameAddress` param.

## 1.2.1350 - 2017-10-05

### Changed
- Order adjustments are now displayed in the order they were applied, rather than alphabetically.

### Fixed
- Fixed a bug where emails weren’t getting sent to customers.

## 1.2.1349 - 2017-09-29

### Added
- Added the `cp.commerce.product.edit.right-pane` template hook, enabling plugins to modify the right pane on Edit Product pages.
- Added the `pdfAllowRemoteImages` config setting, which can be set to `true` to allow external images to be loaded in PDF templates.

### Changed
- `Commerce_OrderModel::getEmail()` now always returns the associated user account’s email, if there is one.
- The error data returned for `commerce/customerAddresses/save` Ajax requests now include field handles as the error keys.
- `Commerce_CustomerModel::getEmail()` has now been deprecated. It will only return the email address of the associated user account’s email if there was one. Use `order.email` to get the email address of the order within templates.
- Updated the Dompdf package to 0.8.1.
- Updated the PayFast Omnipay driver to 2.1.3.

### Fixed
- Fixed an issue in the example templates where the “Use same address for billing” checkbox would remain checked when different addresses were previously selected.
- Fixed a tax calculation error that occurred when included tax was removed from a product’s price and subsequent additional taxes did not take the removed values into account.

## 1.2.1346 - 2017-07-24

### Added
- Added the `autoSetNewCartAddresses` config setting, which can be set to `false` to prevent Commerce from automatically assigning the last-used billing and shipping addresses on new carts.

### Changed
- Updated the Migs Omnipay driver to 2.2.2
- Updated the Stripe Omnipay driver to 2.4.7

### Fixed
- Fixed an API authentication error when making payments using the Stripe gateway.
- Fixed a bug where the `commerce/payments/pay` action was still processing the payment even if the cart had errors placed on it by other plugins.
- Fixed a bug where `LineItemModel::onSale()` could sometimes return an incorrect response due to rounding errors.
- Fixed a PHP error that could occur if a purchasable invalidated a line item when it was being added to a new cart.
- Fixed an issue where credit card forms’ First/Last Name fields were getting overridden by billing addresses’ values for some gateways.
- Fixed a bug where adding to cart with invalid `options` params would pass stock validation.

## 1.2.1345 - 2017-06-26

### Added
- Percentage-based discounts now have the option to be applied to the item’s original price or its discounted price (if other discounts were already applied).

## Changed
- Ajax requests to `commerce/cart/*` actions will now get a `itemSubtotal` key in the response JSON.
- Updated the Omnipay Stripe driver to 2.4.6.
- Updated the Omnipay Payment Express driver to 2.2.1.
- Updated the Omnipay MultiSafePay driver to 2.3.6.
- Updated the Omnipay Worldpay driver to 2.2.1.

### Fixed
- Fixed a bug where email address limits on discounts were able to by circumvented if the customer changed the casing of the coupon code.
- Fixed a PHP error that occurred when viewing a cart in the Control Panel if no payment methods had been created yet.
- Fixed a bug where discounts based on user group were not being added/removed after the user logged in/out.
- Fixed a bug where variants’ sale prices were only getting rounded when at least one sale was applied.
- Fixed a bug where special characters in Tax and Shipping Category names could break some form inputs in the Control Panel.
- Fixed a validation error that occurred when saving two shipping rules with the same name.

## 1.2.1343 - 2017-06-09

### Added
- Added the [`pdfPaperSize`](https://craftcommerce.com/docs/configuration#pdfpapersize) config setting.
- Added the [`pdfPaperOrientation`](https://craftcommerce.com/docs/configuration#pdfpaperorientation) config setting.
- Added a new Stripe gateway setting that determines whether the [`receipt_email`](https://stripe.com/docs/api#create_charge-receipt_email) param should be sent in payment requests.
- Added the [`commerce_transactions.onCreateTransaction`](https://craftcommerce.com/docs/events-reference#commerce_transactions.oncreatetransaction) event, which enables plugins to modify a newly-created transaction model.

### Changed
- Updated the Buckeroo driver to 2.2.
- Updated the Stripe driver to 2.4.5.
- Enabled the Buckeroo Credit Card Gateway within the Buckeroo Omnipay driver.

## 1.2.1342 - 2017-05-24

### Added
- Added support for Worldpay’s new `v1` API.

### Fixed
- Fixed a bug where `VariantModel:onSale()` could sometimes return an incorrect response due to rounding errors.
- Fixed a PHP error that occurred when saving a product with an empty dimension input on servers running PHP 7.
- Fixed a issue where orders were getting recalculated after receiving a completion response, when using the Sage Pay gateway.
- Fixed a PHP error that occurred when a plugin prevented a purchasable from getting added to the cart.

## 1.2.1341 - 2017-05-02

### Changed
- Increased the tax rate decimal storage length to allow 3 decimal places in tax rate percentages.
- The `CommerceDbHelper` class has be deprecated.

### Fixed
- Fixed a bug where some characters in product names were getting double-encoded on Edit Order pages.
- Fixed a bug where orders were incorrectly recalculating their adjustments when receiving notifications from the SagePay payment gateway.
- Fixed a tax calculation bug that occurred when using the “Total Order Price” taxable subject.

## 1.2.1339 - 2017-04-24

### Added
- Added new “Taxable Subject” options to Tax Rates, enabling taxes to be applied at the order level.
- Added the [`datePaid`](https://craftcommerce.com/docs/craft-commerce-orders#datepaid) order element criteria attribute.

### Changed
- Updated the Dompdf package to 0.8.
- Updated the Omnipay Mollie driver to 3.2.
- Updated the Omnipay Authorize.net driver to 2.5.
- Updated the Omnipay MultiSafePay driver to 2.3.4.

### Fixed
- Fixed some PHP errors that occurred when rendering PDFs on servers running PHP 7.1.

## 1.2.1338 - 2017-04-04

### Added
- Added the [`requireBillingAddressAtCheckout`](https://craftcommerce.com/docs/configuration#requirebillingaddressatcheckout) config setting.
- Added the `cp.commerce.order.main-pane` template hook to the Edit Order page.
- Added [`Commerce_VariantModel::hasStock()`](https://craftcommerce.com/docs/variant-model#hasstock).

### Fixed
- Fixed some PHP errors that occurred when saving products on servers running PHP 7.1.
- Fixed a bug where the `commerce/payments/pay` action was not blocking disabled payment methods.
- Fixed a bug where old carts did not default to the primary payment currency when their current payment currency was no longer valid.

## 1.2.1337 - 2017-03-08

### Added
- Added the [commerce_sale.onBeforeMatchProductAndSale](https://craftcommerce.com/docs/events-reference#commerce_sales.onbeforematchproductandsale) event, which enables plugins to add custom matching logic to sales.
- Added the [commerce_products.onBeforeEditProduct](https://craftcommerce.com/docs/events-reference#commerce_products.onbeforeeditproduct) event.
- Added the `cp.commerce.product.edit` template hook to the Edit Product page.

### Changed
- If a product SKU can’t be generated from its product type’s Automatic SKU Format, Commerce now logs why.

### Fixed
- Fixed some PHP errors that occurred on servers running PHP 7.1.
- Fixed a bug where line items could be removed if their `qty` param was missing from a `commerce/cart/updateLineItem` request.
- The Orders index page now displays zero-value currency amounts, instead of leaving the cell blank.
- Fixed bug where duplicate products could be displayed when editing sales when the User Groups condition was in use.
- Fixed a bug where the `isUnpaid` and `isPaid` order element criteria params did not work correctly.
- Fixed a PHP error that occurred if a plugin’s custom shipping method object didn’t inherit `BaseModel`.
- Fixed a bug where payments made with MultiSafepay would be marked as successful before the user was redirected to the offsite gateway.
- Fixed a bug where shipping rule names were required to be unique across the entire installation, rather than per-shipping method.

## 1.2.1334 - 2017-01-30

### Added
- Added a new [purgeInactiveCarts](https://craftcommerce.com/docs/configuration#purgeinactivecarts) config setting, which determines whether Commerce should purge inactive carts from the database (`true` by default).
- Added a new `commerce_modifyOrderAdjusters` hook, which enables plugins to modify the order adjusters before they are applied.
- Added the “Shipping Method” and “Payment Method” table attribute options to the Orders index page.

### Changed
- Updated the Stripe gateway library to 2.4.2.
- Updated the PayPal gateway library to 2.6.3.
- Fixed a memory error that occurred when purging a large number of carts.

### Fixed
- Fixed a bug where the `hasVariant` product criteria attribute would only account the first 100 variants.
- Fixed a bug where custom order adjusters could not inspect earlier adjustments made to the order within the current recalculation.
- Fixed a bug where the default product type that gets created on installation was referencing the old `commerce` templates path, rather than `shop`.
- Fixed compatibility with some payment gateways that were expecting abbreviated state names in the billing address.

## 1.2.1333 - 2017-01-05

### Fixed
- Fixed a PHP error that occurred when retrieving the sale price of variants that were fetched via `craft.commerce.products`.

## 1.2.1332 - 2017-01-03

### Added
- Added the [commerce_modifyItemBag](https://craftcommerce.com/docs/hooks-reference#commerce_modifyitembag) hook, allowing plugins to modify cart information sent to the payment gateway.
- Added the [requireShippingAddressAtCheckout](https://craftcommerce.com/docs/configuration#requireshippingaddressatcheckout) config setting.
- Added a new `defaultHeight` product criteria param, for querying products by their default variant’s height.
- Added a new `defaultLength` product criteria param, for querying products by their default variant’s length.
- Added a new `defaultWidth` product criteria param, for querying products by their default variant’s width.
- Added a new `defaultWeight` product criteria param, for querying products by their default variant’s weight.

### Fixed
- Fixed a bug where sales were not being applied to variants that were fetched via `craft.commerce.variants`.
- Fixed a bug where line items’ `salePrice` were not reflecting any changes made to their `saleAmount` via the `lineItem.onPopulateLineItem` event.

## 1.2.1331 - 2016-12-13

### Added
- Commerce now includes a gateway adapter for Payeezy by First Data.
- Added [Commerce_VariantModel::getSalesApplied()](https://craftcommerce.com/docs/line-item-model#salesapplied), which returns an array of the Commerce_SaleModel objects that were used to calculate the salePrice of the variant.

### Changed
- Ajax requests to `commerce/cart/*` actions now include ‘subtotal’ and ‘shippingCategoryId’ properties in the response data.
- The ‘commerce_orders/beforeOrderComplete’ event now gets fired a little later than before, giving plugins a chance to change the order status ID.

### Fixed
- Fixed a bug where MultiSafepay was not being treated as an offsite payment gateway.

## 1.2.1330 - 2016-12-06

### Changed
- Added a new `baseTax` attribute to order models, which can be modified by custom order adjusters to add taxes to the order as a whole.
- Commerce_OrderModel::getTotalTax() now includes the new `baseTax` amount.

### Fixed
- Fixed a rounding error that occurred with some percentage-based discounts.
- Fixed a PHP error that occurred when searching for products with the `hasVariants` criteria param, in some cases.

## 1.2.1329 - 2016-11-30

### Fixed
- Fixed a bug where discounts without a coupon code condition could apply before their start date.
- Fixed a bug where the `hasSales` product criteria attribute would only apply to the first 100 products.
- Fixed a bug where the post-payment redirect would take the customer to the site homepage.

## 1.2.1328 - 2016-11-29

### Added
- Commerce now includes a gateway adapter for MultiSafepay.

### Changed
- Ajax requests to ‘cart/updateCart’ now include a ‘cart’ object in the response data in the event of an error.

### Fixed
- Fixed a bug where PayPal payments could fail due to inconsistencies between how Commerce and PayPal calculated the total payment amount for transactions.
- Fixed a bug where First Name and Last Name customer field labels weren’t being translated for the current locale in the Control Panel.
- Fixed a bug some offsite gateway payment requests were not getting sent with the correct return and cancel URLs.
- Fixed a bug that prevented Commerce from updating successfully from pre-1.0 versions on case-sensitive file systems.
- Fixed a bug where applicable VAT taxes were not being removed correctly for customers with a valid VAT ID.
- Fixed a bug where archived payment methods were still showing up as options in Control Panel payment form modals.

## 1.2.1327 - 2016-10-25

### Changed
- When saving a product type, if any tax/shipping categories had been deselected, Commerce will now reassign any existing products with the no-longer-available tax/shipping categories to the default categories.
- The “HTML Email Template Path” Email setting can now contain Twig code.

### Fixed
- Fixed a bug where Commerce was not respecting the system time zone when purging inactive carts.
- Fixed a bug where a no-longer-applicable shipping method could still be selected by a cart if it was the only defined shipping method.
- Fixed a bug where the Commerce_ProductModel provided by the onSaveProduct event was not updated with the latest and greatest values based on its default variant.
- Fixed a bug where all products were being re-saved when a product type was saved, rather than just the products that belong to that product type.
- Fixed a PHP error that occurred when adding something to the cart, if the cart didn’t have a shipping address yet and the default tax zone’s tax rate was marked as VAT.
- Fixed a bug where a coupon based discount could apply before its start date.

## 1.2.1325 - 2016-10-13

### Fixed
- Fixed a PHP error that occurred when a custom purchasable didn’t provide a tax category ID.
- Fixed a bug where the relevant template caches were not being cleared after the stock of a variant was deducted.
- Fixed a display issue on the order transaction details modal when a large amount of gateway response data was present.

## 1.2.1324 - 2016-10-12

### Fixed
- Fixed a bug where orders were not being marked as complete after successful offsite gateway payments.
- Fixed a PHP error that occurred when deleting a product type.

## 1.2.1323 - 2016-10-11

### Added
- It is now possible to accept payments in [multiple currencies](https://craftcommerce.com/docs/payment-currencies).
- Added [Shipping Categories](https://craftcommerce.com/docs/shipping#shipping-categories).
- Discounts can now be user-sorted, which defines the order that they will be applied to carts.
- Discounts now have the option to prevent subsequent discounts from being applied.
- The start/end dates for Discounts and Sales can now specify the time of day.
- Discounts can now have a “Minimum Purchase Quantity” condition.
- Product Types now have an “Order Description Format” setting, which can be used to override the description of the products in orders’ line items.
- Addresses now have “Attention”, “Title”, and “Business ID” fields.
- Added the “Order PDF Filename Format” setting in Commerce → Settings → General Settings, for customizing the format of order PDF filenames.
- Added the ‘useBillingAddressForTax’ config setting. If enabled, Commerce will calculate taxes based on orders’ billing addresses, rather than their shipping addresses.
- Added the ‘requireEmailForAnonymousPayments’ config setting. If enabled, Commerce will require the email address of the order to be submitted in anonymous payment requests.
- The IP address of the customer is now stored on the order during order completion.
- Commerce now makes all payment gateways available to unregistered installs, rather than limiting users to a single “Dummy” gateway.
- Added support for SagePay Server.
- Added support for the Netbanx Hosted.
- Added the [|commerceCurrency](https://craftcommerce.com/docs/twig-filters) filter, which works identically to the |currency filter by default, but also has `convert` and `format` arguments that can be used to alter the behavior.
- Added ‘craft.commerce.shippingMethods’.
- Added ‘craft.commerce.shippingCategories’.
- Added ‘craft.commerce.shippingZones’.
- Added ‘craft.commerce.taxZones’.
- Added OrderStatusService::getDefaultOrderStatusId().
- Added the ‘commerce_payments.onBeforeCaptureTransaction’ and ‘onCaptureTransaction’ events.
- Added the ‘commerce_payments.onBeforeRefundTransaction’ and ‘onRefundTransaction’ events.
- Added the ‘commerce_email.onBeforeSendEmail’ and ‘onSendEmail’ events.
- Added the ‘cp.commerce.order.edit’ hook to the Edit Order page template.
- Added the [PHP Units of Measure](https://github.com/PhpUnitsOfMeasure/php-units-of-measure) PHP package.
- Added the [Vat Validation](https://github.com/snowcap/vat-validation) PHP package.

### Changed
- The tax categories returned by the template function ‘craft.commerce.getTaxCategories()’ are now represented by Commerce_TaxCategory models by default, rather than arrays. To get them returned as arrays, you can pass ‘true’ into the function.
- Status-change notification emails are now sent to the customer in the language they placed the order with.
- It’s now possible to update product statuses on the Products index page.
- The example templates folder has been renamed from “commerce” to “shop”.
- Commerce now re-saves existing products when a Product Type’s settings are saved.
- The Tax Rates index page now lists the Tax Categories and Tax Zones each Tax Rate uses.
- Tax Rates now have the option to exclude themselves from orders with a valid VAT ID.
- Transaction Info HUDs on Edit Order pages now show the transaction IDs.
- Commerce now stores the complete response data for gateway transaction requests in the commerce_transactions table.
- The commerce/cart/updateCart action now includes all validation errors found during partial cart updates in its response.
- Reduced the number of order recalculations performed during payment.
- The Edit Order page no longer labels an order as paid if its total price is zero.
- Commerce now logs invalid email addresses when attempting to send order status notification emails.
- Custom fields on an order can now only be updated during payment if it is the user’s active cart.
- Commerce now provides Stripe with the customer’s email address to support Stripe’s receipt email feature.
- Payment failures using PayPal Express now redirect the customer back to PayPal automatically, rather than displaying a message instructing the customer to return to PayPal.
- Updated the Authorize.Net gateway library to 2.4.2.
- Updated the Dummy gateway library to 2.1.2.
- Updated the Molli gateway library to 3.1.
- Updated the Payfast gateway library to 2.1.2.
- Updated the Payflow gateway library to 2.2.1.
- Updated the Stripe gateway library to 2.4.1.

### Deprecated
- Deprecated the ‘update’ variable in email templates. Use ‘orderHistory’ instead, which returns the same Commerce_OrderHistoryModel.

### Fixed
- Fixed a bug where Commerce_OrderService::completeOrder() was not checking to make sure the order was not already completed before doing its thing.
- Fixed a bug where addresses’ “Map” links on Edit Order pages were not passing the full address to the Google Maps window.
- Fixed an bug where address validation was not respecting the country setting, “Require a state to be selected when this country is chosen”.
- Fixed a bug where submitting new addresses to a fresh cart caused a cart update failure.
- Fixed a bug where collapsed variants’ summary info was overlapping the “Default” button.

## 1.1.1317 - 2016-09-27

### Added
- Craft Commerce is now translated into Portuguese.

### Fixed
- Fixed a bug where Edit Address modals on Edit Order pages were not including custom states in the State field options.

## 1.1.1217 - 2016-08-25

### Fixed
- Fixed a PHP error that occurred when referencing the default currency.

## 1.1.1216 - 2016-08-25

### Fixed
- Fixed a bug where eager-loading product variants wasn’t working.
- Fixed a bug where customer addresses were not showing up in the Edit Order page if they contained certain characters.
- Fixed a bug where orders were not getting marked as complete when they should have in some cases, due to a rounding comparison issue.

## 1.1.1215 - 2016-08-08

### Changed
- Customer Info fields now return the user’s [CustomerModel](https://craftcommerce.com/docs/customer-model) when accessed in a template.

### Fixed
- Fixed a bug where discounts that apply free shipping to an order were not including the shipping reduction amount in the discount order adjustment amount.
- Fixed a bug where editing an address in the address book would unintentionally select that address as the active cart’s shipping address.
- Fixed SagePay Server gateway support.

## 1.1.1214 - 2016-07-20

### Fixed
- Fixed an error that occurred when PayPal rejected a payment completion request due to duplicate counting of included taxes.
- Fixed a MySQL error that could occur when ElementsService::getTotalElements() was called for orders, products, or variants.

## 1.1.1213 - 2016-07-05

### Changed
- Transaction dates are now shown on the Edit Order page.
- Order status change dates are now shown on the Edit Order page.
- Updated the Authorize.Net Omnipay gateway to 2.4, fixing issues with Authorize.Net support.
- Cart item information is now sent on gateway payment completion requests, in addition to initial payment requests.

### Fixed
- Fixed a bug where payments using Worldpay were not getting automatically redirected back to the store.

## 1.1.1212 - 2016-06-21

### Changed
- Line item detail HUDs within the Edit Order page now include the items’ subtotals.
- Renamed Commerce_LineItemModel’s `subtotalWithSale` attribute to `subtotal`, deprecating the former.
- Renamed Commerce_OrderModel’s `itemSubtotalWithSale` attribute to `itemSubtotal`, deprecating the former.
- Each of the nested arrays returned by `craft.commerce.availableShippingMethods` now include a `method` key that holds the actual shipping method object.

### Fixed
- Fixed a MySQL error that occurred when MySQL was running in Strict Mode.
- Fixed a rounding error that occurred when calculating tax on shipping costs.

## 1.1.1211 - 2016-06-07

### Added
- Added a new “Per Email Address Limit” condition to coupon-based discounts, which will limit the coupons’ use by email address.
- Added the ability to clear usage counters for coupon-based discounts.
- Added a new [hasSales](https://craftcommerce.com/docs/craft-commerce-products#hassales) product criteria param, which can be used to limit the resulting products to those that have at least one applicable sale.
- Added a new [hasPurchasables](https://craftcommerce.com/docs/craft-commerce-orders#haspurchasables) order criteria param, which can be used to limit the resulting orders to those that contain specific purchasables.
- Added a new [commerce_lineItems.onPopulateLineItem event](https://craftcommerce.com/docs/events-reference#commerce_lineitems.onpopulatelineitem) which is called right after a line item has been populated with a purchasable, and can be used to modify the line item attributes, such as its price.
- Added LineItemModel::getSubtotal() as an alias of the now-deprecated getSubtotalWithSale().

### Fixed
- Fixed a bug where the “Per User Limit” discount condition was not being enforced for anonymous users.
- Fixed a bug where the quantity was not being taken into account when calculating a weight-based shipping cost.
- Fixed a validation error that could occur when submitting a payment for an order with a percentage-based discount.
- Fixed a bug where the cart was not getting recalculated when an associated address was updated in the user’s address book.

## 1.1.1210 - 2016-05-17

### Fixed
- Fixed a bug where sales could be applied to the same line item more than once.
- Fixed a bug where the `commerce/cart/cartUpdate` controller action’s Ajax response did not have up-to-date information.

## 1.1.1208 - 2016-05-16

### Added
- Added [commerce_products.onBeforeDeleteProduct](https://craftcommerce.com/docs/events-reference#commerce_products.onbeforedeleteproduct) and [onDeleteProduct](https://craftcommerce.com/docs/events-reference#commerce_products.ondeleteproduct) events.

### Fixed
- Fixed a PHP error that occurred when adding a new item to the cart.

## 1.1.1207 - 2016-05-11

### Fixed
- Fixed a PHP error that occurred when saving a product with unlimited stock.

## 1.1.1206 - 2016-05-11

### Changed
- It is now possible to show customers’ and companies’ names on the Orders index page.
- Commerce now sends customers’ full names to the payment gateways, pulled from the billing address.
- Commerce now ensures that orders’ prices don’t change in the middle of payment requests, and declines any payments where the price does change.
- The onBeforeSaveProduct event is now triggered earlier to allow more modification of the product model before saving.
- Updated the Omnipay gateway libraries to their latest versions.

### Fixed
- Fixed a bug where changes to purchasable prices were not reflected in active carts.
- Fixed a PHP error that occurred when an active cart contained a variant that had no stock or had been disabled.
- Fixed a PHP error that occurred when paying with the Paypal Express gateway.

## 1.1.1202 - 2016-05-03

### Added
- Added the [commerce_lineItems.onCreateLineItem](https://craftcommerce.com/docs/events-reference#commerce_lineitems.oncreatelineitem) event.
- Added the [hasStock](https://craftcommerce.com/docs/craft-commerce-products#hasstock) variant criteria param, which can be set to `true` to find variants that have stock (including variants with unlimited stock).

### Changed
- The View Order page now shows whether a coupon code was used on the order.
- All payment gateways support payments on the View Order page now.
- It is now possible to delete countries that are in use by tax/shipping zones and customer addresses.
- State-based tax/shipping zones now can match on the state abbreviation, in addition to the state name/ID.
- Commerce now sends descriptions of the line items to gateways along with other cart info, when the [sendCartInfoToGateways](https://craftcommerce.com/docs/configuration#sendcartinfotogateways) config setting is enabled.

### Fixed
- Fixed a bug where payment method setting values that were set from config/commerce.php would get saved to the database when the payment method was resaved in the Control Panel.
- Fixed a PHP error that occurred when calling Commerce_OrderStatusesService::getAllEmailsByOrderStatusId() if the order status ID was invalid.
- Fixed a PHP error that occurred when a cart contained a disabled purchasable.
- Fixed a bug where an order status’ sort order was forgotten when it was resaved.
- Fixed a bug where the [hasVariant](https://craftcommerce.com/docs/craft-commerce-products#hasvariant) product criteria param was only checking the first 100 variants.
- Fixed a bug where only logged-in users could view a tokenized product preview URL.
- Fixed an issue where the selected shipping method was not getting removed from the cart when it was no longer available, in some cases.

## 1.1.1200 - 2016-04-13

### Added
- Added the [commerce_products.onBeforeSaveProduct](https://craftcommerce.com/docs/events-reference#commerce_products.onbeforesaveproduct) and [onSaveProduct](https://craftcommerce.com/docs/events-reference#commerce_products.onsaveproduct) events.
- Added the [commerce_lineItems.onBeforeSaveLineItem](https://craftcommerce.com/docs/events-reference#commerce_lineitems.onbeforesavelineitem) and [onSaveLineItem](https://craftcommerce.com/docs/events-reference#commerce_lineitems.onsavelineitem) events.

### Changed
- Stock fields are now marked as required to make it more clear that they are.
- Added a new “The Fleece Awakens” default product.

### Fixed
- Fixed an error that occurred when a variant was saved without a price.
- Fixed a bug where various front-end templates wouldn’t load correctly from the Control Panel if the [defaultTemplateFileExtensions](link) or [indexTemplateFilename](link) config settings had custom values.
- Fixed a bug where products’ `defaultVariantId` property was not being set on first save.
- Fixed a validation error that occurred when a cart was saved with a new shipping address and an existing billing address.
- Fixed a bug where customers’ last-used billing addresses were not being remembered.
- Fixed a MySQL error that occurred when attempting to delete a user that had an order transaction history.

### Security
- Fixed an XSS vulnerability.

## 1.1.1198 - 2016-03-22

### Added
- Added the [sendCartInfoToGateways](https://craftcommerce.com/docs/configuration#sendcartinfotogateways) config setting, which defines whether Commerce should send info about a cart’s line items and adjustments when sending payment requests to gateways.
- Product models now have a `totalStock` property, which returns the sum of all available stock across all of a product’s variants.
- Product models now have an `unlimitedStock` property, which returns whether any of a product’s variants have unlimited stock.
- Added the [commerce_variants.onOrderVariant](https://craftcommerce.com/docs/events-reference#commerce_variants.onordervariant) event.

### Changed
- Updated the Omnipay Authorize.Net driver to 2.3.1.
- Updated the Omnipay FirstData driver to 2.3.0.
- Updated the Omnipay Mollie driver to 3.0.5.
- Updated the Omnipay MultiSafePay driver to 2.3.0.
- Updated the Omnipay PayPal driver to 2.5.3.
- Updated the Omnipay Pin driver to 2.2.1.
- Updated the Omnipay SagePay driver to 2.3.1.
- Updated the Omnipay Stripe driver to  v2.3.1.
- Updated the Omnipay WorldPay driver to 2.2.

### Fixed
- Fixed a bug where shipping address rules and tax rates were not finding their matching shipping zone in some cases.
- Fixed a bug where the credit card number validator was not removing non-numeric characters.
- Fixed a PHP error that occurred when saving an order from a console command.

## 1.1.1197 - 2016-03-09

### Changed
- Ajax requests to the “commerce/payments/pay” controller action now include validation errors in the response, if any.

### Fixed
- Fixed a credit card validation bug that occurred when using the eWay Rapid gateway.
- Fixed an error that occurred on the Orders index page when searching for orders.
- Fixed a bug where refreshing the browser window after refunding or paying for an order on the Edit Order page would attempt to re-submit the refund/payment request.
- Fixed a bug where Commerce_PaymentsService::processPayment() was returning `false` when the order was already paid in full (e.g. due to a 100%-off coupon code).
- Fixed a bug where variants were defaulting to disabled for products that only had a single variant.

## 1.1.1196 - 2016-03-08

### Added
- Added Slovak message translations.
- Added Shipping Zones, making it easier to relate multiple Shipping Methods/Rules to a common list of countries/states. (Existing Shipping Rules will be migrated to use Shipping Zones automatically.)
- Added a “Recent Orders” Dashboard widget that shows a table of recently-placed orders.
- Added a “Revenue” Dashboard widget that shows a chart of recent revenue history.
- The Orders index page now shows a big, beautiful revenue chart above the order listing.
- It is now possible to edit Billing and Shipping addresses on the Edit Order page.
- It is now possible to manually mark orders as complete on the Edit Order page.
- It is now possible to submit new order payments from the Edit Order page.
- Edit Product pages now have a “Save as a new product” option in the Save button menu.
- Edit Product pages now list any sales that are associated with the product.
- It is now possible to sort custom order statuses.
- It is now possible to sort custom payment methods.
- It is now possible to soft-delete payment methods.
- Added a “Link to a product” option to Rich Text fields’ Link menus, making it easy to create links to products.
- Added support for Omnipay “item bags”, giving gateways some information about the cart contents.
- Added the “gatewayPostRedirectTemplate” config setting, which can be used to specify the template that should be used to render the POST redirection page for gateways that require it.
- Added support for eager-loading variants when querying products, by setting the `with: 'variants'` product param.
- Added support for eager-loading products when querying variants, by setting the `with: 'product'` variant param.
- Added `craft.commerce.variants` for querying product variants with custom parameters.
- Added the “defaultPrice” product criteria parameter, for querying products by their default variant’s price.
- Added the “hasVariant” product criteria parameter, for querying products that have a variant matching a specific criteria. (This replaces the now-deprecated “withVariant” parameter”.)
- Added the “stock” variant criteria parameter, for querying variants by their available stock.
- Added the “commerce/payments/pay” controller action, replacing the now-deprecated “commerce/cartPayment/pay” action.
- Added the “commerce/payments/completePayment” controller action, replacing the now-deprecated “commerce/cartPayment/completePayment” action.
- The “commerce/payments/pay” controller action now accepts an optional “orderNumber” param, for specifying which order should receive the payment. (If none is provided, the active cart is used.)
- The “commerce/payments/pay” controller action now accepts an optional “expiry” parameter, which takes a combined month + year value in the format “MM/YYYY”.
- The “commerce/payments/pay” controller action doesn’t required “redirect” and “cancelUrl” params, like its predecessor did.
- The “commerce/payments/pay” controller action supports Ajax requests.
- Added an abstract Purchasable class that purchasables can extend, if they want to.
- Gateway adapters are now responsible for creating the payment form model themselves, via the new getPaymentFormModel() method.
- Gateway adapters are now responsible for populating the CreditCard object based on payment form data themselves, via the new populateCard() method.
- Gateway adapters now have an opportunity to modify the Omnipay payment request, via the new populateRequest() method.
- Gateway adapters can now add support for Control Panel payments by implementing cpPaymentsEnabled() and getPaymentFormHtml().

### Changed
- Commerce_PaymentFormModel has been replaced by an abstract BasePaymentFormModel class and subclasses that target specific gateway types.
- Gateway adapters must now implement the new getPaymentFormModel() and populateCard() methods, or extend CreditCardGatewayAdapter.
- The signatures and behaviors of Commerce_PaymentsService::processPayment() and completePayment() have changed.
- New Sales and Discounts are now enabled by default.
- The Orders index page now displays orders in chronological order by default.
- It is no longer possible to save a product with a disabled default variant.
- It is no longer possible to add a disabled variant, or the variant of a disabled product, to the cart.
- Commerce_PaymentsService::processPayment() and completePayment() no longer respond to the request directly, unless the gateway requires a redirect via POST. They now return `true` or `false` indicating whether the operation was successful, and leave it up to the controller to handle the client response.

### Deprecated
- The “commerce/cartPayment/pay” controller action has been deprecated. Templates should be updated to use “commerce/payments/pay” instead.
- The “commerce/cartPayment/completePayment” controller action has been deprecated. Templates should be updated to use “commerce/payments/completePayment” instead.
- The “withVariant” product criteria parameter has been deprecated. Templates should be updated to use “hasVariant” instead.

## 1.0.1190 - 2016-02-26

### Fixed
- Fixed a bug where product-specific sales were not being applied correctly.

## 1.0.1189 - 2016-02-23

### Changed
- Reduced the number of SQL queries required to perform various actions.
- The “Enabled” checkbox is now checked by default when creating new promotions and payment methods.
- Edit Product page URLs no longer require the slug to be appended after the product ID.
- Completed orders are now sorted by Date Ordered by default, and incomplete orders by Date Updated, in the Control Panel.

### Fixed
- Fixed a PHP error that occurred if an active cart contained a purchasable that had been deleted in the back-end.
- Fixed a PHP error that occurred when trying to access the addresses of a non-existent customer.
- Fixed a bug where only a single sale was being applied to products even if there were multiple matching sales.

## 1.0.1188 - 2016-02-09

### Changed
- Order queries will now return zero results if the `number` criteria param is set to any empty value besides `null` (e.g. `false` or `0`).
- Improved the behavior of the Status menu in the Update Order Status modal on View Order pages.
- Added some `<body>` classes to some of Commerce’s Control Panel pages.

### Fixed
- Fixed a bug where new carts could be created with an existing order number.
- Fixed a bug where the default descriptions given to discounts were not necessarily using the correct currency and number formats.
- Fixed a bug where a default state was getting selected when creating a new shipping rule, but it was not getting saved.
- Fixed a bug where variants could not be saved as disabled.

## 1.0.1187 - 2016-01-28

### Added
- Added `craft.commerce.getDiscountByCode()`, making it possible for templates to fetch info about a discount by its code.

### Changed
- OrderHistoryModel objects now have a `dateCreated` attribute.

### Fixed
- Fixed a bug where customers could select addresses that did not belong to them.
- Fixed a bug where new billing addresses were not getting saved properly when carts were set to use an existing shipping address, but `sameAddress` was left unchecked.
- Fixed a bug where numeric variant fields (e.g Price) were storing incorrect values when entered from locales that use periods as the grouping symbol.
- Fixed a PHP error that occurred when saving a custom order status with no emails selected.
- Fixed a bug where discounts were being applied to carts even after the discount had been disabled.
- Fixed a bug where carts were not displaying descriptions for applied discounts.
- Fixed a bug where variants’ Title fields were not showing the correct locale ID in some cases.

## 1.0.1186 - 2016-01-06

### Changed
- Updated the translation strings.

### Fixed
- Fixed a PHP error that occurred when attempting to change a tax category’s handle.
- Fixed a PHP error that occurred when attempting to save a discount or sale without selecting any products or product types.

## 1.0.1185 - 2015-12-21

### Added
- Orders now have an `email` criteria parameter which can be used to only query orders placed with the given email.
- Address objects now have `getFullName()` method, for returning the customer’s first and last name combined.
- Added the `totalLength` attribute to front-end cart Ajax responses.
- It’s now possible to sort orders by Date Ordered and Date Paid on the Orders index page.

### Changed
- A clear error message is now displayed when attempting to save a product, if the product type’s Title Format setting is invalid.
- A clear error message is now displayed when attempting to save a product, if the product type’s Automatic SKU Format setting is invalid.
- Any Twig errors that occur when rendering email templates are now caught and logged, without affecting the actual order status change.
- The Payment Methods index now shows the payment methods’ gateways’ actual display names, rather than their class names.
- Payment method settings that are being overridden in craft/config/commerce.php now get disabled from Edit Payment Method pages.
- The extended line item info HUD now displays the included tax for the line item.

### Fixed
- Fixed a bug where the cart was not immediately forgotten when an order was completed.
- Fixed a bug where Commerce_OrderModel::getTotalLength() was returning the total height of each of its line items, rather than the length.
- Fixed a bug where variants’ height, length, and width were not being saved correctly on order line item snapshots.
- Fixed a bug where order queries would return results even when the `user` or `customer` params were set to invalid values.
- Fixed a PHP error that occurred when accessing a third party shipping method from an order object.
- Fixed a PHP error that occurred when accessing the Sales index page.
- Fixed a PHP error that occurred when loading dependencies on some servers.
- Fixed a JavaScript error that occurred when viewing extended info about an order’s line items.
- Fixed some language and styling bugs.

## 1.0.1184 - 2015-12-09

### Added
- Added support for inline product creation from product selection modals.
- Products now have an `editable` criteria parameter which can be used to only query products which the current user has permission to edit.
- Added support for payment methods using the eWAY Rapid gateway.

### Changed
- Improved compatibility with some payment gateways.
- Added the `shippingMethodId` attribute to front-end cart Ajax responses.
- Users that have permission to access Commerce in the Control Panel, but not permission to manage Orders, Products, or Promotions now get a 403 error when accessing /admin/commerce, rather than a blank page.
- The “Download PDF” button no longer appears on the View Order page if no PDF template exists yet.
- Commerce_OrderModel::getPdfUrl() now only returns a URL if the PDF template exists; otherwise null will be returned.
- Errors that occur when parsing email templates now get logged in craft/storage/runtime/logs/commerce.log.
- Improved the wording of error messages that occur when an unsupported gateway request is made.

### Fixed
- Fixed a bug where entering a sale’s discount amount to a decimal number less than 1 would result in the sale applying a negative discount (surcharge) to applicable product prices. Please check any existing sales to make sure the correct amount is being discounted.
- Fixed bug where email template errors would cause order completion to fail.
- Fixed a bug where shipping rule description fields were not being saved.
- Fixed a PHP error that could occur when saving a product via an Element Editor HUD.
- Fixed a bug where billing and shipping addresses were receiving duplicate validation errors when the `sameAddress` flag was set to true.
- Fixed a JavaScript error that occurred when changing an order’s status on servers with case-sensitive file systems.

## 1.0.1183 - 2015-12-03

### Changed
- Discounts are now entered as positive numbers in the CP (e.g. a 50% discount is defined as either “0.5” or “50%” rather than “-0.5” or “-50%”).
- Added the [commerce_cart.onBeforeAddToCart](https://craftcommerce.com/docs/events-reference#commerce_cart.onbeforeaddtocart) event.
- Added the [commerce_discounts.onBeforeMatchLineItem](https://craftcommerce.com/docs/events-reference#commerce_discounts.onbeforematchlineitem) event, making it possible for plugins to perform additional checks when determining if a discount should be applied to a line item.
- Added the [commerce_payments.onBeforeGatewayRequestSend](https://craftcommerce.com/docs/events-reference#commerce_payments.onbeforegatewayrequestsend) event.

### Fixed
- Fixed a PHP error that would occur when the Payment Methods index page if any of the existing payment methods were using classes that could not be found.
- Fixed a bug where some failed payment requests were not returning an error message.
- Fixed a bug where PaymentsService::processPayment() was attempting to redirect to the order’s return URL even if it didn’t have one, in the event that the order was already paid in full before processPayment() was called. Now `true` is returned instead.
- Fixed some UI strings that were not getting properly translated.

## 1.0.1182 - 2015-12-01

### Added
- Tax Rates now have a “Taxable Subject” setting, allowing admins to choose whether the Tax Rate should be applied to shipping costs, price, or both.
- View Order pages now display notes and options associated with line items.
- Added new `commerce_addresses.beforeSaveAddress` and `saveAddress` events.
- Purchasables now must implement a `getIsPromotable()` method, which returns whether the purchasable can be subject to discounts.
- Variants now support a `default` element criteria param, for only querying variants that are/aren’t the default variant of an invariable product.

### Changed
- All number fields now display values in the current locale’s number format.
- Variant descriptions now include the product’s title for products that have variants.
- It is now more obvious in the UI that you are unable to delete an order status while orders exist with that status.
- The `commerce_orders.beforeSaveOrder` event now respects event’s `$peformAction` value.
- The `commerce_orders.beforeSaveOrder` and `saveOrder` events trigger for carts, in addition to completed orders.
- Commerce_PaymentsService::processPayment() no longer redirects the browser if the `$redirect` argument passed to it is `null`.
- Renamed Commerce_VariantsService::getPrimaryVariantByProductId() to getDefaultVariantByProductId().
- Updated all instances of `craft.commerce.getCart()` to `craft.commerce.cart` in the example templates.
- Customers are now redirected to the main products page when attempting to view their cart while it is empty.

### Removed
- Removed the `commerceDecimal` and `commerceCurrency` template filters. Craft CMS’s built-in [number](https://craftcms.com/docs/templating/filters#number) and [currency](https://craftcms.com/docs/templating/filters#currency) filters should be used instead. Note that you will need to explicitly pass in the cart’s currency to the `currency` filter (e.g. `|currency(craft.commerce.cart.currency)`).

### Fixed
- Fixed a bug where View Order pages were displaying links to purchased products even if the product didn’t exist anymore, which would result in a 404 error.
- Fixed a bug where orders’ base shipping costs and base discounts were not getting reset when adjustments were recalculated.
- Fixed the “Country” and “State” field labels on Edit Shipping Rule pages, which were incorrectly pluralized.
- Fixed a bug where toggling a product/variant’s “Unlimited” checkbox was not enabling/disabling the Stock text input.
- Fixed a PHP error that occurred on order completion when purchasing a third party purchasable.
- Fixed a PHP error that occurred when attempting to add a line item to the cart with zero quantity.
- Fixed a bug where the state name was not getting included from address models’ `getStateText()` methods.
- Fixed a PHP error that would occur when saving a variable product without any variants.

## 0.9.1179 - 2015-11-24

### Added
- Added a new “Manage orders” user permission, which determines whether the current user is allowed to manage orders.
- Added a new “Manage promotions” user permission, which determines whether the current user is allowed to manage promotions.
- Added new “Manage _[type]_ products” user permissions for each product type, which determines whether the current user is allowed to manage products of that type.
- It is now possible to set payment method settings from craft/config/commerce.php. To do so, have the file return an array with a `'paymentMethodSettings'` key, set to a sub-array that is indexed by payment method IDs, whose sub-values are set to the payment method’s settings (e.g. `return ['paymentMethodSettings' => ['1' => ['apiKey' => getenv('STRIPE_API_KEY')]]];`).
- Added an ‘isGuest()’ method to order models, which returns whether the order is being made by a guest account.
- The ‘cartPayment/pay’ controller action now checks for a ‘paymentMethodId’ param, making it possible to select a payment gateway at the exact time of payment.
- Added Commerce_TaxCategoriesService::getTaxCategoryByHandle().

### Changed
- Ajax requests to ‘commerce/cart/*’ controller actions now get the `totalIncludedTax` amount in the response.
- Renamed Commerce_ProductTypeService::save() to saveProductType().
- Renamed Commerce_PurchasableService to Commerce_PurchasablesService (plural).
- Renamed all Commerce_OrderStatusService methods to be more explicit (e.g. “save()” is now “saveOrderStatus()”).
- Renamed Commerce_TaxCategoriesService::getAll() to getAllTaxCategories().
- Added “TYPE_” and “STATUS_” prefixes to each of the constants on TransactionRecord, to clarify their purposes.
- Order models no longer have $billingAddressData and $shippingAddressData properties. The billing/shipping addresses chosen by the customer during checkout are now duplicated in the craft_commerce_addresses table upon order completion, and the order’s billingAddressId and shippingAddressId attributes are updated to the new address records’ IDs.
- Purchasables must now have a ‘getTaxCategoryId()’ method, which returns the ID of the tax category that should be applied to the purchasable.
- Third-party purchasables can now have taxes applied to their line items when in the cart.
- Added `totalTax`, `totalTaxIncluded`, `totalDiscount`, and `totalShippingCost` to the example templates’ order totals info.

### Fixed
- Fixed a bug where variants were not being returned in the user-defined order on the front end.
- Fixed a bug where Commerce_OrdersService::getOrdersByCustomer() was returning incomplete carts. It now only returns completed orders.
- Fixed a bug where the line items’ ‘taxIncluded’ amount was not getting reset to zero before recalculating the amount of included tax.
- Fixed a bug where products of a type that had been switched from having variants to not having variants could end up with an extra Title field on the Edit Product page.
- Fixed an issue where Craft Personal and Client installations where making user groups available to sale and discount conditions.
- Fixed a PHP error that occurred when an order model’s ‘userId’ attribute was set to the ID of a user account that didn’t have a customer record associated with it.
- Fixed a bug where quantity restrictions on a product/variant were not being applied consistently to line items that were added with custom options.
- Fixed some language strings that were not getting static translations applied to them.
- Fixed a bug where Price fields were displaying blank values when they had previously been set to ‘0’.
- Fixed a bug where Commerce_TaxCategoriesService::getAllTaxCategories() could return null values if getTaxCategoryById() had been called previously with an invalid tax category ID.

## 0.9.1177 - 2015-11-18

### Changed
- The example templates now display credit card errors more clearly.

### Fixed
- Fixed a bug where products’ and variants’ Stock fields were displaying blank values.

## 0.9.1176 - 2015-11-17

### Added
- Craft Commerce is now translated into German, Dutch, French (FR and CA), and Norwegian.
- Added the “Automatic SKU Format” Product Type setting, which defines what products’/variants’ SKUs should look like when they’re submitted without a value.
- It is now possible to save arbitrary “options” to line items. When the same purchasable is added to the cart twice, but with different options, it will result in two separate line items rather than one line item with a quantity of 2.
- Order models now have a ‘totalDiscount’ property, which returns the total of all discounts applied to its line items, in addition to the base discount.

### Changed
- The tax engine now records the amount of included tax for each line item, via a new ‘taxIncluded’ property on line item models. (This does not affect existing tax calculation behaviors in any way.)
- Customer data stored in session is now cleared out whenever a user logs in/out, and when a logged-out guest completes their order.
- The example templates have been updated to demonstrate the new Line Item Options feature.
- Address management features are now hidden for guest users in the example templates to avoid confusion.

### Fixed
- Fixed a bug where products/variants that were out of stock would show a blank value for the “Stock” field, rather than “0”.
- Fixed a bug where the `shippingMethod` property returned by Ajax requests to ‘commerce/cart/*’ was getting set to an incorrect value. The property is now set to the shipping method’s handle.

## 0.9.1175 - 2015-11-11

### Added
- Added a new “Show the Title field for variants” setting to Product Types that have variants. When checked, variants of products of that Product Type will get a new “Title” field that can be directly edited by product managers.
- It’s now possible to update an order’s custom fields when posting to the ‘commerce/cartPayment/pay’ controller action.

### Changed
- Renamed `craft.commerce.getShippingMethods()` to `getAvailableShippingMethods()`.
- The shipping method info arrays returned by `craft.commerce.getAvailableShippingMethods()` now include `description` properties, set to the shipping methods’ active rules’ description. It also returns the shipping methods’ `type`.
- The shipping method info arrays returned by `craft.commerce.getAvailableShippingMethods()` are now sorted by their added cost, from cheapest to most expensive.
- Ajax requests to `commerce/cart/*` controller actions now get information about the available shipping methods in the response.
- Customer address info is now purged from the session when a user logs out with an active cart.
- Changes to the payment method in the example templates’ checkout process are now immediately applied to the cart.
- When the Stripe gateway is selected as the Payment Method during checkout we now show an example implementation of token billing with stripe.js

### Fixed
- Fixed a bug where the user-managed shipping methods’ edit URLs were missing a `/` before their IDs.
- Fixed a bug where it was possible to complete an order with a shipping method that was not supposed to be available, per its rules.
- Fixed a bug where it was possible to log out of Craft but still see address data in the cart.
- Fixed a bug where plugin-based shipping methods were getting re-instantiated each time `craft.commerce.getShippingMethods()` was called.
- Fixed a bug where batch product deletion from the Products index page was not also deleting their associated variants.

## 0.9.1173 - 2015-11-09

### Added
- Added a “Business Name” field to customer addresses (accessible via a `businessName` attribute), which replaces the “Company” field (and `company` attribute), and can be used to store customers’ businesses’ names when purchasing on behalf of their company.
- Added a “Business Tax ID” field to customer addresses (accessible via a `businessTaxId` attribute), which can be used to store customers’ businesses’ tax IDs (e.g. VAT) when purchasing on behalf of their company.
- Added a getCountriesByTaxZoneId() method to the Tax Zones service.
- Added a getStatesByTaxZoneId() method to the Tax Zones service.
- It is now possible to create new Tax Zones and Tax Categories directly from the Edit Tax Rate page.

### Changed
- The ShippingMethod interface has three new methods: getType(), getId(), and getCpEditUrl(). (getId() should always return `null` for third party shipping methods.)
- It is no longer necessary to have created a Tax Zone before accessing Commerce → Settings → Tax Rates and creating a tax rate.
- The “Handle” field on Edit Tax Category pages is now automatically generated based on the “Name” field.
- Plugin-based shipping methods are now listed in Commerce → Settings → Shipping Methods alongside the user-managed ones.
- Orders can now be sorted by ID in the Control Panel.
- Updated the example templates to account for the new `businessName` and `businessTaxId` address attributes.

### Fixed
- Fixed a PHP error that occurred when editing a product if PHP was configured to display strict errors.
- Fixed a bug where products/variants would always show the “Dimensions” and “Weight” fields, even for product types that were configured to hide those fields.
- Fixed a PHP error that occurred when the tax calculator accessed third-party Shipping Methods.
- Fixed a MySQL error that occurred when saving a Tax Rate without a Tax Zone selected.
- Fixed an issue where clicking on the “Settings” global nav item under “Commerce” could direct users to the front-end site.

## 0.9.1171 - 2015-11-05

### Changed
- The “Promotable” and “Free Shipping” field headings on Edit Product pages now act as labels for their respective checkboxes.
- Commerce now logs an error message when an order’s custom status is changed and the notification email’s template cannot be found.
- Commerce Customer Info fields are now read-only. (Customers can still edit their own addresses from the front-end.)
- Commerce now keeps its customers’ emails in sync with their corresponding user accounts’ emails.
- Added a ‘shortNumber’ attribute to order models, making it easy for templates to access the short version of the order number.
- The example templates’ product listings have new and improved icon images.

### Fixed
- Fixed a bug where the “Craft Commerce” link in the global sidebar would direct users to the front-end site, if the ‘cpTrigger’ config setting was not set to “admin”.
- Updated the “Post Date” and “Expiry Date” table column headings on the Products index page, which were still labeled “Available On” and “Expires On”.
- Fixed a bug where one of the Market Commerce → Craft Commerce upgrade migrations wouldn’t run on case-sensitive file systems.
- Fixed a PHP error that occurred when viewing an active cart without an address from the Control Panel.
- Fixed a bug where custom field data was not saved via the ‘commerce/cart/updateCart’ controller action if it wasn’t submitted along with other cart updates.
- Added some missing CSRF inputs to the example templates, when CSRF protection is enabled for the site.

### Security
- The example templates’ third party scripts now load over a protocol-relative URL, resolving security warnings.

## 0.9.1170 - 2015-11-04

### Added
- Renamed the plugin from Market Commerce to Craft Commerce. (See the [upgrade guide](https://craftcommerce.com/docs/installing-and-updating/updating#upgrading-from-market-commerce) for upgrade instructions if you’re coming from Market Commerce.)
- Craft Commerce supports One-Click Updating from the Updates page in the Control Panel.
- Gave Craft Commerce a fancy new plugin icon.
- Updated all of the Control Panel templates for improved consistency with Craft 2.5, and improved usability.
- Non-admins can now access Commerce’s Control Panel pages via the “Access Craft Commerce” user permission (with the exception of its Settings section).
- Products are now localizable.
- It’s now possible to create a new sale or discount right from the Products index page, via a new Batch Action.
- It’s now possible to delete products from the Products index page in the Control Panel.
- Product variants are now managed right inline on Edit Product pages, via a new Matrix-inspired UI.
- Added Live Preview and Sharing support to Edit Product pages.
- It’s now possible to create new products right from Product Selector Modals (like the ones used by Products fields).
- Product types now have a “Has dimensions?” setting. The Width, Height, Length, and Weight variant fields will only show up when this is enabled now.
- It’s now possible to update multiple order statuses simultaneously from the Orders index page, via a new Batch Action.
- It’s now possible to delete orders from the Orders index page in the Control Panel.
- The View Order page now uses the same modal window to update order statuses as the Orders index page uses when updating statuses via the Batch Action.
- The View Order page now has “info” icons beside each line item and recorded transaction, for viewing deeper information about them.
- The View Order page now shows adjustments made on the order.
- Renamed the `craft.market` variable to `craft.commerce`.
- Added a new `commerce/cart/updateCart` controller action that can handle customer address/email changes, coupon application, line item additions, and shipping/payment method selections, replacing most of the old Cart actions. (The only other `commerce/cart/*` actions that remain are `updateLineItem`, `removeLineItem`, and `removeAllLineItems`.)
- It is now possible to use token billing with some gateways, like Stripe, by passing a ‘token’ POST param to the `cartPay/pay` controller action, so your customers’ credit card info never touches your server.
- It is now possible to access through all custom Order Statuses `craft.commerce.orderStatuses`.
- Added the ‘itemSubtotalWithSale’ attribute to order models, to get the subtotal of all order items before any adjustments have been applied.
- Renamed all class namespaces and prefixes for the Craft Commerce rename.
- Renamed nearly all service method names to be more explicit and follow Craft CMS naming conventions (i.e. `getById()` is now `getOrderById()`).
- All gateways must now implement the GatewayAdapterInterface interface. Craft Commerce provides a BaseGatewayAdapter class that adapts OmniPay gateway classes for this interface.
- Added the `commerce_transactions.onSaveTransaction` event.
- Added the `commerce_addOrderActions` hook.
- Added the `commerce_addProductActions` hook.
- Added the `commerce_defineAdditionalOrderTableAttributes` hook.
- Added the `commerce_defineAdditionalProductTableAttributes` hook.
- Added the `commerce_getOrderTableAttributeHtml` hook.
- Added the `commerce_getProductTableAttributeHtml` hook.
- Added the `commerce_modifyEmail` hook.
- Added the `commerce_modifyOrderSortableAttributes` hook.
- Added the `commerce_modifyOrderSources` hook.
- Added the `commerce_modifyPaymentRequest` hook.
- Added the `commerce_modifyProductSortableAttributes` hook.
- Added the `commerce_modifyProductSources` hook.
- Added the `commerce_registerShippingMethods` hook.

### Changed
- Sales rates and percentages are now entered as a positive number, and can be entered with or without a ‘%’ sign.
- Products are now sorted by Post Date in descending order by default.
- All of the Settings pages have been cleaned up significantly.
- Renamed the ‘isPaid’ order criteria param to ‘isUnpaid’.
- Renamed products’ `availableOn` and `expiresOn` attributes to `postDate` and `expiryDate`.
- Craft Commerce now records all failed payment transactions and include the gateway response.
- Reduced the number of SQL queries that get executed on order/product listing pages, depending on the attributes being accessed.
- Tax Categories now have “handles” rather than “codes”.
- When a Product Type is changed from having variants to not having variants, all of the existing products’ variants will be deleted, save for the Default Variants.
- If a default zone is not selected on an included tax rate, an error is displayed.
- Improved the extendability of the shipping engine. The new `ShippingMethod` and `ShippingRule` interfaces now allow a plugin to provide their own methods and rules which can dynamically add shipping costs to the cart.
- Added an `$error` argument to Commerce_CartService::setPaymentMethod() and setShippingMethod().
- The example templates have been updated for the new variable names and controller actions, and their Twig code has been simplified to be more clear for newcomers (including more detailed explanation comments).
- The example PDF template now includes more information about the order, and a “PAID” stamp graphic.
- The example templates now include a customer address management section.
- Improved the customer address selection UI.

### Removed
- The “Cart Purge Interval” and “Cart Cookie Expiry Settings” have been removed from Control Panel. You will now need to add a commerce.php file in craft/config and set those settings from there. (See commerce/config.php for the default values.)
- Removed the default Shipping Method and improved the handling of blank shipping methods.
- Removed customer listing page. Add the Commerce Customer Info field type to your User field layout instead.

### Fixed
- Fixed a bug where you could pass an invalid `purchasableId` to the Cart.
- Fixed a bug where the customer link on the View Order page didn’t go to the user’s profile.
- Fixed a Twig error that occurred if a user manually went to /admin/commerce/orders/new. A 404 error is returned instead now.
- Fixed a bug where it was possible to use currency codes unsupported by OmniPay.
- Fixed a bug where the Mollie gateway was not providing the right token for payment completion.
- Fixed a bug where the `totalShipping` cost was incorrect when items with Free Shipping were in the cart.
- Fixed a bug in the Sale Amount logic.
- Products are now Promotable by default.
- Fixed bug where the logic to determine if an order is paid in full had a rounding error.<|MERGE_RESOLUTION|>--- conflicted
+++ resolved
@@ -23,15 +23,8 @@
 - Tax rates now have a code field. ([#707](https://github.com/craftcms/commerce/issues/707))
 - Added ability to specify the initial page in Commerce with the `defaultView` setting. ([#555](https://github.com/craftcms/commerce/issues/555))
 - Countries can now be ordered manually. ([#224](https://github.com/craftcms/commerce/issues/224))
-
-<<<<<<< HEAD
-### Changed
-- The “Paid Status” on an order to include an “Overpaid” status. ([#945](https://github.com/craftcms/commerce/issues/945))
-- Edit Product page no longer shows SKU fields for new products or variants when the SKU will be automatically generated. ([#217](https://github.com/craftcms/commerce/issues/217))
-- Line items are now ordered by `dateCreated DESC` in the cart by default. ([#1055](https://github.com/craftcms/commerce/pull/1055))   
-
-=======
->>>>>>> 632f74ce
+- Line items are now ordered by `dateCreated DESC` in the cart by default. ([#1055](https://github.com/craftcms/commerce/pull/1055))
+
 ### Fixed
 - Fixed a bug with the DB migration for the `taxCategoryId` when using PostgreSQL.
 - Fixed a bug where the order element index table in the CP was showing non-sortable fields in the sort dropdown. ([#933](https://github.com/craftcms/commerce/issues/993))
