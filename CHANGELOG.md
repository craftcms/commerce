--- conflicted
+++ resolved
@@ -5,15 +5,10 @@
 ### Added
 - Added the `activeCartDuration` setting to determine if a cart should show as inactive on the Order index page. ([#959](https://github.com/craftcms/commerce/issues/959))
 - Added warnings to settings that are being overridden in the config file. ([#746](https://github.com/craftcms/commerce/issues/746))
-<<<<<<< HEAD
-- Added the ability on promotions to choose the relationship type for related categories. ([#984](https://github.com/craftcms/commerce/issues/984)) 
-- Added the ability to set a plain text template for Commerce emails. ([#1106](https://github.com/craftcms/commerce/issues/1106)) 
-- Added the ability to add a product to an existing Sale from the Product Edit page. ([#594](https://github.com/craftcms/commerce/issues/594))
-=======
 - Added the ability on promotions to choose the relationship type for related categories. ([#984](https://github.com/craftcms/commerce/issues/984))
 - Added the ability to set a plain text template for Commerce emails. ([#1106](https://github.com/craftcms/commerce/issues/1106))
 - Added the `showCustomerInfoTab` setting to allow control over showing the customer info tab on the User Edit page. ([#1037](https://github.com/craftcms/commerce/issues/1037))
->>>>>>> e5e26ec1
+- Added the ability to add a product to an existing Sale from the Product Edit page. ([#594](https://github.com/craftcms/commerce/issues/594))
 
 ### Changed
 - Customer records that are anonymous and orphaned are now deleted during garbage collection.
