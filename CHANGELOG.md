--- conflicted
+++ resolved
@@ -11,9 +11,7 @@
 - Fixed a bug where certain address fields (“Address 3”, “Full Name”, “Label”, “Notes”, and four custom fields.) would be missing after completing an order.
 - Fixed at what point the deprecation log for `craft\commerce\models\Address::getFullName()` is called. ([#1135](https://github.com/craftcms/commerce/pulls/1135))
 - Fixed typo in column name `totalShipping` on Orders export. ([#1153](https://github.com/craftcms/commerce/issues/1153))
-<<<<<<< HEAD
 - Fixed a bug where free shipping discounts without a coupon code would not check all discount conditions. ([#1144](https://github.com/craftcms/commerce/issues/1144))
-=======
 - Fixed a SQL error that occurred when trying to save a long zip code condition formula. ([#1138](https://github.com/craftcms/commerce/issues/1138))
 - Fixed an error that could occur when viewing orders without a status on the Order index page. ([#1160](https://github.com/craftcms/commerce/issues/1160))
 - Fixed an error that could occur when using `hasSales` on a variant query with logged out users.  
@@ -22,7 +20,6 @@
 
 ### Deprecated
 - Deprecated `craft\commerce\elements\Order::getTotalTaxablePrice()`.
->>>>>>> 4c117118
 
 ## 2.2.8 - 2019-11-21
 
