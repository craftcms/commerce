--- conflicted
+++ resolved
@@ -4,12 +4,9 @@
 
 ### Fixed
 - Line items are returned in a consistent order when eager loaded. ([#2740](https://github.com/craftcms/commerce/issues/2740))
-<<<<<<< HEAD
-- Removed incorrect behavior description "Leave blank for all categories." Sales promotions setting in Matching Items tab.
-=======
 - Fixed a bug where it wasn't possible to remove an address on the Edit Order page. ([#2745](https://github.com/craftcms/commerce/issues/2745))
 - Fixed an issue on Dummy gateway credit card form first name and last name fields not displaying in the control panel transaction modal payment.
->>>>>>> 5149679f
+- Removed incorrect behavior description "Leave blank for all categories." Sales promotions setting in Matching Items tab.
 
 ## 3.4.13 - 2022-03-24
 
@@ -28,13 +25,8 @@
 - `craft\commerce\models\ProductType` now supports `EVENT_DEFINE_BEHAVIORS`. ([#2715](https://github.com/craftcms/commerce/issues/2715))
 
 ### Fixed
-<<<<<<< HEAD
-- Fixed a bug where collapsed variant blocks weren’t showing the correct preview text on the Edit Product page.
-- Removed incorrect behavior description "Leave blank for all categories." Sales promotions setting in Matching Items tab.
-=======
 - Fixed a bug where collapsed variant blocks weren’t showing the correct preview text on Edit Product pages.
 - Fixed a bug where `craft\commerce\errors\ProductTypeNotFoundException` had the wrong namespace (`craft\errors`) and wasn’t autoloadable with Composer 2.
->>>>>>> develop
 
 ## 3.4.11 - 2022-02-09
 
