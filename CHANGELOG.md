--- conflicted
+++ resolved
@@ -1,17 +1,12 @@
 # Release Notes for Craft Commerce
 
-## 4.6.2 - 2024-05-29
-
-<<<<<<< HEAD
+## Unreleased
+
+- Fixed a bug where orders’ `shippingMethodName` values could be cleared out when saving a completed order with a plugin-provided shipping method. ([#3519](https://github.com/craftcms/commerce/issues/3519))
+- Fixed a PHP error that could occur on app initialization.
 - Fixed missing validation for Inventory Location handles. ([#3511](https://github.com/craftcms/commerce/issues/3511))
-- Fixed a bug where an Order’s shipping method name could be cleared when saving a completed order with a shipping method provided by a plugin. ([#3519](https://github.com/craftcms/commerce/issues/3519))
-- Fixed a PHP error that could occur when initializing Craft Commerce.
 - Fixed a SQL error that could occur when switching sites with a cart cookie set. ([#3522](https://github.com/craftcms/commerce/issues/3522))
 - Fixed an error that could occur when attempting to save a variant with special characters. ([#3516](https://github.com/craftcms/commerce/issues/3516))
-=======
-- Fixed a bug where orders’ `shippingMethodName` values could be cleared out when saving a completed order with a plugin-provided shipping method. ([#3519](https://github.com/craftcms/commerce/issues/3519))
-- Fixed a PHP error that could occur on app initialization.
->>>>>>> 50e3bd0c
 
 ## 5.0.7 - 2024-05-22
 
