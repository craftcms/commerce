# Release Notes for Craft Commerce

## Unreleased (3.2.0)

### Added
<<<<<<< HEAD
- Improved the performance of the order index page significantly.
=======
- Order, product, and variant field layouts now support the new field layout features added in Craft 3.5.
- It’s now possible to set Title fields’ positions within product and variant field layouts.
- It’s now possible to set the Variants field’s position within product field layouts.
- Products can now auto-generated titles with the “Title Format” product type setting. ([#148](https://github.com/craftcms/commerce/issues/148))
- Shipping rules can now be duplicated from the Edit Shipping Rule page. ([#153](https://github.com/craftcms/commerce/issues/153))
- Added the `cp.commerce.order.edit.details` template hook. ([#1597](https://github.com/craftcms/commerce/issues/1597))
- Added `craft\commerce\fieldlayoutelements\ProductTitleField`.
- Added `craft\commerce\fieldlayoutelements\VariantsField`.
- Added `craft\commerce\fieldlayoutelements\VariantTitleField`.

### Changed
- Commerce now requires Craft 3.5.0 or later.

### Removed
- Removed `craft\commerce\models\ProductType::$titleLabel`.
- Removed `craft\commerce\models\ProductType::$variantTitleLabel`.
- Removed `craft\commerce\records\ProductType::$titleLabel`.
- Removed `craft\commerce\records\ProductType::$variantTitleLabel`.

### Fixed
- Fixed a bug where purchasables that weren’t available for purchase were selectable on the Edit Order page. ([#1505](https://github.com/craftcms/commerce/issues/1505))
- Fixed a PHP error that could occur during line item validation on Yii 2.0.36. ([yiisoft/yii2#18175](https://github.com/yiisoft/yii2/issues/18175))
- Fixed a bug that prevented shipping rules for being sorted on the Edit Shipping Method page.
- Fixed a bug where interactive custom fields weren’t working within new newly created product variants, from product editor HUDs. 

## Unreleased (3.1.x)

### Added
>>>>>>> 6322e7df
- Added the `freeOrderPaymentStrategy` config setting. ([#1526](https://github.com/craftcms/commerce/pull/1526))
- Added the  `craft\commerce\elements\Orders::EVENT_AFTER_APPLY_ADD_LINE_ITEM`. ([#1516](https://github.com/craftcms/commerce/pull/1516))
- Added the  `craft\commerce\elements\Orders::EVENT_AFTER_APPLY_REMOVE_LINE_ITEM`. ([#1516](https://github.com/craftcms/commerce/pull/1516))
- It is now possible to query for variants by their dimensions. ([#1570](https://github.com/craftcms/commerce/issues/1570))
- It is now possible to define an address format using the `craft\commerce\models\Address::getAddressLines()` and `DefineAddressLinesEvent`. ([#1305](https://github.com/craftcms/commerce/issues/1305))
- Added `craft\commerce\models\LineItem::dateUpdated`. ([#1132](https://github.com/craftcms/commerce/issues/1132)).
- Added `craft\commerce\elements\db\VariantQuery::width()`, `height()`, `length()` and `weight()`. ([#1570](https://github.com/craftcms/commerce/issues/1570))
- It is now possible to use multiple keywords when searching for variants to add to an order on the Edit Order page. ([#1546](https://github.com/craftcms/commerce/pull/1546))
- Products can now auto-generated titles with the “Title Format” product type setting. ([#148](https://github.com/craftcms/commerce/issues/148))
- Shipping rules can now be duplicated from the Edit Shipping Rule page. ([#153](https://github.com/craftcms/commerce/issues/153))
- Added the `cp.commerce.order.edit.details` template hook. ([#1597]()https://github.com/craftcms/commerce/issues/1597)
- Added the ability to eager load order relationship models the `withLineItems`, `withTransactions`, `withAdjustments`, `withCustomer` and `withAddresses` order query params. ([#1603](https://github.com/craftcms/commerce/issues/1603)) 
- Added `craft\commerce\services\LineItems::eagerLoadLineItemsForOrders()`.
- Added `craft\commerce\services\OrderAdjustments::eagerLoadOrderAdjustmentsForOrders()`.
- Added `craft\commerce\services\Addresses::eagerLoadAddressesForOrders()`.
- Added `craft\commerce\services\Transactions::eagerLoadTransactionsForOrders()`.
- Added `craft\commerce\services\Customers::eagerLoadCustomerForOrders()`.
- Added `craft\commerce\events\DefineAddressLinesEvent`.
- Added `craft\commerce\models\Address::getAddressLines()`.

### Changed
- Commerce now requires Craft 3.5.0 or later.
- Countries are now initially sorted by name, rather than country code.
- Improved customer search and creation when editing an order. ([#1594](https://github.com/craftcms/commerce/issues/1594))

### Deprecated
- Deprecated `craft\commerce\services\Sales::populateSaleRelations()`.

### Fixed
- Fixed a bug where purchasables that weren’t available for purchase were selectable on the Edit Order page. ([#1505](https://github.com/craftcms/commerce/issues/1505))
- Fixed a PHP error that could occur during line item validation on Yii 2.0.36. ([yiisoft/yii2#18175](https://github.com/yiisoft/yii2/issues/18175))
- Fixed a bug that prevented shipping rules for being sorted on the Edit Shipping Method page.
- Fixed a bug that could occur when programmatically set relationship IDs then saving a Sale model.

## 3.1.12 - 2020-07-14

### Changed
- Improved the wording of the “Categories Relationship Type” setting’s instructions and option labels on Edit Sale and Edit Discount pages. ([#1565](https://github.com/craftcms/commerce/pull/1565))

### Fixed
- Fixed a bug where existing sales and discounts would get the wrong “Categories Relationship Type” seletion when upgrading to Commerce 3. ([#1565](https://github.com/craftcms/commerce/pull/1565))
- Fixed a bug where the wrong shipping method could be selected for completed orders on the Edit Order page. ([#1557](https://github.com/craftcms/commerce/issues/1557))
- Fixed a bug where it wasn’t possible to update a customer’s primary billing or shipping address from the front end. ([#1562](https://github.com/craftcms/commerce/issues/1562))
- Fixed a bug where customers’ states weren’t always shown in the control panel. ([#1556](https://github.com/craftcms/commerce/issues/1556))
- Fixed a bug where programmatically removing an unsaved line item could remove the wrong line item. ([#1555](https://github.com/craftcms/commerce/issues/1555))
- Fixed a PHP error that could occur when using the `currency` Twig filter. ([#1554](https://github.com/craftcms/commerce/issues/1554))
- Fixed a PHP error that could occur on the order completion template when outputting dates. ([#1030](https://github.com/craftcms/commerce/issues/1030)) 
- Fixed a bug that could occur if a gateway had truncated its “Gateway Message”.

## 3.1.11 - 2020-07-06

### Added
- Added new `*AsCurrency` attributes to all currency attributes on orders, line items, products, variants, adjustments and transactions.
- Added the `hasVariant` argument to GraphQL product queries. ([#1544](https://github.com/craftcms/commerce/issues/1544))
- Added `craft\commerce\events\ModifyCartInfoEvent::$cart`. ([#1536](https://github.com/craftcms/commerce/issues/1536))
- Added `craft\commerce\behaviors\CurrencyAttributeBehavior`.
- Added `craft\commerce\gql\types\input\Variant`.

### Fixed
- Improved performance when adding items to the cart. ([#1543](https://github.com/craftcms/commerce/pull/1543), [#1520](https://github.com/craftcms/commerce/issues/1520))
- Fixed a bug where products that didn’t have current sales could be returned when the `hasSales` query parameter was enabled.
- Fixed a bug where the “Message” field wasn’t getting cleared after updating the order status on the Order edit page. ([#1366](https://github.com/craftcms/commerce/issues/1366))
- Fixed a bug where it wasn’t possible to update the conversion rate on a payment currency. ([#1547](https://github.com/craftcms/commerce/issues/1547))
- Fixed a bug where it wasn’t possible to delete all line item statuses.
- Fixed a bug where zero currency values weren’t getting formatted correctly in `commerce/cart/*` actions’ JSON responses. ([#1539](https://github.com/craftcms/commerce/issues/1539))
- Fixed a bug where the wrong line item could be added to the cart when using the Lite edition. ([#1552](https://github.com/craftcms/commerce/issues/1552))
- Fixed a bug where a validation error was being shown incorrectly on the Edit Discount page. ([#1549](https://github.com/craftcms/commerce/issues/1549))

### Deprecated
- The `|json_encode_filtered` twig filter has now been deprecated.

## 3.1.10 - 2020-06-23

### Added
- Added the `salePrice` and `sales` fields to GraphQL variant queries. ([#1525](https://github.com/craftcms/commerce/issues/1525))
- Added support for non-parameterized gateway webhook URLs. ([#1530](https://github.com/craftcms/commerce/issues/1530))
- Added `craft\commerce\gql\types\SaleType`.

### Changed
- The selected shipping method now shows both name and handle for completed orders on the Edit Order page. ([#1472](https://github.com/craftcms/commerce/issues/1472))

### Fixed
- Fixed a bug where the current user’s email was unintentionally being used as a fallback when creating a customer with an invalid email address on the Edit Order page. ([#1523](https://github.com/craftcms/commerce/issues/1523))
- Fixed a bug where an incorrect validation error would be shown when using custom address validation on the Edit Order page. ([#1519](https://github.com/craftcms/commerce/issues/1519))
- Fixed a bug where `defaultVariantId` wasn’t being set when saving a Product. ([#1529](https://github.com/craftcms/commerce/issues/1529))
- Fixed a bug where custom shipping methods would show a zero price. ([#1532](https://github.com/craftcms/commerce/issues/1532))
- Fixed a bug where the payment form modal wasn’t getting sized correctly on the Edit Order page. ([#1441](https://github.com/craftcms/commerce/issues/1441))
- Fixed the link to Commerce documentation from the control panel. ([#1517](https://github.com/craftcms/commerce/issues/1517))
- Fixed a deprecation warning for `Order::getAvailableShippingMethods()` on the Edit Order page. ([#1518](https://github.com/craftcms/commerce/issues/1518))

## 3.1.9 - 2020-06-17

### Added
- Added `craft\commerce\base\Gateway::getTransactionHashFromWebhook()`.
- Added `craft\commerce\services\OrderAdjustments::EVENT_REGISTER_DISCOUNT_ADJUSTERS`.
- Added `craft\commerce\services\Webhooks`.

### Changed
- Discount calculations now take adjustments created by custom discount adjusters into account. ([#1506](https://github.com/craftcms/commerce/issues/1506))
- Improved handling of race conditions between processing a webhook and completing an order. ([#1510](https://github.com/craftcms/commerce/issues/1510))
- Improved performance when retrieving order statuses. ([#1497](https://github.com/craftcms/commerce/issues/1497))

### Fixed
- Fixed a bug where zero stock items would be removed from the order before accepting payment. ([#1503](https://github.com/craftcms/commerce/issues/1503))
- Fixed an error that occurred when saving an order with a deleted variant on the Edit Order page. ([#1504](https://github.com/craftcms/commerce/issues/1504))
- Fixed a bug where line items weren’t being returned in the correct order after adding a new line item to the card via Ajax. ([#1496](https://github.com/craftcms/commerce/issues/1496))
- Fixed a bug where countries and states weren’t being returned in the correct order. ([#1512](https://github.com/craftcms/commerce/issues/1512))
- Fixed a deprecation warning. ([#1508](https://github.com/craftcms/commerce/issues/1508))

## 3.1.8 - 2020-06-11

### Added
- Added `craft\commerce\services\Sales::EVENT_AFTER_DELETE_SALE`.

### Changed
- Custom adjuster types now show as read-only on the Edit Order page. ([#1460](https://github.com/craftcms/commerce/issues/1460))
- Variant SKU, price, and stock validation is now more lenient unless the product and variant are enabled.

### Fixed
- Fixed a bug where empty carts would get new cart numbers on every request. ([#1486](https://github.com/craftcms/commerce/issues/1486)) 
- Fixed a PHP error that occurred when saving a payment source using an erroneous card. ([#1492](https://github.com/craftcms/commerce/issues/1492))
- Fixed a bug where deleted orders were being included in reporting widget calculations. ([#1490](https://github.com/craftcms/commerce/issues/1490))
- Fixed the styling of line item option values on the Edit Order page.
- Fixed a SQL error that occurred when duplicating a product on a multi-site Craft install. ([#1491](https://github.com/craftcms/commerce/issues/1491))
- Fixed a bug where products could be duplicated even if there was a validation error that made it look like the product hadn’t been duplicated.

## 3.1.7 - 2020-06-02

### Fixed
- Fixed a bug where blank addresses were being automatically created on new carts. ([#1486](https://github.com/craftcms/commerce/issues/1486)) 
- Fixed a SQL error that could occur during order consolidation on PostgreSQL. 

## 3.1.6 - 2020-06-02

### Changed
- `craft\commerce\services\Customers::consolidateOrdersToUser()` is no longer deprecated.

### Fixed
- Fixed a bug where the “Purchase Total” and “Purchase Quantity” discount conditions weren’t being applied correctly. ([#1389](https://github.com/craftcms/commerce/issues/1389))
- Fixed a bug where a customer could be deleted if `Order::$registerUserOnOrderComplete` was set to `true` on order completion. ([#1483](https://github.com/craftcms/commerce/issues/1483))
- Fixed a bug where it wasn’t possible to save an order without addresses on the Edit Order page. ([#1484](https://github.com/craftcms/commerce/issues/1484))
- Fixed a bug where addresses weren’t being set automatically when retrieving a cart. ([#1476](https://github.com/craftcms/commerce/issues/1476))
- Fixed a bug where transaction information wasn’t being displayed correctly on the Edit Order page. ([#1467](https://github.com/craftcms/commerce/issues/1467))
- Fixed a bug where `commerce/pay/*` and `commerce/customer-addresses/*` actions ignored the `updateCartSearchIndexes` config setting.
- Fixed a deprecation warning. ([#1481](https://github.com/craftcms/commerce/issues/1481))

## 3.1.5 - 2020-05-27

### Added
- Added the `updateCartSearchIndexes` config setting. ([#1416](https://github.com/craftcms/commerce/issues/1416))
- Added `craft\commerce\services\Discounts::EVENT_DISCOUNT_MATCHES_ORDER`.
- Renamed the `Totals` column to `All Totals` and `Total` to `Total Price` on the Orders index page. ([#1482](https://github.com/craftcms/commerce/issues/1482))

### Deprecated
- Deprecated `craft\commerce\services\Discounts::EVENT_BEFORE_MATCH_LINE_ITEM`. `EVENT_DISCOUNT_MATCHES_LINE_ITEM` should be used instead.

### Fixed
- Fixed a PHP error that could occur on Craft 3.5. ([#1471](https://github.com/craftcms/commerce/issues/1471))
- Fixed a bug where the “Purchase Total” discount condition would show a negative value.
- Fixed a bug where payment transaction amounts where not being formatted correctly on Edit Order pages. ([#1463](https://github.com/craftcms/commerce/issues/1463)) 
- Fixed a bug where free shipping discounts could be applied incorrectly. ([#1473](https://github.com/craftcms/commerce/issues/1473))

## 3.1.4 - 2020-05-18

### Added
- Added a “Duplicate” action to the Products index page. ([#1107](https://github.com/craftcms/commerce/issues/1107))
- It’s now possible to query for a single product or variant via GraphQL.
- Address and line item notes now support emoji characters. ([#1426](https://github.com/craftcms/commerce/issues/1426))
- Added `craft\commerce\fields\Products::getContentGqlType()`.
- Added `craft\commerce\fields\Variants::getContentGqlType()`.
- Added `craft\commerce\models\Address::getCountryIso()`. ([#1419](https://github.com/craftcms/commerce/issues/1419))
- Added `craft\commerce\web\assets\commerceui\CommerceOrderAsset`.

### Changed
- It’s now possible to add multiple line items at a time on the Edit Order page. ([#1446](https://github.com/craftcms/commerce/issues/1446))
- It’s now possible to copy the billing address over to the shipping address, and vise-versa, on Edit Order pages. ([#1412](https://github.com/craftcms/commerce/issues/1412))
- Edit Order pages now link to the customer’s edit page. ([#1397](https://github.com/craftcms/commerce/issues/1397))
- Improved the line item options layout on the Edit Order page.

### Fixed
- Fixed a bug where products weren’t getting duplicate correctly when the “Save as a new product” option was selected. ([#1393](https://github.com/craftcms/commerce/issues/1393))
- Fixed a bug where addresses were being incorrectly duplicated when updating a cart from the Edit Order page. ([#1435](https://github.com/craftcms/commerce/issues/1435))
- Fixed a bug where `product` and `variant` fields were returning the wrong type in GraphQL queries. ([#1434](https://github.com/craftcms/commerce/issues/1434))
- Fixed a SQL error that could occur when saving a product. ([#1407](https://github.com/craftcms/commerce/pull/1407))
- Fixed a bug where only admin users were allowed to add line item on the Edit Order page. ([#1424](https://github.com/craftcms/commerce/issues/1424))
- Fixed a bug where it wasn’t possible to remove an address on the Edit Order page. ([#1436](https://github.com/craftcms/commerce/issues/1436))
- Fixed a bug where user groups would be unset when saving a primary address on the Edit User page. ([#1421](https://github.com/craftcms/commerce/issues/1421))
- Fixed a PHP error that could occur when saving an address. ([#1417](https://github.com/craftcms/commerce/issues/1417))
- Fixed a bug where entering a localized number for a base discount value would save incorrectly. ([#1400](https://github.com/craftcms/commerce/issues/1400))
- Fixed a bug where blank addresses were being set on orders from the Edit Order page. ([#1401](https://github.com/craftcms/commerce/issues/1401))
- Fixed a bug where past orders weren’t being consolidated for new users. ([#1423](https://github.com/craftcms/commerce/issues/1423))
- Fixed a bug where unnecessary order recalculation could occur during a payment request. ([#1431](https://github.com/craftcms/commerce/issues/1431))
- Fixed a bug where variants weren’t getting resaved automatically if their field layout was removed from the product type settings. ([#1359](https://github.com/craftcms/commerce/issues/1359))
- Fixed a PHP error that could occur when saving a discount.

## 3.1.3 - 2020-04-22

### Fixed
- Fixed a PHP error that occurred when saving variants. ([#1403](https://github.com/craftcms/commerce/pull/1403))
- Fixed an error that could occur when processing Project Config changes that also included new sites. ([#1390](https://github.com/craftcms/commerce/issues/1390))
- Fixed a bug where “Purchase Total” and “Purchase Quantity” discount conditions weren’t being applied correctly. ([#1389](https://github.com/craftcms/commerce/issues/1389))

## 3.1.2 - 2020-04-17

### Added
- It’s now possible to query for products and variants by their custom field values via GraphQL.
- Added the `variants` field to GraphQL product queries.
- Added `craft\commerce\service\Variants::getVariantGqlContentArguments()`.

### Changed
- It’s now possible to query for orders using multiple email addresses. ([#1361](https://github.com/craftcms/commerce/issues/1361))
- `craft\commerce\controllers\CartController::$_cart` is now protected.
- `craft\commerce\controllers\CartController::$_cartVariable` is now protected.

### Deprecated
- Deprecated `craft\commerce\queue\jobs\ConsolidateGuestOrders::consolidate()`. `craft\commerce\services\Customers::consolidateGuestOrdersByEmail()` should be used instead.

### Fixed
- Fixed a bug where orders weren’t marked as complete when using an offsite gateway and the “authorize” payment type.
- Fixed an error that occurred when attempting to pay for an order from the control panel. ([#1362](https://github.com/craftcms/commerce/issues/1362))
- Fixed a PHP error that occurred when using a custom shipping method during checkout. ([#1378](https://github.com/craftcms/commerce/issues/1378))
- Fixed a bug where Edit Address pages weren’t redirecting back to the Edit User page on save. ([#1368](https://github.com/craftcms/commerce/issues/1368))
- Fixed a bug where selecting the “All Orders” source on the Orders index page wouldn’t update the browser’s history. ([#1367](https://github.com/craftcms/commerce/issues/1367))
- Fixed a bug where the Orders index page wouldn’t work as expected after cancelling an order status update. ([#1375](https://github.com/craftcms/commerce/issues/1375))
- Fixed a bug where the Edit Order pages would continue showing the previous order status message after it had been changed. ([#1366](https://github.com/craftcms/commerce/issues/1366))
- Fixed a race condition that could occur when consolidating guest orders.
- Fixed a bug where the Edit Order page was showing order-level adjustments’ “Edit” links for incomplete orders. ([#1374](https://github.com/craftcms/commerce/issues/1374))
- Fixed a PHP error that could occur when viewing a disabled country in the control panel.
- Fixed a bug where `craft\commerce\models\LineItem::$saleAmount` was being incorrectly validated. ([#1365](https://github.com/craftcms/commerce/issues/1365))
- Fixed a bug where variants weren’t getting deleted when a product was hard-deleted. ([#1186](https://github.com/craftcms/commerce/issues/1186))
- Fixed a bug where the `cp.commerce.product.edit.details` template hook was getting called in the wrong place in Edit Product pages. ([#1376](https://github.com/craftcms/commerce/issues/1376))
- Fixed a bug where line items’ caches were not being invalidated on save. ([#1377](https://github.com/craftcms/commerce/issues/1377))

## 3.1.1 - 2020-04-03

### Changed
- Line items’ sale amounts are now calculated automatically.

### Fixed
- Fixed a bug where orders weren’t saving properly during payment.
- Fixed a bug where it wasn’t obvious how to set shipping and billing addresses on a new order. ([#1354](https://github.com/craftcms/commerce/issues/1354))
- Fixed a bug where variant blocks were getting extra padding above their fields.
- Fixed an error that could occur when using the `|commerceCurrency` Twig filter if the Intl extension wasn’t enabled. ([#1353](https://github.com/craftcms/commerce/issues/1353))
- Fixed a bug where the `hasSales` variant query param could override most other params.
- Fixed a SQL error that could occur when querying for variants using the `hasStock` param on PostgreSQL. ([#1356](https://github.com/craftcms/commerce/issues/1356))
- Fixed a SQL error that could occur when querying for orders using the `isPaid` or `isUnpaid` params on PostgreSQL.
- Fixed a bug where passing `false` to a subscription query’s `isCanceled` or `isExpired` params would do nothing.

## 3.1.0.1 - 2020-04-02

### Fixed
- Fixed a bug where the `commerce_discounts` table was missing an `orderConditionFormula` column on fresh installs. ([#1351](https://github.com/craftcms/commerce/issues/1351))

## 3.1.0 - 2020-04-02

### Added
- It’s now possible to set dynamic condition formulas on discounts. ([#470](https://github.com/craftcms/commerce/issues/470))
- It’s now possible to reorder states. ([#1284](https://github.com/craftcms/commerce/issues/1284))
- It’s now possible to load a previous cart into the current session. ([#1348](https://github.com/craftcms/commerce/issues/1348))
- Customers can now pay the outstanding balance on a cart or completed order.
- It’s now possible to pass a `paymentSourceId` param on `commerce/payments/pay` requests, to set the desired payment gateway at the time of payment. ([#1283](https://github.com/craftcms/commerce/issues/1283))
- Edit Order pages now automatically populate the billing and shipping addresses when a new customer is selected. ([#1295](https://github.com/craftcms/commerce/issues/1295))
- It’s now possible to populate the billing and shipping addresses on an order based on existing addresses in the customer’s address book. ([#990](https://github.com/craftcms/commerce/issues/990))
- JSON responses for `commerce/cart/*` actions now include an `availableShippingMethodOptions` array, which lists all available shipping method options and their prices.
- It’s now possible to query for variants via GraphQL. ([#1315](https://github.com/craftcms/commerce/issues/1315))
- It’s now possible to set an `availableForPurchase` argument when querying for products via GraphQL.
- It’s now possible to set a `defaultPrice` argument when querying for products via GraphQL.
- Products now have an `availableForPurchase` field when queried via GraphQL.
- Products now have a `defaultPrice` field when queried via GraphQL.
- Added `craft\commerce\adjusters\Tax::_getTaxAmount()`.
- Added `craft\commerce\base\TaxEngineInterface`.
- Added `craft\commerce\controllers\AddressesController::actionValidate()`.
- Added `craft\commerce\controllers\AddressesController::getAddressById()`.
- Added `craft\commerce\controllers\AddressesController::getCustomerAddress()`.
- Added `craft\commerce\controllers\CartController::actionLoadCart()`.
- Added `craft\commerce\elements\Order::getAvailableShippingMethodsOptions()`.
- Added `craft\commerce\elements\Order::removeBillingAddress()`.
- Added `craft\commerce\elements\Order::removeEstimateBillingAddress()`.
- Added `craft\commerce\elements\Order::removeEstimateShippingAddress()`.
- Added `craft\commerce\elements\Order::removeShippingAddress()`.
- Added `craft\commerce\elements\Variant::getGqlTypeName()`.
- Added `craft\commerce\elements\Variant::gqlScopesByContext()`.
- Added `craft\commerce\elements\Variant::gqlTypeNameByContext()`.
- Added `craft\commerce\engines\TaxEngine`.
- Added `craft\commerce\gql\arguments\elements\Variant`.
- Added `craft\commerce\gql\arguments\interfaces\Variant`.
- Added `craft\commerce\gql\arguments\queries\Variant`.
- Added `craft\commerce\gql\arguments\resolvers\Variant`.
- Added `craft\commerce\gql\arguments\types\elements\Variant`.
- Added `craft\commerce\gql\arguments\types\generators\VariantType`.
- Added `craft\commerce\models\Settings::$loadCartRedirectUrl`.
- Added `craft\commerce\models\ShippingMethodOption`.
- Added `craft\commerce\services\Addresses::removeReadOnlyAttributesFromArray()`.
- Added `craft\commerce\services\Carts::getCartName()`.
- Added `craft\commerce\services\Customers::getCustomersQuery()`.
- Added `craft\commerce\services\Taxes`.

### Changed
- Improved performance for installations with millions of orders.
- Improved the “Add a line item” behavior and styling on the Edit Order page.
- Discount adjustments are now only applied to line items, not the whole order. The “Base discount” amount is now spread across all line items.
- Line items’ sale prices are now rounded before being multiplied by the quantity.
- Improved the consistency of discount and tax calculations and rounding logic across the system.
- Products and subscriptions can now be sorted by their IDs in the control panel.
- Improved the styling and behavior of the example templates.

### Deprecated
- Deprecated the ability to create percentage-based order-level discounts.

### Fixed
- Fixed an error that could occur when querying for products by type via GraphQL. 
- Fixed a bug where it was possible to issue refunds for more than the remaining transaction amount. ([#1098](https://github.com/craftcms/commerce/issues/1098))
- Fixed a bug where order queries could return orders in the wrong sequence when ordered by `dateUpdated`. ([#1345](https://github.com/craftcms/commerce/issues/1345))
- Fixed a PHP error that could occur on the Edit Order page if the customer had been deleted. ([#1347](https://github.com/craftcms/commerce/issues/1347))
- Fixed a bug where shipping rules and discounts weren’t properly supporting localized number formats. ([#1332](https://github.com/craftcms/commerce/issues/1332), [#1174](https://github.com/craftcms/commerce/issues/1174))
- Fixed an error that could occur while updating an order status message, if the order was being recalculated at the same time. ([#1309](https://github.com/craftcms/commerce/issues/1309))
- Fixed an error that could occur when deleting an address on the front end.

## 3.0.12 - 2020-03-20

### Added
- Added the `validateCartCustomFieldsOnSubmission` config setting. ([#1292](https://github.com/craftcms/commerce/issues/1292))
- It is now possible to search orders by the SKUs being purchased. ([#1328](https://github.com/craftcms/commerce/issues/1328))
- Added `craft\commerce\services\Carts::restorePreviousCartForCurrentUser()`.

### Changed
- Updated the minimum required version to upgrade to `2.2.18`.

### Fixed
- Fixed a bug where “Purchase Total” and “Purchase Quantity” discount conditions were not checked when removing shipping costs. ([#1321](https://github.com/craftcms/commerce/issues/1321))
- Fixed an error that could occur when eager loading `product` on a variant query.
- Fixed an PHP error that could occur when all countries are disabled. ([#1314](https://github.com/craftcms/commerce/issues/1314))
- Fixed a bug that could occur for logged in users when removing all items from the cart. ([#1319](https://github.com/craftcms/commerce/issues/1319))

## 3.0.11 - 2020-02-25

### Added
- Added the `cp.commerce.subscriptions.edit.content`, `cp.commerce.subscriptions.edit.meta`, and `cp.commerce.product.edit.content` template hooks. ([#1290](https://github.com/craftcms/commerce/pull/1290))

### Changed
- The order index page now updates the per-status order counts after using the “Update Order Status” action. ([#1217](https://github.com/craftcms/commerce/issues/1217))

### Fixed
- Fixed an error that could occur when editing variants’ stock value. ([#1288](https://github.com/craftcms/commerce/issues/1288))
- Fixed a bug where `0` values were being shown for order amounts. ([#1293](https://github.com/craftcms/commerce/issues/1293))

## 3.0.10 - 2020-02-20

### Fixed
- Fixed an error that could occur when creating a new product.

## 3.0.9 - 2020-02-19

### Fixed
- Fixed a migration error that could occur when updating. ([#1285](https://github.com/craftcms/commerce/issues/1285))

## 3.0.8 - 2020-02-18

### Fixed
- Fixed an SQL error that could occur when updating to Commerce 3.

## 3.0.7 - 2020-02-18

### Added
- Order indexes can now have a “Totals” column.
- Added `craft\commerce\models\LineItem::$sku`.
- Added `craft\commerce\models\LineItem::$description`.
- Added `craft\commerce\elements\Order::$dateAuthorized`.
- Added `craft\commerce\elements\Order::EVENT_AFTER_ORDER_AUTHORIZED`.
- Added `craft\commerce\models\LineItem::$sku`.
- Added `craft\commerce\models\LineItem::$description`.

### Changed
- Line items now store their purchasable’s SKU and description directly, in addition to within the snapshot.
- Ajax requests to `commerce/cart/*` now include line items’ `subtotal` values in their responses. ([#1263](https://github.com/craftcms/commerce/issues/1263))

### Fixed
- Fixed a bug where `commerce/cart/*` actions weren’t formatting `0` values correctly in their JSON responses. ([#1278](https://github.com/craftcms/commerce/issues/1278)) 
- Fixed a bug that caused adjustments’ “Included” checkbox to be ticked when editing another part of the order. ([#1234](https://github.com/craftcms/commerce/issues/1243))
- Fixed a JavaScript error that could occur when editing products. ([#1273](https://github.com/craftcms/commerce/issues/1273))
- Restored the missing “New Subscription Plan” button. ([#1271](https://github.com/craftcms/commerce/pull/1271))
- Fixed an error that could occur when updating to Commerce 3 from 2.2.5 or earlier.
- Fixed a bug where the “Transactions” tab on Edit Order pages was disabled for incomplete orders. ([#1268](https://github.com/craftcms/commerce/issues/1268))
- Fixed a error that prevented redirection back to the Edit Customer page after editing an address.

## 3.0.6 - 2020-02-06

### Added
- It’s now possible to sort customers by email address.

### Fixed
- Fixed PHP 7.0 compatibility. ([#1262](https://github.com/craftcms/commerce/issues/1262))
- Fixed a bug where it wasn’t possible to refund orders. ([#1259](https://github.com/craftcms/commerce/issues/1259))
- Fixed a bug where it wasn’t possible to add purchasables to an order on the Edit Order page.
- Fixed a bug where clicking on “Save and return to all orders” wouldn’t redirect back to the Orders index page. ([#1266](https://github.com/craftcms/commerce/issues/1266))
- Fixed an error that occurred when attempting to open a product editor HUD.

## 3.0.5 - 2020-01-31

### Fixed
- Fixed a bug that prevented emails from being sent. ([#1257](https://github.com/craftcms/commerce/issues/1257))

## 3.0.4 - 2020-01-31

### Added
- Orphaned addresses are now purged as part of garbage collection.
- Added `craft\commerce\services\Addresses::purgeOrphanedAddresses()`.
- Added the `commerce/addresses/set-primary-address` action.

### Changed
- `craft\commerce\events\OrderStatusEvent` no longer extends `craft\events\CancelableEvent`. ([#1244](https://github.com/craftcms/commerce/issues/1244))

### Fixed
- Fixed an error that could occur when trying to changing the customer the Edit Order page. ([#1238](https://github.com/craftcms/commerce/issues/1238))
- Fixed a PHP error that occurred on Windows environments. ([#1247](https://github.com/craftcms/commerce/issues/1247))
- Fixed a bug where orders’ Date Ordered attributes could shift after saving an order from the Edit Order page. ([#1246](https://github.com/craftcms/commerce/issues/1246))
- Fixed a bug that caused the “Variant Fields” tab to disappear on Edit Product Type pages.
- Fixed a bug that prevented emails from being sent. ([#1257])(https://github.com/craftcms/commerce/issues/1257)
- Fixed a error that occurred on the Edit User page when the logged-in user did’t have the “Manage subscriptions” permission. ([#1252](https://github.com/craftcms/commerce/issues/1252))
- Fixed an error that occurred when setting a primary address on a customer. ([#1253](https://github.com/craftcms/commerce/issues/1253))
- Fixed an error that could occur when selecting certain options on the Total Revenue dashboard widget. ([#1255](https://github.com/craftcms/commerce/issues/1255))
- Fixed an error that could occur when sending an email from the Edit Order page if the email settings had not be resaved after updating to Craft Commerce 3.
- Fixed a bug where it wasn’t possible to change order statuses and custom field values when using the Lite edition.
- Fixed an error that could occur on order complete if a discount had been applied programmatically. 

## 3.0.3 - 2020-01-29

### Fixed
- Fixed the styling of the address’s “Edit” button on the Edit Order page. 

## 3.0.2 - 2020-01-29

### Added
- Ajax requests to `commerce/cart/*` now include `totalTax`, `totalTaxIncluded`, `totalDiscount`, and `totalShippingCost` fields in the JSON response.

### Fixed
- Fixed a PostgreSQL error that occurred on the Edit Order page.

## 3.0.1 - 2020-01-29

### Changed
- A customer record is now created when saving a user. ([#1237](https://github.com/craftcms/commerce/issues/1237))

### Fixed
- Fixed an error that occurred on order complete. ([#1239](https://github.com/craftcms/commerce/issues/1239)) 

## 3.0.0 - 2020-01-28

> {warning} Order notification emails are now sent via a queue job, so running a queue worker as a daemon is highly recommended to avoid notification delays.

> {warning} Plugins and modules that modify the Edit Order page are likely to break with this update.

### Added
- Commerce 3.0 requires Craft 3.4 or later.
- Added the ability to create and edit orders from the control panel.
- Added the ability to manage customers and customer addresses from the control panel. ([#1043](https://github.com/craftcms/commerce/issues/1043))
- Added GraphQL support for products. ([#1092](https://github.com/craftcms/commerce/issues/1092))
- Added the ability to send emails from the Edit Order page.
- Line items can now be exported from the Orders index page. ([#976](https://github.com/craftcms/commerce/issues/976))
- Added the “Edit orders” and “Delete orders” user permissions.
- Line items now have a status that can be changed on Edit Order pages.
- Line items now have a Private Note field for store managers.
- Inactive carts are now purged during garbage collection.
- Orders now have recalculation modes to determine what should be recalculated on the order.
- Added the `origin` order query param.
- Added the `hasLineItems` order query param.
- `commerce/payments/pay` JSON responses now include an `orderErrors` array if there were any errors on the order.
- Added warnings to settings that are being overridden in the config file. ([#746](https://github.com/craftcms/commerce/issues/746))
- Promotions can now specify which elements are the source vs. target on category relations added by the promotion. ([#984](https://github.com/craftcms/commerce/issues/984))
- Added the ability to add products existing sales from Edit Product pages. ([#594](https://github.com/craftcms/commerce/issues/594))
- Added the ability to set a plain text template for Commerce emails. ([#1106](https://github.com/craftcms/commerce/issues/1106))
- Added the `showCustomerInfoTab` config setting, which determines whether Edit User pages should show a “Customer Info” tab. ([#1037](https://github.com/craftcms/commerce/issues/1037))
- Added the ability to create a percentage-based discount on the order total. ([#438](https://github.com/craftcms/commerce/issues/438))
- Added the ability to sort by customer attributes on the Orders index page. ([#1089](https://github.com/craftcms/commerce/issues/1089))
- Added the ability to set the title label for products and variants per product type. ([#244](https://github.com/craftcms/commerce/issues/244))
- Added the ability to enable/disabled countries and states. ([#213](https://github.com/craftcms/commerce/issues/213))
- Added the ability to show customer info on the Orders index page.
- Added `craft\commerce\base\Stat`.
- Added `craft\commerce\base\StatInterface`.
- Added `craft\commerce\base\StatTrait`.
- Added `craft\commerce\controllers\CountriesController::actionUpdateStatus()`.
- Added `craft\commerce\controllers\DiscountsController::actionClearDiscountUses()`.
- Added `craft\commerce\controllers\DiscountsController::actionUpdateStatus()`.
- Added `craft\commerce\controllers\DiscountsController::DISCOUNT_COUNTER_TYPE_CUSTOMER`.
- Added `craft\commerce\controllers\DiscountsController::DISCOUNT_COUNTER_TYPE_EMAIL`.
- Added `craft\commerce\controllers\DiscountsController::DISCOUNT_COUNTER_TYPE_TOTAL`.
- Added `craft\commerce\controllers\LineItemStatuses`.
- Added `craft\commerce\controllers\OrdersController::_getTransactionsWIthLevelsTableArray()`.
- Added `craft\commerce\controllers\OrdersController::actionNewOrder()`.
- Added `craft\commerce\controllers\SalesController::actionUpdateStatus()`.
- Added `craft\commerce\controllers\StatesController::actionUpdateStatus()`.
- Added `craft\commerce\elements\Order::$origin`.
- Added `craft\commerce\elements\Order::$recalculationMode`.
- Added `craft\commerce\elements\Order::getAdjustmentsByType()`.
- Added `craft\commerce\elements\Order::getCustomerLinkHtml()`.
- Added `craft\commerce\elements\Order::hasLineItems()`.
- Added `craft\commerce\models\Country::$enabled`.
- Added `craft\commerce\models\Customer::getCpEditUrl()`.
- Added `craft\commerce\models\Discount::$totalDiscountUseLimit`.
- Added `craft\commerce\models\Discount::$totalDiscountUses`.
- Added `craft\commerce\models\LineItem::$lineItemStatusId`.
- Added `craft\commerce\models\LineItem::$privateNote`.
- Added `craft\commerce\models\ProductType::$titleLabel`.
- Added `craft\commerce\models\ProductType::$variantTitleLabel`.
- Added `craft\commerce\models\State::$enabled`.
- Added `craft\commerce\queue\ConsolidateGuestOrders`.
- Added `craft\commerce\records\Country::$enabled`.
- Added `craft\commerce\records\LineItemStatus`.
- Added `craft\commerce\records\Purchasable::$description`.
- Added `craft\commerce\records\State::$enabled`.
- Added `craft\commerce\services\Countries::getAllEnabledCountries`.
- Added `craft\commerce\services\Countries::getAllEnabledCountriesAsList`.
- Added `craft\commerce\services\Discounts::clearCustomerUsageHistoryById()`.
- Added `craft\commerce\services\Discounts::clearDiscountUsesById()`.
- Added `craft\commerce\services\Discounts::clearEmailUsageHistoryById()`.
- Added `craft\commerce\services\Discounts::getCustomerUsageStatsById()`.
- Added `craft\commerce\services\Discounts::getEmailUsageStatsById()`.
- Added `craft\commerce\services\Emails::getAllEnabledEmails()`.
- Added `craft\commerce\services\LineItemStatuses::EVENT_DEFAULT_LINE_ITEM_STATUS`.
- Added `craft\commerce\services\LineItemStatuses`.
- Added `craft\commerce\services\States::getAllEnabledStates`.
- Added `craft\commerce\services\States::getAllEnabledStatesAsList`.
- Added `craft\commerce\services\States::getAllEnabledStatesAsListGroupedByCountryId`.
- Added `craft\commerce\services\States::getAllStatesAsListGroupedByCountryId`.
- Added `craft\commerce\stats\AverageOrderTotal`.
- Added `craft\commerce\stats\NewCustomers`.
- Added `craft\commerce\stats\RepeatCustomers`.
- Added `craft\commerce\stats\TopCustomers`.
- Added `craft\commerce\stats\TopProducts`.
- Added `craft\commerce\stats\TopProductTypes`.
- Added `craft\commerce\stats\TopPurchasables`.
- Added `craft\commerce\stats\TotalOrders`.
- Added `craft\commerce\stats\TotalOrdersByCountry`.
- Added `craft\commerce\stats\TotalRevenue`.
- Added `craft\commerce\web\assets\chartjs\ChartJsAsset`.
- Added `craft\commerce\web\assets\deepmerge\DeepMerge`.
- Added `craft\commerce\web\assets\statwidgets\StatWidgets`.
- Added `craft\commerce\widgets\AverageOrderTotal`.
- Added `craft\commerce\widgets\NewCustomers`.
- Added `craft\commerce\widgets\RepeatCustomers`.
- Added `craft\commerce\widgets\TopCustomers`.
- Added `craft\commerce\widgets\TopProducts`.
- Added `craft\commerce\widgets\TopProductTypes`.
- Added `craft\commerce\widgets\TopPurchasables`.
- Added `craft\commerce\widgets\TotalOrders`.
- Added `craft\commerce\widgets\TotalOrdersByCountry`.
- Added `craft\commerce\widgets\TotalRevenue`.

## Changed
- When a customer logs in, and their current guest cart is empty, their most recent cart that had items in it will be restored as the new current cart.
- The date range picker on the Orders index page has been moved to the page toolbar, and now affects which orders are shown in the order listing and which orders are included in order exports, rather than just affecting the chart.
- The Edit Order page is now a Vue app.
- Order status change emails are triggered by a queue job for faster checkout.
- When adding a donation to the cart, supplying a `donationAmount` parameter is no longer required. (Donations will default to zero if omitted.)
- `commerce/cart/*` actions now call `craft\commerce\elements\Order::toArray()` when generating the cart array for JSON responses.
- `commerce/payments/pay` JSON responses now list payment form errors under `paymentFormErrors` rather than `paymentForm`.
- Customer records that are anonymous and orphaned are now deleted during garbage collection.
- Changed the default category relationship type on promotions from `sourceElement` to `element`. ([#984](https://github.com/craftcms/commerce/issues/984))
- The `purgeInactiveCartsDuration` and `activeCartDuration` config settings now support all value formats supported by `craft\cms\helpers\ConfigHelper::durationInSeconds()`. ([#1071](https://github.com/craftcms/commerce/issues/1071))
- The `commerce/customer-addresses/save` action no long forces primary shipping and billing addresses if they do not exist. ([#1069](https://github.com/craftcms/commerce/issues/1069))
- Moved `craft\commerce\services\States::getAllStatesAsList()` logic to `craft\commerce\services\States::getAllStatesAsListGroupedByCountryId()` to be consistent with other service methods.
- The `allowEmptyCartOnCheckout` config setting is now set to `false` by default.
- Discount usage conditions now apply to the discount as a whole, rather than just the coupon code.
- Discounts’ user and email usage counters can be cleared individually.
- Addresses no longer require a first and last name.
- Guest orders are now consolidated with other orders from the same customer immediately after an order is completed, rather than when a user logs in. ([#1062](https://github.com/craftcms/commerce/issues/1062))
- It is no longer possible to merge previous carts automatically using the `mergeCarts` param.
- Removed the `mergeCarts` parameter from `craft\commerce\services\Carts::getCart()`.

## Deprecated
- Deprecated `craft\commerce\elements\Order::getShouldRecalculateAdjustments()` and `setShouldRecalculateAdjustments()`. `craft\commerce\elements\Order::$recalculationMode` should be used instead.
- Deprecated `craft\commerce\serviced\Customers::consolidateOrdersToUser()`. `craft\commerce\queue\ConsolidateGuestOrders` jobs should be used instead.
- Deprecated `craft\commerce\services\Orders::cartArray()`. `craft\commerce\elements\Order::toArray()` should be used instead.

## Removed
- Removed the Customer Info field type. ([#1037](https://github.com/craftcms/commerce/issues/1037))
- Removed the `craft.commerce.availableShippingMethods` Twig property.
- Removed the `craft.commerce.cart` Twig property.
- Removed the `craft.commerce.countriesList` Twig property.
- Removed the `craft.commerce.customer` Twig property.
- Removed the `craft.commerce.discountByCode` Twig property.
- Removed the `craft.commerce.primaryPaymentCurrency` Twig property.
- Removed the `craft.commerce.statesArray` Twig property.
- Removed the `commerce/cart/remove-all-line-items` action.
- Removed the `commerce/cart/remove-line-item` action.
- Removed the `commerce/cart/update-line-item` action.
- Removed `craft\commerce\base\Purchasable::getPurchasableId()`.
- Removed `craft\commerce\controllers\ChartsController`.
- Removed `craft\commerce\controllers\DiscountsController::actionClearCouponUsageHistory()`.
- Removed `craft\commerce\controllers\DownloadController::actionExportOrder()`.
- Removed `craft\commerce\elements\db\OrderQuery::updatedAfter()`.
- Removed `craft\commerce\elements\db\OrderQuery::updatedBefore()`.
- Removed `craft\commerce\elements\db\SubscriptionQuery::subscribedAfter()`.
- Removed `craft\commerce\elements\db\SubscriptionQuery::subscribedBefore()`.
- Removed `craft\commerce\elements\Order::getOrderLocale()`.
- Removed `craft\commerce\elements\Order::updateOrderPaidTotal()`.
- Removed `craft\commerce\elements\Product::getSnapshot()`.
- Removed `craft\commerce\elements\Product::getUnlimitedStock()`.
- Removed `craft\commerce\elements\Variant::getSalesApplied()`.
- Removed `craft\commerce\helpers\Order::mergeOrders()`.
- Removed `craft\commerce\models\Address::getFullName()`.
- Removed `craft\commerce\models\Discount::$totalUses`.
- Removed `craft\commerce\models\Discount::$totalUseLimit`.
- Removed `craft\commerce\models\Discount::getFreeShipping()`.
- Removed `craft\commerce\models\Discount::setFreeShipping()`.
- Removed `craft\commerce\models\LineItem::fillFromPurchasable()`.
- Removed `craft\commerce\models\LineItem::getDescription()`. Use `craft\commerce\models\LineItem::$description` instead. 
- Removed `craft\commerce\models\LineItem::getSku()`. Use `craft\commerce\models\LineItem::$sku` instead. 
- Removed `craft\commerce\models\Order::getDiscount()`.
- Removed `craft\commerce\models\Order::getShippingCost()`.
- Removed `craft\commerce\models\Order::getTax()`.
- Removed `craft\commerce\models\Order::getTaxIncluded()`.
- Removed `craft\commerce\models\ShippingMethod::$amount`.
- Removed `craft\commerce\services\Countries::getAllCountriesListData()`.
- Removed `craft\commerce\services\Discounts::clearCouponUsageHistoryById()`.
- Removed `craft\commerce\services\Gateways::getAllFrontEndGateways()`.
- Removed `craft\commerce\services\ShippingMethods::getOrderedAvailableShippingMethods()`.
- Removed `craft\commerce\services\Reports::getOrdersExportFile()`.
- Removed `craft\commerce\models\Address::EVENT_REGISTER_ADDRESS_VALIDATION_RULES` event. Use `craft\base\Model::EVENT_DEFINE_RULES` instead.
- Removed `craft\commerce\services\Reports::EVENT_BEFORE_GENERATE_EXPORT` event. Use `craft\base\Element::EVENT_REGISTER_EXPORTERS` to create your own exports.
- Removed `craft\commerce\web\assets\RevenueWidgetAsset`.
- Removed `craft\commerce\widgets\Revenue`. Use `craft\commerce\widgets\TotalRevenue` instead.
- Removed the `phpoffice/phpspreadsheet` package dependency.

## 2.2.19 - 2020-04-15

### Fixed
- Fixed a bug where “Purchase Total” and “Purchase Quantity” discount conditions were not checked when removing shipping costs. ([#1321](https://github.com/craftcms/commerce/issues/1321))

## 2.2.18 - 2020-03-05

### Fixed
- Fixed an error that occurred when editing a product from a Products field. ([#1291](https://github.com/craftcms/commerce/pull/1291))
- Fixed an error that could occur when editing a variant’s stock value. ([#1306](https://github.com/craftcms/commerce/issues/1306))

## 2.2.17 - 2020-02-12

### Changed
- Improved the performance of the Orders index page.

## 2.2.16 - 2020-02-10

### Changed
- Improved the performance of the Orders index page.

### Fixed
- Fixed a bug where customers could get an “Address does not belong to customer” validation error incorrectly during checkout. ([#1227](https://github.com/craftcms/commerce/issues/1227))

## 2.2.15 - 2020-01-25

### Fixed
- Fixed a bug where sales were not being applied to the cart in some cases. ([#1206](https://github.com/craftcms/commerce/issues/1206))
- Fixed a validation error that occurred when saving an order status.
- All models now extend base model rules correctly.

## 2.2.14 - 2020-01-14

### Added
- Added `craft\commerce\services\Discounts::getAllActiveDiscounts()`.

### Fixed
- Fixed an error that occurred when calling `toArray()` on a payment currency model. ([#1200](https://github.com/craftcms/commerce/issues/1200))
- Fixed a bug where adding items to the cart was slow if there were several disabled or outdated discounts.

## 2.2.13 - 2019-12-19

### Fixed
- Fixed a bug where discounts were getting calculated incorrectly when using a “Per Email Limit” condition.

## 2.2.12 - 2019-12-19

### Fixed
- Fixed a PHP error that could occur when using coupon codes.
- Fixed a bug where taxes were getting calculated incorrectly when shipping costs were marked as having taxes included.

## 2.2.11 - 2019-12-16

### Fixed
- Fixed an infinite recursion bug that could occur when calculating discounts. ([#1182](https://github.com/craftcms/commerce/issues/1182))

## 2.2.10 - 2019-12-14

### Fixed
- Fixed an issue where discounts matching an order were referencing a missing method.

## 2.2.9 - 2019-12-13

### Added
- Order indexes can now have a “Coupon Code” column.
- Added the `resave/orders` and `resave/carts` commands.

### Deprecated
- Deprecated `craft\commerce\elements\Order::getTotalTaxablePrice()`.

### Fixed
- Fixed a bug where the wrong tax zone could be selected when editing a tax rate.
- Fixed a bug where some address data would be forgotten after completing an order.
- Fixed a typo in the `totalShipping` column heading on order exports. ([#1153](https://github.com/craftcms/commerce/issues/1153))
- Fixed a bug where discounts without a coupon code weren’t checking other discount conditions. ([#1144](https://github.com/craftcms/commerce/issues/1144))
- Fixed a SQL error that occurred when trying to save a long zip code condition formula. ([#1138](https://github.com/craftcms/commerce/issues/1138))
- Fixed an error that could occur on the Orders index page. ([#1160](https://github.com/craftcms/commerce/issues/1160))
- Fixed an error that could occur when executing a variant query with the `hasSales` param, if no one was logged in.
- Fixed an bug where it wasn’t possible to clear out the State field value on an address. ([#1162](https://github.com/craftcms/commerce/issues/1162))
- Fixed an error that occurred when marking an order as complete in the Control Panel. ([#1166](https://github.com/craftcms/commerce/issues/1166))
- Fixed an error that could occur when validating a product that had variants which didn’t have a SKU yet. ([#1165](https://github.com/craftcms/commerce/pull/1165))
- Fixed a bug where payments source active records could not retrieve their related gateway record. ([#1121](https://github.com/craftcms/commerce/pull/1121))
- Fixed a JavaScript error that occurred when editing shipping rules.

## 2.2.8 - 2019-11-21

### Added
- It’s now possible to sort products by Date Updated, Date Created and Promotable on the Products index page. ([#1101](https://github.com/craftcms/commerce/issues/1101))
- `totalTax`, `totalTaxIncluded`, `totalDiscount`, and `totalShipping` are now included on order exports. ([#719](https://github.com/craftcms/commerce/issues/719))
- Added the `COMMERCE_PAYMENT_CURRENCY` environment variable. ([#999](https://github.com/craftcms/commerce/pull/999))

### Fixed
- Fixed an error that could occur when deploying `project.yaml` changes to a new environment. ([#1085](https://github.com/craftcms/commerce/issues/1085))
- Fixed an issue where purchasables were added to the cart when the qty submitted was `0` (zero).
- Fixed a performance issue using the `craft\commerce\elements\db\VariantQuery::hasSales()` query param.
- Fixed an error that could occur with `dateCreated` when programmatically adding line items.

## 2.2.7 - 2019-10-30

### Changed
- `commerce/cart/*` requests now include estimated address data in their JSON responses. ([#1084](https://github.com/craftcms/commerce/issues/1084))

### Deprecated
- Deprecated `craft\commerce\models\Address::getFullName()`.

### Fixed
- Fixed an error that could occur when deploying `project.yaml` changes to a new environment. ([#1085](https://github.com/craftcms/commerce/issues/1085))
- Fixed a missing import. ([#1087](https://github.com/craftcms/commerce/issues/1087))
- Fixed a SQL error that occurred when eager-loading variants. ([#1093](https://github.com/craftcms/commerce/pull/1093))
- Fixed an error that occurred on the Orders index page if the "Shipping Business Name" column was shown.

## 2.2.6 - 2019-10-26

### Fixed
- Fixed a PHP error that occurred when rendering PDFs. ([#1072](https://github.com/craftcms/commerce/pull/1072))
- Fixed a PHP error that occurred when saving order statuses. ([#1082](https://github.com/craftcms/commerce/issues/1082))

## 2.2.5 - 2019-10-24

### Fixed
- Fixed formatting of customer info field.

## 2.2.4 - 2019-10-24

### Fixed
- Fixed a PHP error when loading the order in the CP. ([#1079](https://github.com/craftcms/commerce/issues/1079))
- Fixed a 404 error for missing JavaScript. ([#1078](https://github.com/craftcms/commerce/issues/1078))

## 2.2.3 - 2019-10-24

### Fixed
- Fixed a PHP error when calculating shipping or taxes in the cart. ([#1076](https://github.com/craftcms/commerce/issues/1076))
- Fixed a PHP error when saving a sale. ([#1075](https://github.com/craftcms/commerce/issues/1075))

## 2.2.2 - 2019-10-23

### Fixed
- Fixed a PHP error when calculating shipping or taxes in the cart.

## 2.2.1 - 2019-10-23

### Fixed
- Fixed a PostgreSQL migration issue.

## 2.2.0 - 2019-10-23

### Added
- Added the ability to produce estimated shipping and tax costs based on incomplete shipping and billing addresses. ([#514](https://github.com/craftcms/commerce/issues/514))
- Edit User pages now have a “Customer Info” tab.
- It’s now possible to view and create discounts directly from from the Edit Product page.
- It’s now possible to delete customer addresses directly from the Edit User page. ([#171](https://github.com/craftcms/commerce/issues/171))
- Addresses can now have “Address 3”, “Full Name”, “Label”, “Notes”, and four custom fields.
- Email settings can now specify CC and Reply To email addresses.
- Discounts now have the option to ignore sales when applied (enabled by default for new discounts). ([#1008](https://github.com/craftcms/commerce/issues/1008))
- Shipping and tax zones can now have a dynamic zip code condition. ([#204](https://github.com/craftcms/commerce/issues/304))
- Tax rates can now have codes. ([#707](https://github.com/craftcms/commerce/issues/707))
- Countries can now be ordered manually. ([#224](https://github.com/craftcms/commerce/issues/224))
- Order statuses can now have descriptions. ([#1004](https://github.com/craftcms/commerce/issues/1004))
- Added support for using cards that require Strong Customer Authentication for subscriptions.
- Added the ability to resolve payment issues for subscriptions.
- Added the “Default View” setting, which determines which view should be shown by default when “Commerce” is selected in the global nav. ([#555](https://github.com/craftcms/commerce/issues/555))
- Added the `activeCartDuration` config setting. ([#959](https://github.com/craftcms/commerce/issues/959))
- Added the `allowEmptyCartOnCheckout` config setting, which determines whether a customer can check out with an empty cart. ([#620](https://github.com/craftcms/commerce/issues/620))
- Added the ability to pass additional variables to the PDF template. ([#599](https://github.com/craftcms/commerce/issues/599))
- Added the ability to override the “Cart updated” flash message by passing a `cartUpdatedNotice` parameter to the `commerce/cart/update-cart` action. ([#1038](https://github.com/craftcms/commerce/issues/1038))
- Added the `shortNumber` order query param.
- `commerce/cart/update-cart` requests can now specify `estimatedShippingAddress` and `estimatedBillingAddress` params.
- Added `craft\commerce\base\SubscriptionGatewayInterface::getBillingIssueDescription()`.
- Added `craft\commerce\base\SubscriptionGatewayInterface::getBillingIssueResolveFormHtml()`.
- Added `craft\commerce\base\SubscriptionGatewayInterface::getHasBillingIssues()`.
- Added `craft\commerce\controllers\BaseFrontEndController::EVENT_MODIFY_CART_INFO`. ([#1002](https://github.com/craftcms/commerce/issues/1002))
- Added `craft\commerce\elements\db\SubscriptionQuery::$dateSuspended`.
- Added `craft\commerce\elements\db\SubscriptionQuery::$hasStarted`.
- Added `craft\commerce\elements\db\SubscriptionQuery::$isSuspended`.
- Added `craft\commerce\elements\db\SubscriptionQuery::anyStatus()`.
- Added `craft\commerce\elements\db\SubscriptionQuery::dateSuspended()`.
- Added `craft\commerce\elements\db\SubscriptionQuery::hasStarted()`.
- Added `craft\commerce\elements\db\SubscriptionQuery::isSuspended()`.
- Added `craft\commerce\elements\Order::$estimatedBillingAddressId`.
- Added `craft\commerce\elements\Order::$estimatedBillingSameAsShipping`.
- Added `craft\commerce\elements\Order::$estimatedShippingAddressId`.
- Added `craft\commerce\elements\Order::getEstimatedBillingAddress()`.
- Added `craft\commerce\elements\Order::getEstimatedShippingAddress()`.
- Added `craft\commerce\elements\Order::setEstimatedBillingAddress()`.
- Added `craft\commerce\elements\Order::setEstimatedShippingAddress()`.
- Added `craft\commerce\elements\Subscription::$dateSuspended`.
- Added `craft\commerce\elements\Subscription::$hasStarted`.
- Added `craft\commerce\elements\Subscription::$isSuspended`.
- Added `craft\commerce\elements\Subscription::getBillingIssueDescription()`.
- Added `craft\commerce\elements\Subscription::getBillingIssueResolveFormHtml()`.
- Added `craft\commerce\elements\Subscription::getHasBillingIssues()`.
- Added `craft\commerce\models\Address::$isEstimated`.
- Added `craft\commerce\models\Customer::getActiveCarts()`.
- Added `craft\commerce\models\Customer::getInactiveCarts()`.
- Added `craft\commerce\models\OrderAdjustment::$isEstimated`.
- Added `craft\commerce\services\Sales::EVENT_AFTER_SAVE_SALE`. ([#622](https://github.com/craftcms/commerce/issues/622))
- Added `craft\commerce\services\Sales::EVENT_BEFORE_SAVE_SALE`. ([#622](https://github.com/craftcms/commerce/issues/622))
- Added `craft\commerce\test\fixtures\elements\ProductFixture`. ([#1009](https://github.com/craftcms/commerce/pull/1009))
- Added the `updateBillingDetailsUrl` config setting.
- Added the `suspended` status for Subscriptions.

### Changed
- Craft Commerce now required Craft CMS 3.3.0 or later.
- Edit Product pages no longer show SKU fields for new products or variants when the SKU will be automatically generated. ([#217](https://github.com/craftcms/commerce/issues/217))
- The View Order page now shows timestamps for “Order Completed”, “Paid”, and “Last Updated”. ([#1020](https://github.com/craftcms/commerce/issues/1020))
- The Orders index page now has unique URLs for each order status. ([#901](https://github.com/craftcms/commerce/issues/901))
- Orders now show whether they’ve been overpaid. ([#945](https://github.com/craftcms/commerce/issues/945))
- Carts now return their line items  `dateCreated DESC` in the cart by default. ([#1055](https://github.com/craftcms/commerce/pull/1055))
- Leading and trailing whitespace is now trimmed from all address fields.
- Coupon code usage is now tracked even for discounts with no limit set. ([#521](https://github.com/craftcms/commerce/issues/521))
- Variants now always include their product’s title in their search keywords. ([#934](https://github.com/craftcms/commerce/issues/934))
- The Subscriptions index page now includes “Failed to start” and “Payment method issue” sources.
- Subscriptions now get suspended if there are any payment issues.
- Expired orders are now purged during garbage collection rather than when viewing the Orders index page.
- Customer records that are not related to anything are now purged during garbage collection. ([#1045](https://github.com/craftcms/commerce/issues/1045))
- `commerce/cart/update-cart` requests now include line item adjustment data in their JSON response. ([#1014](https://github.com/craftcms/commerce/issues/1014))
- `craft\commerce\elements\Order::getTotalDiscount()` is no longer deprecated.
- `craft\commerce\elements\Order::getTotalShippingCost()` is no longer deprecated.
- `craft\commerce\elements\Order::getTotalTax()` is no longer deprecated.
- `craft\commerce\elements\Order::getTotalTaxIncluded()` is no longer deprecated.
- `craft\commerce\models\LineItem::getDiscount()` is no longer deprecated.
- `craft\commerce\models\LineItem::getShippingCost()` is no longer deprecated.
- `craft\commerce\models\LineItem::getTax()` is no longer deprecated.
- `craft\commerce\models\LineItem::getTaxIncluded()` is no longer deprecated.

### Deprecated
- Commerce Customer Info fields are now deprecated.
- Deprecated `craft\commerce\models\LineItem::getAdjustmentsTotalByType()`.
- Deprecated `craft\commerce\elements\Order::getAdjustmentsTotalByType()`.

### Fixed
- Fixed a PostgreSQL migration issue.
- Fixed a bug where the Orders index page was listing non-sortable fields as sort options. ([#933](https://github.com/craftcms/commerce/issues/993))
- Fixed a bug where timestamps on the View Order page weren’t respecting the user’s locale.
- Fixed a bug where product types’ site settings weren’t being added to the project config when a new site was created.
- Fixed a bug where order taxes weren’t accounting for discounted shipping costs. ([#1007](https://github.com/craftcms/commerce/issues/1007))
- Fixed a bug where orders’ `datePaid` attributes weren’t getting set to `null` after a refund. ([#1026](https://github.com/craftcms/commerce/pull/1026))
- Fixed a bug where order status handles could get a validation error if another order status with the same handle had been soft-deleted. ([#1027](https://github.com/craftcms/commerce/pull/1027))
- Fixed a bug where soft-deleted order statuses weren’t showing up in the History tab on View Order pages.
- Fixed a bug where breadcrumbs weren’t displaying correctly in the “Shipping” and “Tax” sections.
- Fixed an error that could occur when clicking “Refresh Payment History” on a canceled or expired subscription. ([#871](https://github.com/craftcms/commerce/issues/871))
- Fixed a bug where gateways that were disabled via `config/commerce-gateways.php` were still visible on the front-end. ([#1054](https://github.com/craftcms/commerce/issues/1054))
- Fixed a bug where it was possible to submit a zero-value donation. ([#820](https://github.com/craftcms/commerce/issues/820))
- Fixed a bug where line items’ `dateCreated` would get reset each time the cart was saved.
- Fixed a bug where all states were shown on the Store Location page regardless of which country was selected. ([#942](https://github.com/craftcms/commerce/issues/942))
- Fixed a bug where expired subscriptions were being identified as trials. ([#723](https://github.com/craftcms/commerce/issues/723))
- Fixed a bug where users’ addresses could be copied to impersonated users’ address books. ([#903](https://github.com/craftcms/commerce/issues/903))

## 2.1.13 - 2019-09-09

### Changed
- The “Status Email Address” and “From Name” settings now accept environment variables.

### Fixed
- Fixed a error when requesting a PDF URL in headless mode. ([#1011](https://github.com/craftcms/commerce/pull/1011))
- Fixed a bug where the “Download PDF” button wouldn’t show in the View Order page. ([#962](https://github.com/craftcms/commerce/issues/962))
- Fixed a bug where the <kbd>Command</kbd>/<kbd>Ctrl</kbd> + <kbd>S</kbd> shortcut didn’t work in General Settings.
- Fixed a bug where <kbd>Command</kbd>/<kbd>Ctrl</kbd> + <kbd>S</kbd> shortcut didn’t work in Store Location settings.
- Fixed a bug where users were forced to choose a tax category for order taxable subjects. ([#538](https://github.com/craftcms/commerce/issues/538))
- Fixed a bug where variants’ statuses were getting overridden by their product’s status. ([#926](https://github.com/craftcms/commerce/issues/926))
- Fixed a bug where Control Panel payments were incorrectly using the order’s previous payment source. ([#891](https://github.com/craftcms/commerce/issues/891))
- Fixed a bug where products’ shipping and tax categories weren’t getting updated if their selected shipping/tax category was no longer available. ([#688](https://github.com/craftcms/commerce/issues/688))
- Fixed a PHP error that occurred when entering an order description format on a product type that was longer than 255 characters. ([#989](https://github.com/craftcms/commerce/issues/989))
- Fixed a bug where emails were displaying the wrong timestamp for new orders. ([#882](https://github.com/craftcms/commerce/issues/882))
- Fixed a bug where the Products index page was not sorting correctly. ([#987](https://github.com/craftcms/commerce/issues/987))
- Fixed an error that could occur on payment when using a custom shipping method if the `requireShippingMethodSelectionAtCheckout` config setting was enabled.

## 2.1.12.1 - 2019-08-23

### Fixed
- Fixed a PHP error that could occur at checkout. ([#973](https://github.com/craftcms/commerce/pull/973))

## 2.1.12 - 2019-08-22

### Changed
- `craft\commerce\elements\Order::getPdfUrl()` no longer pre-renders the order PDF before returning the URL, improving performance. ([#962](https://github.com/craftcms/commerce/issues/962))

### Fixed
- Fixed a bug where order revenue charts weren’t showing the correct currency. ([#792](https://github.com/craftcms/commerce/issues/792))
- Fixed a bug where decimals were being stripped in locales that use commas as separators ([#592](https://github.com/craftcms/commerce/issues/592))
- Fixed a bug where sites with a large number of variants might not update properly when updating to Craft Commerce 2. ([#964](https://github.com/craftcms/commerce/issues/964))
- Fixed a bug where the “Purchase Total” discount condition would only save whole numbers. ([#966](https://github.com/craftcms/commerce/pull/966))
- Fixed a bug where products showed a blank validation error message when their variants had errors. ([#546](https://github.com/craftcms/commerce/issues/546))
- Fixed a bug where emails would ignore the “From Name” setting. ([#939](https://github.com/craftcms/commerce/issues/939))
- Fixed a bug where order adjustments were not being returned during PDF rendering. ([#960](https://github.com/craftcms/commerce/issues/960))
- Fixed a bug where the `commerce/payments/pay` action did not return order errors. ([#601](https://github.com/craftcms/commerce/issues/601))
- Fixed a SQL error that occurred when updating an order status with a very long message. ([#629](https://github.com/craftcms/commerce/issues/629))
- Fixed a JavaScript error that occurred when displaying product edit HUDs. ([#418](https://github.com/craftcms/commerce/issues/418))
- Fixed a PHP error that occurred when saving a product from an editor HUD. ([#958](https://github.com/craftcms/commerce/issues/958))
- Fixed an bug where the `requireShippingMethodSelectionAtCheckout` setting was being ignored.
- Fixed a bug that caused the order revenue chart to display incorrect data. ([#518](https://github.com/craftcms/commerce/issues/518))

## 2.1.11 - 2019-08-09

### Added
- Added the `cp.commerce.discount.edit` template hook. ([#936](https://github.com/craftcms/commerce/pull/936))
- Added `craft\commerce\services\Carts::getHasSessionCartNumber()`.
- Added `craft\commerce\services\Carts::getMergedCart()`.
- Added `craft\commerce\services\Discounts::EVENT_AFTER_DELETE_DISCOUNT`. ([#936](https://github.com/craftcms/commerce/pull/936))
- Added `craft\commerce\services\Discounts::EVENT_AFTER_SAVE_DISCOUNT`. ([#936](https://github.com/craftcms/commerce/pull/936))
- Added `craft\commerce\services\Discounts::EVENT_BEFORE_SAVE_DISCOUNT`. ([#936](https://github.com/craftcms/commerce/pull/936))
- Added `craft\commerce\services\Reports::EVENT_BEFORE_GENERATE_EXPORT`. ([#949](https://github.com/craftcms/commerce/pull/949))

### Changed
- Improved the performance of Craft Commerce 2 migrations.
- Users’ carts are no longer merged together automatically. Instead cart merging can be manually triggered by passing a `mergeCarts` param to the `commerce/cart/get-cart` and `commerce/cart/update-cart` actions. ([#947](https://github.com/craftcms/commerce/issues/947))
- After a logged-in user completes an order, their most recent incomplete cart is now loaded as the current cart in session.
- Order file exports are now cached in `storage/runtime/commerce-order-exports/` instead of `storage/runtime/temp/commerce-order-exports/`.
- The example templates now include client side polling to detect if the cart has changed in another tab or session.
- The example templates show more information about the cart to help with debugging.

### Removed
- Removed the `mergeLastCartOnLogin` setting.

### Fixed
- Fixed a bug where `craft/commerce/elements/Order::EVENT_BEFORE_ADD_LINE_ITEM` events had `$isNew` set incorrectly. ([#851](https://github.com/craftcms/commerce/pull/851))
- Fixed a bug where non-shippable purchasables were getting included in shipping price calculations.
- Fixed an error that occurred when clearing order caches.
- Fixed a bug where the `project-config/rebuild` command would remove the order field layout. ([#948](https://github.com/craftcms/commerce/issues/948))

### Security
- Fixed a data disclosure vulnerability.

## 2.1.10 - 2019-07-12

### Fixed
- Fixed a bug where all payments from the control panel were rejected. ([#928](https://github.com/craftcms/commerce/issues/928))

## 2.1.9 - 2019-07-10

### Security
- Fixed a data disclosure vulnerability.

## 2.1.8 - 2019-07-08

### Added
- Added the `resave/products` command (requires Craft 3.2).

### Changed
- Orders now include the full customer name as search keywords. ([#892](https://github.com/craftcms/commerce/issues/892))
- CSRF protection is now disabled for the `commerce/pay/complete-payment` controller action. ([#900](https://github.com/craftcms/commerce/issues/900))
- Leading and trailing whitespace is now trimmed from coupon codes. ([#894](https://github.com/craftcms/commerce/issues/894))

### Fixed
- Fixed a bug where the `lineItems` array wasn’t getting indexed correctly when calling `toArray()` on an order.
- Fixed a PHP error that occurred when `commerce/subscriptions/*` actions had validation errors. ([#918](https://github.com/craftcms/commerce/issues/918))
- Fixed a PHP error that occurred when retrieving line items with no option data. ([#897](https://github.com/craftcms/commerce/issues/897))
- Fixed a bug where shipping and billing addresses weren’t being set correctly when saving an order. ([#922](https://github.com/craftcms/commerce/issues/922))
- Fixed a bug where it was possible to pay with a disabled gateway. ([#912](https://github.com/craftcms/commerce/issues/912))
- Fixed a bug where Edit Subscription pages weren’t showing custom tabs. ([#884](https://github.com/craftcms/commerce/issues/884))
- Fixed a bug where an empty cart was created unnecessarily when a user logged in. ([#906](https://github.com/craftcms/commerce/issues/906))
- Fixed a bug where `craft\commerce\services\Plans::getAllEnabledPlans()` was returning archived subscription plans. ([#916](https://github.com/craftcms/commerce/issues/916))

## 2.1.7 - 2019-06-11

### Fixed
- Fixed a SQL error that would occur when upgrading Craft Commerce. ([#829](https://github.com/craftcms/commerce/issues/829))
- Fixed an bug that could stop more that one sale being applied to a purchasable. ([#839](https://github.com/craftcms/commerce/issues/839))
- Fixed a SQL error that could occur when saving a line item with an emoji in it.([#886](https://github.com/craftcms/commerce/issues/886))
- Fixed an error that could occur on the order index page when viewing carts with certain columns enabled. ([#876](https://github.com/craftcms/commerce/issues/876))
- Fixed a bug on the order index page where carts without transactions would show up under the “Attempted Payments” source. ([#880](https://github.com/craftcms/commerce/issues/880))

## 2.1.6.1 - 2019-05-14

### Added
- Added the `mergeLastCartOnLogin` config setting.

## 2.1.6 - 2019-05-14

### Added
- Added `craft\commerce\elements\db\VariantQuery::minQty()` and `maxQty()`. ([#827](https://github.com/craftcms/commerce/pull/827))

### Changed
- Line item options are no longer forced to be sorted alphabetically by key.

### Fixed
- Fixed a bug where product and variant snapshots were missing data. ([#846](https://github.com/craftcms/commerce/issues/846))
- Fixed an SQL error that occurred when saving a SKU that was too long. ([#853](https://github.com/craftcms/commerce/issues/853))
- Fixed an SQL error that could occur when attempting to update a soft-deleted cart. ([#854](https://github.com/craftcms/commerce/issues/854))
- Fixed an SQL error that could occur when attempting to add a line item to a completed order. ([#860](https://github.com/craftcms/commerce/issues/860))
- Fixed a bug where line item quantity validators weren’t checking for updated quantities. ([#855](https://github.com/craftcms/commerce/pull/855))
- Fixed a bug where it wasn’t possible to query for unpaid orders. ([#858](https://github.com/craftcms/commerce/pull/858))
- Fixed a JavaScript error that could occur on the Order index page. ([#862](https://github.com/craftcms/commerce/pull/862))
- Fixed a bug where the “Create discount…” product action wasn’t pre-populating discounts’ variant conditions.
- Fixed a bug that could prevent a purchasable from being added to the cart when using multi-add.

## 2.1.5.2 - 2019-05-08

## Fixed
- Fixed a missing import. ([#845](https://github.com/craftcms/commerce/issues/845))
- Fixed an error that could occur when a customer logged in.
- Fixed an error that occurred when saving a sale. ([#837](https://github.com/craftcms/commerce/issues/837))

## 2.1.5.1 - 2019-05-07

### Fixed
- Fixed a missing import. ([#843](https://github.com/craftcms/commerce/issues/843))

## 2.1.5 - 2019-05-07

### Added
- Added `craft\commerce\helpers\Order::mergeDuplicateLineItems()`.
- Added `craft\commerce\helpers\Order::mergeOrders()`.

### Changed
- Customers’ previous cart items are now merged into the active cart on login.

### Fixed
- Fixed a bug where Craft Commerce would create a subscription even if the card was declined.
- Fixed an error that could occur when creating a subscription using the Dummy gateway.

## 2.1.4 - 2019-04-29

### Added
- Added `craft\commerce\base\SubscriptionResponseInterface::isInactive()`.

### Changed
- Improved performance of the Orders index page. ([#828](https://github.com/craftcms/commerce/issues/828))
- `commerce/cart/*` action JSON responses now list cart errors under an `errors` key.
- Craft Commerce now correctly typecasts all boolean and integer values saved to the project config.

### Fixed
- Fixed a SQL error that occurred when duplicate line items were added the cart. ([#506](https://github.com/craftcms/commerce/issues/506))
- Fixed a PHP error on the View Order page when viewing inactive carts. ([#826](https://github.com/craftcms/commerce/issues/826))
- Fixed a deprecation warning. ([#825](https://github.com/craftcms/commerce/issues/825))
- Fixed a bug where the wrong variant could be set as the default when saving a product. ([#830](https://github.com/craftcms/commerce/issues/830))
- Fixed a bug that prevented plugins and modules from adding custom index table attributes. ([#832](https://github.com/craftcms/commerce/pull/832))

## 2.1.3.1 - 2019-04-10

### Fixed
- Fixed a bug where `project.yaml` changes weren’t always getting picked up.

## 2.1.3 - 2019-04-03

### Added
- Added support for user registration on checkout. ([#472](https://github.com/craftcms/commerce/issues/472))
- Added “Capture Payment” and “Refund Payment” user permissions. ([#788](https://github.com/craftcms/commerce/pull/788))
- Added support for the `project-config/rebuild` command.
- Added the `validateBusinessTaxIdAsVatId` setting, which can be set to `true` from `config/commerce.php`.
- Added `craft\commerce\services\Addresses::EVENT_AFTER_DELETE_ADDRESS`. ([#810](https://github.com/craftcms/commerce/pull/810))

### Changed
- Craft Commerce now requires Craft CMS 3.1.20 or later.
- An `order` variable is now available to payment forms when a payment is made from the Control Panel.
- Ajax requests to `commerce/cart/get-cart` now include the price of available shipping methods in the response.

### Fixed
- Fixed a bug where an order could be listed multiple times under “Attempted Payments” on order pages. ([#602](https://github.com/craftcms/commerce/issues/602))
- Fixed a bug where product sources did not fully support using UIDs. ([#781](https://github.com/craftcms/commerce/issues/781))
- Fixed a bug where non-admin users could get a 403 error when attempting to edit subscriptions. ([#722](https://github.com/craftcms/commerce/issues/722))
- Fixed a bug where products’ `defaultVariantId` was not getting set on the first save. ([#796](https://github.com/craftcms/commerce/issues/796))
- Fixed a PHP error when querying for products with the `hasSales` param.
- Fixed a bug where product metadata wasn’t available to templates on Live Preview requests.
- Fixed a bug where the wrong Craft Commerce subnav item could appear selected in the Control Panel.
- Fixed a bug where taxes could be incorrectly calculated if included taxes had been removed from the price.
- Fixed a bug where additional discounts could be incorrectly applied to an order if multiple products had been added to the cart at the same time. ([#797](https://github.com/craftcms/commerce/issues/797))
- Fixed a bug where products’ Post Dates could be incorrect on first save. ([#774](https://github.com/craftcms/commerce/issues/774))
- Fixed a bug where emails weren’t getting sent when the “Status Email Address” setting was set. ([#806](https://github.com/craftcms/commerce/issues/806))
- Fixed a bug where order status email changes in `project.yaml` could be ignored. ([#802](https://github.com/craftcms/commerce/pull/802))
- Fixed a PHP error that occurred when submitting a `paymentCurrency` parameter on a `commerce/payments/pay` request. ([#809](https://github.com/craftcms/commerce/pull/809))

## 2.1.2 - 2019-03-12

### Added
- Added a “Minimum Total Price Strategy” setting that allows the minimum order price be negative (default), at least zero, or at least the shipping cost. ([#651](https://github.com/craftcms/commerce/issues/651))
- Added `craft\commerce\elements\Order::getTotal()` to get the price of the order before any pricing strategies.
- Added `craft\commerce\base\SubscriptionGatewayInterface::refreshPaymentHistory()` method that should be used to refresh all payments on a subscription.
- Added `craft\commerce\base\SubscriptionGateway::refreshPaymentHistory()` method to fulfill the interface requirements.

### Changed
- The `commerce-manageSubscriptions` permission is now required (instead of admin permissions) to manage another user’s subscriptions. ([#722](https://github.com/craftcms/commerce/issues/722))

## 2.1.1.1 - 2019-03-01

### Fixed
- Fixed a PHP error raised when a discount adjustment was applied to the cart.

## 2.1.1 - 2019-03-11

### Changed
- Improved performance when listing products with sales that have many category conditions. ([#758](https://github.com/craftcms/commerce/issues/758))
- Purchasable types are now responsible to ensure SKU uniqueness when they are restored from being soft-deleted.

### Fixed
- Fixed a bug where orders could receive free shipping on some line items when an expired coupon code had been entered. ([#777](https://github.com/craftcms/commerce/issues/777))
- Fixed a bug where variants weren’t enforcing required field validation. ([#761](https://github.com/craftcms/commerce/issues/761))
- Fixed a bug where the sort order wasn’t getting saved correctly for new order statuses.
- Fixed the breadcrumb navigation on Store Settings pages. ([#769](https://github.com/craftcms/commerce/issues/769))
- Fixed an error that occurred when viewing an order for a soft-deleted user. ([#771](https://github.com/craftcms/commerce/issues/771))
- Fixed an error that could occur when saving a new gateway.
- Fixed a SQL error that occurred when saving a purchasable with the same SKU as a soft-deleted purchasable. ([#718](https://github.com/craftcms/commerce/issues/718))

## 2.1.0.2 - 2019-02-25

### Fixed
- Fixed more template loading errors on Craft Commerce settings pages. ([#751](https://github.com/craftcms/commerce/issues/751))

## 2.1.0.1 - 2019-02-25

### Fixed
- Fixed some template loading errors on Craft Commerce settings pages. ([#751](https://github.com/craftcms/commerce/issues/751))

## 2.1.0 - 2019-02-25

### Added
- Added a new Donation built-in purchasable type. ([#201](https://github.com/craftcms/commerce/issues/201))
- Added a new “Manage store settings” user permission, which determines whether the current user is allowed to manage store settings.
- Added `craft\commerce\elements\Order::EVENT_BEFORE_ADD_LINE_ITEM`.
- Added `craft\commerce\base\PurchasableInterface::getIsTaxable()`.
- Added `craft\commerce\base\PurchasableInterface::getIsShippable()`.
- Added `craft\commerce\models\Discount::getHasFreeShippingForMatchingItems()`.

### Changed
- Discounts can now apply free shipping on the whole order. ([#745](https://github.com/craftcms/commerce/issues/745))
- The “Settings” section has been split into “System Settings”, “Store Settings”, “Shipping”, and “Tax” sections.
- The Orders index page now shows total order counts.
- The `commerce/payments/pay` action JSON response now include the order data. ([#715](https://github.com/craftcms/commerce/issues/715))
- The `craft\commerce\elements\Order::EVENT_AFTER_ORDER_PAID` event is now fired after the `craft\commerce\elements\Order::EVENT_AFTER_COMPLETE_ORDER` event. ([#670](https://github.com/craftcms/commerce/issues/670))

### Deprecated
- `craft\commerce\models\Discount::$freeShipping` is deprecated. `getHasFreeShippingForMatchingItems()` should be used instead.

### Fixed
- Fixed an bug where multiple shipping discounts could result in a negative shipping cost.
- Fixed a validation error that occurred when attempting to apply a coupon with a per-email limit, if the cart didn’t have a customer email assigned to it yet.
- `commerce/cart/*` actions’ JSON responses now encode all boolean attributes correctly.
- `commerce/customer-addresses/*` actions’ JSON responses now include an `errors` array if there were any issues with the request.
- Fixed a bug where the order field layout could be lost when upgrading from Craft Commerce 1 to 2. ([#668](https://github.com/craftcms/commerce/issues/668))
- Fixed a bug where line item update requests could result in line items being removed if the `qty` parameter was missing.
- Fixed a bug where coupon codes weren’t being removed from carts when no longer valid. ([#711](https://github.com/craftcms/commerce/issues/711))
- Fixed a bug that could prevent a payment gateway from being modified. ([#656](https://github.com/craftcms/commerce/issues/656))
- Fixed a bug that prevented shipping and tax settings from being modified when the `allowAdminChanges` config setting was set to `false`.
- Fixed a PHP error that occurred when saving a product that was marked as disabled. ([#683](https://github.com/craftcms/commerce/pull/683))
- Fixed a PHP error that occurred when trying to access a soft-deleted cart from the front-end. ([#700](https://github.com/craftcms/commerce/issues/700))

## 2.0.4 - 2019-02-04

### Fixed
- Fixed a PHP error when recalculating tax.

### Added
- Added additional useful information when logging email rendering errors. ([#669](https://github.com/craftcms/commerce/pull/669))

## 2.0.3 - 2019-02-02

### Added
- Added the “Tax is included in price” tax setting for Craft Commerce Lite. ([#654](https://github.com/craftcms/commerce/issues/654))

### Changed
- Soft-deleted products are now restorable.
- Craft Commerce project config settings are now removed when Craft Commerce is uninstalled.

### Fixed
- Fixed an error that occurred when upgrading to Craft Commerce 2 with a database that had missing constraints on the `commerce_orderhistories` table.
- Fixed a bug where sale conditions could be lost when upgrading to Craft Commerce 2. ([#626](https://github.com/craftcms/commerce/issues/626))
- Fixed a PHP error that occurred when saving a product type. ([#645](https://github.com/craftcms/commerce/issues/645))
- Fixed a bug that prevented products from being deleted. ([#650](https://github.com/craftcms/commerce/issues/650))
- Fixed a PHP error that occurred when deleting the cart’s line item on Craft Commerce Lite. ([#639](https://github.com/craftcms/commerce/pull/639))
- Fixed a bug where Craft Commerce’s general settings weren’t saving. ([#655](https://github.com/craftcms/commerce/issues/655))
- Fixed a missing import. ([#643](https://github.com/craftcms/commerce/issues/643))
- Fixed a bug that caused an incorrect tax rate calculation when included taxes had been removed from the price.
- Fixed a SQL error that occurred when saving a tax rate without a tax zone selected. ([#667](https://github.com/craftcms/commerce/issues/667))
- Fixed an error that occurred when refunding a transaction with a localized currency format. ([#659](https://github.com/craftcms/commerce/issues/659))
- Fixed a SQL error that could occur when saving an invalid discount. ([#673](https://github.com/craftcms/commerce/issues/673))
- Fixed a bug where it wans’t possible to add non-numeric characters to expiry input in the default credit card form. ([#636](https://github.com/craftcms/commerce/issues/636))

## 2.0.2 - 2019-01-23

### Added
- Added the new Craft Commerce Lite example templates folder `templates/buy`, this is in addition to the existing Craft Commerce Pro example templates folder `templates/shop`.

### Fixed
- Fixed a PHP error raised when extending the `craft\commerce\base\ShippingMethod` class. ([#634](https://github.com/craftcms/commerce/issues/634))
- Fixed a PHP error that occurred when viewing an order that used a since-deleted shipping method.

## 2.0.1 - 2019-01-17

### Changed
- Renamed the shipping rule condition from “Mimimum order price” to “Minimum order value” which clarifies the condition is based on item value before discounts and tax.
- Renamed the shipping rule condition from “Maximum order price” to “Maximum order value” which clarifies the condition is based on item value before discounts and tax.

### Fixed
- Fixed an issue where the “Total Paid”, “Total Price”, and “Total Shipping Cost” Order index page columns were showing incorrect values. ([#632](https://github.com/craftcms/commerce/issues/632))
- Fixed an issue where custom field validation errors did not show up on the View Order page. ([#580](https://github.com/craftcms/commerce/issues/580))

## 2.0.0 - 2019-01-15

### Added
- Craft Craft Commerce has been completely rewritten for Craft CMS 3.
- Emails, gateways, order fields, order statuses, product types, and subscription fields are now stored in the project config.
- Added support for Craft 3.1 project config support.
- Gateways can now provide recurring subscription payments. ([#257](https://github.com/craftcms/commerce/issues/257))
- Added the Store Location setting.
- Customers can now save their credit cards or payment sources stored as tokens in Craft Commerce so customers don’t need to enter their card number on subsequent checkouts. ([#21](https://github.com/craftcms/commerce/issues/21))
- Any custom purchasable can now have sales and discounts applied to them.
- Sales and discounts can now be set on categories of products or purchasables.
- Customers can now set their primary default shipping and billing addresses in their address book.
- It’s now possible to export orders as CSV, ODS, XSL, and XLSX, from the Orders index page. ([#222](https://github.com/craftcms/commerce/issues/222))
- Orders can now have custom-formatted, sequential reference numbers. ([#184](https://github.com/craftcms/commerce/issues/184))
- The Orders index page now has an “Attempted Payments” source that shows incomplete carts that had a payment processing issue.
- Variant indexes can now have a “Product” column.
- Order indexes can now have “Total Tax” and “Total Included Tax” columns.
- The cart now defaults to the first cheapest available shipping method if no shipping method is set, or the previously-selected method is not available.
- Products now have an “Available for purchase” checkbox, making it possible to have a live product that isn’t available for purchase yet. ([#345](https://github.com/craftcms/commerce/issues/345))
- Added the ability to place a note on a refund transaction.
- Added a “Copy reference tag” Product element action.
- Added additional ways for sales promotions to affect the price of matching products.
- All credit card gateways are now provided as separate plugins.
- A custom PDF can now be attached to any order status email.
- Multiple purchasables can now be added to the cart in the same request. ([#238](https://github.com/craftcms/commerce/issues/238))
- Multiple line items can now be updated in the same request. ([#357](https://github.com/craftcms/commerce/issues/357))
- The `commerce/cart/update-cart` action will now remove items from the cart if a quantity of zero is submitted.
- `commerce/cart/*` actions’ JSON responses now include any address errors.
- The cart can now be retrieved as JSON with the `commerce/cart/get-cart` action.
- Added the `craft.variants()` Twig function, which returns a new variant query.
- Added the `craft.subscriptions()` Twig function, which returns a new subscription query.
- Product queries now have an `availableForPurchase` param.
- Variant queries now have a `price` param.
- Variant queries now have a `hasSales` param.
- Order queries now have a `hasTransactions` param.
- Added `cract\commerce\services\ProductTypes::getProductTypesByShippingCategoryId()`.
- Added `cract\commerce\services\ProductTypes::getProductTypesByTaxCategoryId()`.
- Added `craft\commerce\adjustments\Discount::EVENT_AFTER_DISCOUNT_ADJUSTMENTS_CREATED`.
- Added `craft\commerce\base\ShippingMethod`.
- Added `craft\commerce\elements\Order::$paidStatus`.
- Added `craft\commerce\elements\Order::EVENT_AFTER_ADD_LINE_ITEM`.
- Added `craft\commerce\elements\Order::EVENT_AFTER_COMPLETE_ORDER`.
- Added `craft\commerce\elements\Order::EVENT_AFTER_ORDER_PAID`.
- Added `craft\commerce\elements\Order::EVENT_BEFORE_COMPLETE_ORDER`.
- Added `craft\commerce\elements\Order::getAdjustmentsTotalByType()`.
- Added `craft\commerce\elements\Variant::EVENT_AFTER_CAPTURE_PRODUCT_SNAPSHOT`.
- Added `craft\commerce\elements\Variant::EVENT_BEFORE_CAPTURE_PRODUCT_SNAPSHOT`.
- Added `craft\commerce\elements\Variant::EVENT_BEFORE_CAPTURE_VARIANT_SNAPSHOT`.
- Added `craft\commerce\elements\Variant::EVENT_BEFORE_CAPTURE_VARIANT_SNAPSHOT`.
- Added `craft\commerce\models\Customer::getPrimaryBillingAddress()`.
- Added `craft\commerce\models\Customer::getPrimaryShippingAddress()`.
- Added `craft\commerce\models\LineItem::getAdjustmentsTotalByType()`.
- Added `craft\commerce\services\Addresses::EVENT_AFTER_SAVE_ADDREESS`.
- Added `craft\commerce\services\Addresses::EVENT_BEFORE_SAVE_ADDREESS`.
- Added `craft\commerce\services\Discounts::EVENT_BEFORE_MATCH_LINE_ITEM`.
- Added `craft\commerce\services\Emails::EVENT_AFTER_SAVE_EMAIL`.
- Added `craft\commerce\services\Emails::EVENT_AFTER_SAVE_EMAIL`.
- Added `craft\commerce\services\Emails::EVENT_AFTER_SEND_EMAIL`.
- Added `craft\commerce\services\Emails::EVENT_BEFORE_DELETE_EMAIL`.
- Added `craft\commerce\services\Emails::EVENT_BEFORE_SAVE_EMAIL`.
- Added `craft\commerce\services\Emails::EVENT_BEFORE_SEND_EMAIL`.
- Added `craft\commerce\services\Gateways::EVENT_REGISTER_GATEWAY_TYPES`.
- Added `craft\commerce\services\LineItems::EVENT_AFTER_SAVE_LINE_ITEM`.
- Added `craft\commerce\services\LineItems::EVENT_BEFORE_POPULATE_LINE_ITEM`.
- Added `craft\commerce\services\LineItems::EVENT_BEFORE_SAVE_LINE_ITEM`.
- Added `craft\commerce\services\LineItems::EVENT_CREATE_LINE_ITEM`.
- Added `craft\commerce\services\OrderAdjustments::EVENT_REGISTER_ORDER_ADJUSTERS`.
- Added `craft\commerce\services\OrderHistories::EVENT_ORDER_STATUS_CHANGE`.
- Added `craft\commerce\services\OrderStatuses::archiveOrderStatusById()`.
- Added `craft\commerce\services\Payments::EVENT_AFTER_CAPTURE_TRANSACTION`.
- Added `craft\commerce\services\Payments::EVENT_AFTER_CAPTURE_TRANSACTION`.
- Added `craft\commerce\services\Payments::EVENT_AFTER_PROCESS_PAYMENT`.
- Added `craft\commerce\services\Payments::EVENT_BEFORE_CAPTURE_TRANSACTION`.
- Added `craft\commerce\services\Payments::EVENT_BEFORE_PROCESS_PAYMENT`.
- Added `craft\commerce\services\Payments::EVENT_BEFORE_REFUND_TRANSACTION`.
- Added `craft\commerce\services\PaymentSources::EVENT_AFTER_SAVE_PAYMENT_SOURCE`.
- Added `craft\commerce\services\PaymentSources::EVENT_BEFORE_SAVE_PAYMENT_SOURCE`.
- Added `craft\commerce\services\PaymentSources::EVENT_DELETE_PAYMENT_SOURCE`.
- Added `craft\commerce\services\PaymentSources`.
- Added `craft\commerce\services\Plans::EVENT_AFTER_SAVE_PLAN`.
- Added `craft\commerce\services\Plans::EVENT_ARCHIVE_PLAN`.
- Added `craft\commerce\services\Plans::EVENT_BEFORE_SAVE_PLAN`.
- Added `craft\commerce\services\Plans`.
- Added `craft\commerce\services\Purchasables::EVENT_REGISTER_PURCHASABLE_ELEMENT_TYPES`.
- Added `craft\commerce\services\Sales::EVENT_BEFORE_MATCH_PURCHASABLE_SALE`.
- Added `craft\commerce\services\ShippingMethods::EVENT_REGISTER_AVAILABLE_SHIPPING_METHODS`.
- Added `craft\commerce\services\Subscriptions::EVENT_AFTER_CANCEL_SUBSCRIPTION`.
- Added `craft\commerce\services\Subscriptions::EVENT_AFTER_CREATE_SUBSCRIPTION`.
- Added `craft\commerce\services\Subscriptions::EVENT_AFTER_REACTIVATE_SUBSCRIPTION`.
- Added `craft\commerce\services\Subscriptions::EVENT_AFTER_SWITCH_SUBSCRIPTION`.
- Added `craft\commerce\services\Subscriptions::EVENT_BEFORE_CANCEL_SUBSCRIPTION`.
- Added `craft\commerce\services\Subscriptions::EVENT_BEFORE_CREATE_SUBSCRIPTION`.
- Added `craft\commerce\services\Subscriptions::EVENT_BEFORE_REACTIVATE_SUBSCRIPTION`.
- Added `craft\commerce\services\Subscriptions::EVENT_BEFORE_SWITCH_SUBSCRIPTION`.
- Added `craft\commerce\services\Subscriptions::EVENT_BEFORE_UPDATE_SUBSCRIPTION`.
- Added `craft\commerce\services\Subscriptions::EVENT_EXPIRE_SUBSCRIPTION`.
- Added `craft\commerce\services\Subscriptions::EVENT_RECEIVE_SUBSCRIPTION_PAYMENT`.
- Added `craft\commerce\services\Subscriptions`.
- Added `craft\commerce\services\TaxCategories::getAllTaxCategoriesAsList()`.
- Added `craft\commerce\services\Transactions::EVENT_AFTER_SAVE_TRANSACTION`.

### Changed
- Payment Methods are now called “Gateways”.
- Order statuses are now archived instead of deleted.
- Product types can no longer select applicable shipping categories. Instead, shipping categories select applicable product types.
- Product types can no longer select applicable tax categories. Instead, tax categories select applicable product types.
- Order status messages can now be longer than 255 characters. ([#465](https://github.com/craftcms/commerce/issues/465)
- Product and variant custom field data is no longer included in the line item snapshot by default for performance reasons. Use the new snapshot events to manually snapshot custom field data.
- Variant titles are now prefixed by their products’ titles.
- Last addresses used by customers are no longer stored. Instead, customers have primary shipping and billing addresses.
- The `paymentMethodSettings` config setting was renamed to `gatewaySettings`, and it now uses handles to reference gateways instead of IDs.
- The `sendCartInfoToGateways` was renamed to `sendCartInfo,` and is a per-gateway setting.
- The payment method overrides in `config/commerce.php` have been moved to `config/commerce-gateway.php`.
- The `craft.commerce.availableShippingMethods` Twig variable has been replaced with `craft.commerce.carts.cart.availableShippingMethods`.
- The `craft.commerce.cart` Twig variable has been replaced with `craft.commerce.carts.cart`.
- The `craft.commerce.countries` Twig variable has been replaced with `craft.commerce.countries.allCountries`.
- The `craft.commerce.countriesList` Twig variable has been replaced with `craft.commerce.countries.allCountriesAsList`.
- The `craft.commerce.currencies` Twig variable has been replaced with `craft.commerce.currencies.allCurrencies`.
- The `craft.commerce.customer` Twig variable has been replaced with `craft.commerce.customers.customer`.
- The `craft.commerce.discountByCode` Twig variable has been replaced with `craft.commerce.discounts.discountByCode`.
- The `craft.commerce.discounts` Twig variable has been replaced with `craft.commerce.discounts.allDiscounts`.
- The `craft.commerce.orders` Twig variable has been replaced with `craft.orders()`.
- The `craft.commerce.orderStatuses` Twig variable has been replaced with `craft.commerce.orderStatuses.allOrderStatuses`.
- The `craft.commerce.paymentCurrencies` Twig variable has been replaced with `craft.commerce.paymentCurrencies.allPaymentCurrencies`.
- The `craft.commerce.paymentMethods` Twig variable has been replaced with `craft.commerce.gateways.allCustomerEnabledGateways`.
- The `craft.commerce.primaryPaymentCurrency` Twig variable has been replaced with `craft.commerce.paymentCurrencies.primaryPaymentCurrency`.
- The `craft.commerce.products` Twig variable has been replaced with `craft.products()`.
- The `craft.commerce.productTypes` Twig variable has been replaced with `craft.commerce.productTypes.allProductTypes`.
- The `craft.commerce.sales` Twig variable has been replaced with `craft.commerce.sales.allSales`.
- The `craft.commerce.shippingCategories` Twig variable has been replaced with `craft.commerce.shippingCategories.allShippingCategories`.
- The `craft.commerce.shippingMethods` Twig variable has been replaced with `craft.commerce.shippingMethods.allShippingMethods`.
- The `craft.commerce.shippingZones` Twig variable has been replaced with `craft.commerce.shippingZones.allShippingZones`.
- The `craft.commerce.states` Twig variable has been replaced with `craft.commerce.states.allStates`.
- The `craft.commerce.statesArray` Twig variable has been replaced with `craft.commerce.states.allStatesAsList`.
- The `craft.commerce.taxCategories` Twig variable has been replaced with `craft.commerce.taxCategories.allTaxCategories`.
- The `craft.commerce.taxRates` Twig variable has been replaced with `craft.commerce.taxRates.allTaxRates`.
- The `craft.commerce.taxZones` Twig variable has been replaced with `craft.commerce.taxZones.allTaxZones`.
- The `craft.commerce.variants` Twig variable has been replaced with `craft.variants()`.
- `Customer::$lastUsedBillingAddress` has been replaced with `$primaryBillingAddress`.
- `Customer::$lastUsedShippingAddress` has been replaced with `$primaryShippingAddres`.
- `OrderAdjustment::$optionsJson` was renamed to `$sourceSnapshot`.
- `Variant::getSalesApplied()` was renamed to `getSales()`.
- `Variant::setSalesApplied()` was renamed to `setSales()`.
- The Shipping Rule interface now expects a shipping category ID passed to each rate method.
- Any custom shipping method classes should now extend `craft\commerce\base\ShippingMethod`.
- All hooks have been replaced by events.
- Replaced `customer.lastUsedShippingAddress` and `customer.lastUsedBillingAddress` with `customer.primaryBillingAddress` and `customer.primaryShippingAddress`.
- Vat ID validation is now powered by the “vat.php” library.

### Removed
- Removed the `cartCookieDuration` config setting. All carts are now related to craft php session and not their own cookie.
- Removed the `requireEmailForAnonymousPayments` config setting, as completed order now always require the correct email address to make anonymous payments on orders.
- Removed `baseShipping`, `baseDiscount`, `baseTax`, `baseTaxIncluded` attributes from the order model. Orders now have order-level adjustments.
- Removed `shipping`, `discount`, `tax`, `taxIncluded` attributes from the line item model. Line items now have line item level adjustments.
- Removed `PurchasableInterface::validateLineItem()`. `getLineItemRules()` should be used instead.
- Removed the `deleteOrderStatusById()` method on the `OrderStatuses` service.
- Removed the `OrderSettings` model, record, and service.
- Removed the `getCountryByAttributes()` method from the `Countries` service.
- Removed the `getStatesByAttributes()` method from the `States` service.
- Removed the `getLastUsedBillingAddress()` and `getLatUsedShippingAddress()` methods from `Customer` models.

### Fixed
- Fixed a bug where a product’s `getCpEditUrl()` method could omit the site handle on multi-site installs. ([craftcms/cms#3089](https://github.com/craftcms/cms/issues/3089))
- Fixed a bug where handles and names for archived gateways were not freed up for re-use. ([#485](https://github.com/craftcms/commerce/issues/485))

## 1.2.1368 - 2018-11-30

### Changed
- Updated the Payflow Omnipay driver to 2.3.1
- Updated the Securepay Omnipay driver to 2.2.0
- Updated the Authorize.net Omnipay driver to 2.5.1
- Updated the Payment Express Omnipay driver to 2.2.1
- Updated the Eway Omnipay driver to 2.2.2
- Updated the Payfast Omnipay driver to 2.2

## 1.2.1366 - 2018-11-28

### Fixed
- Fixed a bug where it was possible to create duplicate order history change records.
- Fixed a bug where offsite gateways wouldn’t redirect back and complete the transaction correctly for Control Panel payments.

## 1.2.1365 - 2018-10-23

### Fixed
- Fix a bug where it wasn’t possible to set the billing address based off an existing shipping address.

### Fixed
- Fixed a Javascript error when viewing a customer field on the Edit User page.

## 1.2.1364 - 2018-08-23

### Fixed
- Fixed a PHP error that would occur when saving a User.

## 1.2.1363 - 2018-08-23

### Added
- Added the `resaveAllCustomerOrdersOnCustomerSave` config setting.

### Fixed
- Fixed a bug where the Date Paid column on the Orders index page could show incorrect values.

### Security
- Fixed a bug where it was possible to access purchase receipts when it shouldn’t have been.

## 1.2.1362 - 2018-05-10

### Changed
- Craft Commerce will now enforce boolean types for settings that a gateway expects to be boolean.

### Fixed
- Fixed an SSL error that could when communicating with the Authorize.net payment gateway.

## 1.2.1360 - 2018-03-23

### Added
- The order index page now includes the time when displaying order dates.

### Changed
- Line item modals on View Order pages now include the line item total.
- Added Craft 2.6.3013 compatibility.

## 1.2.1359 - 2018-03-08

### Fixed
- Fixed an error where variants would indicate they had zero stock at checkout when they had been marked as having unlimited stock.

## 1.2.1358 - 2018-03-07

### Fixed
- Fixed a PHP error that would occur when using an order element criteria model.

## 1.2.1356 - 2018-03-07

### Added
- Added the `shippingMethod` order criteria param.

### Changed
- Order recalculation now occurs after the `orders.onBeforeSaveOrder` event.

### Fixed
- Fixed a bug where a blank order could be placed if the cart’s cookie was deleted while the customer was on the payment page.
- Fixed a bug where a cart could be completed despite a lack of available stock, in some cases.
- Fixed a bug where the “Capture” transaction button on View Order pages was still shown after a capture was completed.

## 1.2.1354 - 2018-02-06

### Added
- Craft Commerce now adds `Craft Commerce` to the `X-Powered-By` header on requests, unless disabled by the [sendPoweredByHeader](https://craftcms.com/docs/config-settings#sendPoweredByHeader) config setting.

### Changed
- Updated the Authorize.net driver to 2.5.1
- Updated the Worldpay Omnipay driver to 2.2.2
- Updated the PayPal Omnipay driver to 2.6.4
- Updated the Payflow Omnipay driver to 2.3
- Updated the Dompdf Package to 0.8.2

### Fixed
- Fixed an error that occurred when generating an order PDF.
- Fixed a PHP error that could occur if you edited a non-primary currency’s settings.

## 1.2.1353 - 2018-01-18

### Added
- Added the `requireShippingMethodSelectionAtCheckout` config setting.
- Added new user permissions to manage shipping and tax settings without needing to be an admin.

### Fixed
- Fixed an error that occurred when creating or editing a discount.
- Fixed an error that occurred when generating an order PDF.

## 1.2.1352 - 2018-01-16

### Added
- Added the ability to update the email address of a guest order from the Control Panel.
- Added the `commerce_defaultCartShippingAddress` and `commerce_defaultCartBillingAddress` plugin hooks.

## 1.2.1351 - 2017-10-31

### Added
- Added the `defaultSku` product criteria param.
- Added stock information to the Product index page.

### Fixed
- Fixed a bug where stock validation was off by one when different line item options were set for the same purchasable.
- Fixed a bug where custom adjusters supplied by plugins where not being sorted by priority before getting applied to the order.
- Fixed a bug where the `commerce/cart/updateCart` action was not returning the correct validation errors when an invalid shipping address was submitted along with the `sameAddress` param.

## 1.2.1350 - 2017-10-05

### Changed
- Order adjustments are now displayed in the order they were applied, rather than alphabetically.

### Fixed
- Fixed a bug where emails weren’t getting sent to customers.

## 1.2.1349 - 2017-09-29

### Added
- Added the `cp.commerce.product.edit.right-pane` template hook, enabling plugins to modify the right pane on Edit Product pages.
- Added the `pdfAllowRemoteImages` config setting, which can be set to `true` to allow external images to be loaded in PDF templates.

### Changed
- `Commerce_OrderModel::getEmail()` now always returns the associated user account’s email, if there is one.
- The error data returned for `commerce/customerAddresses/save` Ajax requests now include field handles as the error keys.
- `Commerce_CustomerModel::getEmail()` has now been deprecated. It will only return the email address of the associated user account’s email if there was one. Use `order.email` to get the email address of the order within templates.
- Updated the Dompdf package to 0.8.1.
- Updated the PayFast Omnipay driver to 2.1.3.

### Fixed
- Fixed an issue in the example templates where the “Use same address for billing” checkbox would remain checked when different addresses were previously selected.
- Fixed a tax calculation error that occurred when included tax was removed from a product’s price and subsequent additional taxes did not take the removed values into account.

## 1.2.1346 - 2017-07-24

### Added
- Added the `autoSetNewCartAddresses` config setting, which can be set to `false` to prevent Craft Commerce from automatically assigning the last-used billing and shipping addresses on new carts.

### Changed
- Updated the Migs Omnipay driver to 2.2.2
- Updated the Stripe Omnipay driver to 2.4.7

### Fixed
- Fixed an API authentication error when making payments using the Stripe gateway.
- Fixed a bug where the `commerce/payments/pay` action was still processing the payment even if the cart had errors placed on it by other plugins.
- Fixed a bug where `LineItemModel::onSale()` could sometimes return an incorrect response due to rounding errors.
- Fixed a PHP error that could occur if a purchasable invalidated a line item when it was being added to a new cart.
- Fixed an issue where credit card forms’ First/Last Name fields were getting overridden by billing addresses’ values for some gateways.
- Fixed a bug where adding to cart with invalid `options` params would pass stock validation.

## 1.2.1345 - 2017-06-26

### Added
- Percentage-based discounts now have the option to be applied to the item’s original price or its discounted price (if other discounts were already applied).

## Changed
- Ajax requests to `commerce/cart/*` actions will now get a `itemSubtotal` key in the response JSON.
- Updated the Omnipay Stripe driver to 2.4.6.
- Updated the Omnipay Payment Express driver to 2.2.1.
- Updated the Omnipay MultiSafePay driver to 2.3.6.
- Updated the Omnipay Worldpay driver to 2.2.1.

### Fixed
- Fixed a bug where email address limits on discounts were able to by circumvented if the customer changed the casing of the coupon code.
- Fixed a PHP error that occurred when viewing a cart in the Control Panel if no payment methods had been created yet.
- Fixed a bug where discounts based on user group were not being added/removed after the user logged in/out.
- Fixed a bug where variants’ sale prices were only getting rounded when at least one sale was applied.
- Fixed a bug where special characters in Tax and Shipping Category names could break some form inputs in the Control Panel.
- Fixed a validation error that occurred when saving two shipping rules with the same name.

## 1.2.1343 - 2017-06-09

### Added
- Added the `pdfPaperSize` config setting.
- Added the `pdfPaperOrientation` config setting.
- Added a new Stripe gateway setting that determines whether the `receipt_email` param should be sent in payment requests.
- Added the `commerce_transactions.onCreateTransaction` event, which enables plugins to modify a newly-created transaction model.

### Changed
- Updated the Buckeroo driver to 2.2.
- Updated the Stripe driver to 2.4.5.
- Enabled the Buckeroo Credit Card Gateway within the Buckeroo Omnipay driver.

## 1.2.1342 - 2017-05-24

### Added
- Added support for Worldpay’s new `v1` API.

### Fixed
- Fixed a bug where `VariantModel:onSale()` could sometimes return an incorrect response due to rounding errors.
- Fixed a PHP error that occurred when saving a product with an empty dimension input on servers running PHP 7.
- Fixed a issue where orders were getting recalculated after receiving a completion response, when using the Sage Pay gateway.
- Fixed a PHP error that occurred when a plugin prevented a purchasable from getting added to the cart.

## 1.2.1341 - 2017-05-02

### Changed
- Increased the tax rate decimal storage length to allow 3 decimal places in tax rate percentages.
- The `CommerceDbHelper` class has be deprecated.

### Fixed
- Fixed a bug where some characters in product names were getting double-encoded on View Order pages.
- Fixed a bug where orders were incorrectly recalculating their adjustments when receiving notifications from the SagePay payment gateway.
- Fixed a tax calculation bug that occurred when using the “Total Order Price” taxable subject.

## 1.2.1339 - 2017-04-24

### Added
- Added new “Taxable Subject” options to Tax Rates, enabling taxes to be applied at the order level.
- Added the `datePaid` order element criteria attribute.

### Changed
- Updated the Dompdf package to 0.8.
- Updated the Omnipay Mollie driver to 3.2.
- Updated the Omnipay Authorize.net driver to 2.5.
- Updated the Omnipay MultiSafePay driver to 2.3.4.

### Fixed
- Fixed some PHP errors that occurred when rendering PDFs on servers running PHP 7.1.

## 1.2.1338 - 2017-04-04

### Added
- Added the `requireBillingAddressAtCheckout` config setting.
- Added the `cp.commerce.order.main-pane` template hook to the View Order page.
- Added `Commerce_VariantModel::hasStock()`.

### Fixed
- Fixed some PHP errors that occurred when saving products on servers running PHP 7.1.
- Fixed a bug where the `commerce/payments/pay` action was not blocking disabled payment methods.
- Fixed a bug where old carts did not default to the primary payment currency when their current payment currency was no longer valid.

## 1.2.1337 - 2017-03-08

### Added
- Added the `commerce_sale.onBeforeMatchProductAndSale` event, which enables plugins to add custom matching logic to sales.
- Added the `commerce_products.onBeforeEditProduct` event.
- Added the `cp.commerce.product.edit` template hook to the Edit Product page.

### Changed
- If a product SKU can’t be generated from its product type’s Automatic SKU Format, Craft Commerce now logs why.

### Fixed
- Fixed some PHP errors that occurred on servers running PHP 7.1.
- Fixed a bug where line items could be removed if their `qty` param was missing from a `commerce/cart/updateLineItem` request.
- The Orders index page now displays zero-value currency amounts, instead of leaving the cell blank.
- Fixed bug where duplicate products could be displayed when editing sales when the User Groups condition was in use.
- Fixed a bug where the `isUnpaid` and `isPaid` order element criteria params did not work correctly.
- Fixed a PHP error that occurred if a plugin’s custom shipping method object didn’t inherit `BaseModel`.
- Fixed a bug where payments made with MultiSafepay would be marked as successful before the user was redirected to the offsite gateway.
- Fixed a bug where shipping rule names were required to be unique across the entire installation, rather than per-shipping method.

## 1.2.1334 - 2017-01-30

### Added
- Added a new `purgeInactiveCarts` config setting, which determines whether Craft Commerce should purge inactive carts from the database (`true` by default).
- Added a new `commerce_modifyOrderAdjusters` hook, which enables plugins to modify the order adjusters before they are applied.
- Added the “Shipping Method” and “Payment Method” table attribute options to the Orders index page.

### Changed
- Updated the Stripe gateway library to 2.4.2.
- Updated the PayPal gateway library to 2.6.3.
- Fixed a memory error that occurred when purging a large number of carts.

### Fixed
- Fixed a bug where the `hasVariant` product criteria attribute would only account the first 100 variants.
- Fixed a bug where custom order adjusters could not inspect earlier adjustments made to the order within the current recalculation.
- Fixed a bug where the default product type that gets created on installation was referencing the old `commerce` templates path, rather than `shop`.
- Fixed compatibility with some payment gateways that were expecting abbreviated state names in the billing address.

## 1.2.1333 - 2017-01-05

### Fixed
- Fixed a PHP error that occurred when retrieving the sale price of variants that were fetched via `craft.commerce.products`.

## 1.2.1332 - 2017-01-03

### Added
- Added the `commerce_modifyItemBag` hook, allowing plugins to modify cart information sent to the payment gateway.
- Added the `requireShippingAddressAtCheckout` config setting.
- Added a new `defaultHeight` product criteria param, for querying products by their default variant’s height.
- Added a new `defaultLength` product criteria param, for querying products by their default variant’s length.
- Added a new `defaultWidth` product criteria param, for querying products by their default variant’s width.
- Added a new `defaultWeight` product criteria param, for querying products by their default variant’s weight.

### Fixed
- Fixed a bug where sales were not being applied to variants that were fetched via `craft.commerce.variants`.
- Fixed a bug where line items’ `salePrice` were not reflecting any changes made to their `saleAmount` via the `lineItem.onPopulateLineItem` event.

## 1.2.1331 - 2016-12-13

### Added
- Craft Commerce now includes a gateway adapter for Payeezy by First Data.
- Added `Commerce_VariantModel::getSalesApplied()`, which returns an array of the `Commerce_SaleModel` objects that were used to calculate the salePrice of the variant.

### Changed
- Ajax requests to `commerce/cart/*` actions now include `subtotal` and `shippingCategoryId` properties in the response data.
- The `commerce_orders/beforeOrderComplete` event now gets fired a little later than before, giving plugins a chance to change the order status ID.

### Fixed
- Fixed a bug where MultiSafepay was not being treated as an offsite payment gateway.

## 1.2.1330 - 2016-12-06

### Changed
- Added a new `baseTax` attribute to order models, which can be modified by custom order adjusters to add taxes to the order as a whole.
- `Commerce_OrderModel::getTotalTax()` now includes the new `baseTax` amount.

### Fixed
- Fixed a rounding error that occurred with some percentage-based discounts.
- Fixed a PHP error that occurred when searching for products with the `hasVariants` criteria param, in some cases.

## 1.2.1329 - 2016-11-30

### Fixed
- Fixed a bug where discounts without a coupon code condition could apply before their start date.
- Fixed a bug where the `hasSales` product criteria attribute would only apply to the first 100 products.
- Fixed a bug where the post-payment redirect would take the customer to the site homepage.

## 1.2.1328 - 2016-11-29

### Added
- Craft Commerce now includes a gateway adapter for MultiSafepay.

### Changed
- Ajax requests to `cart/updateCart` now include a `cart` object in the response data in the event of an error.

### Fixed
- Fixed a bug where PayPal payments could fail due to inconsistencies between how Craft Commerce and PayPal calculated the total payment amount for transactions.
- Fixed a bug where First Name and Last Name customer field labels weren’t being translated for the current locale in the Control Panel.
- Fixed a bug some offsite gateway payment requests were not getting sent with the correct return and cancel URLs.
- Fixed a bug that prevented Craft Commerce from updating successfully from pre-1.0 versions on case-sensitive file systems.
- Fixed a bug where applicable VAT taxes were not being removed correctly for customers with a valid VAT ID.
- Fixed a bug where archived payment methods were still showing up as options in Control Panel payment form modals.

## 1.2.1327 - 2016-10-25

### Changed
- When saving a product type, if any tax/shipping categories had been deselected, Craft Commerce will now reassign any existing products with the no-longer-available tax/shipping categories to the default categories.
- The “HTML Email Template Path” Email setting can now contain Twig code.

### Fixed
- Fixed a bug where Craft Commerce was not respecting the system time zone when purging inactive carts.
- Fixed a bug where a no-longer-applicable shipping method could still be selected by a cart if it was the only defined shipping method.
- Fixed a bug where the `Commerce_ProductModel` provided by the onSaveProduct event was not updated with the latest and greatest values based on its default variant.
- Fixed a bug where all products were being re-saved when a product type was saved, rather than just the products that belong to that product type.
- Fixed a PHP error that occurred when adding something to the cart, if the cart didn’t have a shipping address yet and the default tax zone’s tax rate was marked as VAT.
- Fixed a bug where a coupon based discount could apply before its start date.

## 1.2.1325 - 2016-10-13

### Fixed
- Fixed a PHP error that occurred when a custom purchasable didn’t provide a tax category ID.
- Fixed a bug where the relevant template caches were not being cleared after the stock of a variant was deducted.
- Fixed a display issue on the order transaction details modal when a large amount of gateway response data was present.

## 1.2.1324 - 2016-10-12

### Fixed
- Fixed a bug where orders were not being marked as complete after successful offsite gateway payments.
- Fixed a PHP error that occurred when deleting a product type.

## 1.2.1323 - 2016-10-11

### Added
- It is now possible to accept payments in multiple currencies.
- Added Shipping Categories.
- Discounts can now be user-sorted, which defines the order that they will be applied to carts.
- Discounts now have the option to prevent subsequent discounts from being applied.
- The start/end dates for Discounts and Sales can now specify the time of day.
- Discounts can now have a “Minimum Purchase Quantity” condition.
- Product Types now have an “Order Description Format” setting, which can be used to override the description of the products in orders’ line items.
- Addresses now have “Attention”, “Title”, and “Business ID” fields.
- Added the “Order PDF Filename Format” setting in Commerce → Settings → General Settings, for customizing the format of order PDF filenames.
- Added the `useBillingAddressForTax` config setting. If enabled, Craft Commerce will calculate taxes based on orders’ billing addresses, rather than their shipping addresses.
- Added the `requireEmailForAnonymousPayments` config setting. If enabled, Craft Commerce will require the email address of the order to be submitted in anonymous payment requests.
- The IP address of the customer is now stored on the order during order completion.
- Craft Commerce now makes all payment gateways available to unregistered installs, rather than limiting users to a single “Dummy” gateway.
- Added support for SagePay Server.
- Added support for the Netbanx Hosted.
- Added the `commerceCurrency` filter, which works identically to the |currency filter by default, but also has `convert` and `format` arguments that can be used to alter the behavior.
- Added `craft.commerce.shippingMethods`.
- Added `craft.commerce.shippingCategories`.
- Added `craft.commerce.shippingZones`.
- Added `craft.commerce.taxZones`.
- Added `OrderStatusService::getDefaultOrderStatusId()`.
- Added the `commerce_payments.onBeforeCaptureTransaction` and `onCaptureTransaction` events.
- Added the `commerce_payments.onBeforeRefundTransaction` and `onRefundTransaction` events.
- Added the `commerce_email.onBeforeSendEmail` and `onSendEmail` events.
- Added the `cp.commerce.order.edit` hook to the View Order page template.
- Added the [PHP Units of Measure](https://github.com/PhpUnitsOfMeasure/php-units-of-measure) PHP package.
- Added the [Vat Validation](https://github.com/snowcap/vat-validation) PHP package.

### Changed
- The tax categories returned by the template function `craft.commerce.getTaxCategories()` are now represented by `Commerce_TaxCategory` models by default, rather than arrays. To get them returned as arrays, you can pass `true` into the function.
- Status-change notification emails are now sent to the customer in the language they placed the order with.
- It’s now possible to update product statuses on the Products index page.
- The example templates folder has been renamed from “commerce” to “shop”.
- Craft Commerce now re-saves existing products when a Product Type’s settings are saved.
- The Tax Rates index page now lists the Tax Categories and Tax Zones each Tax Rate uses.
- Tax Rates now have the option to exclude themselves from orders with a valid VAT ID.
- Transaction Info HUDs on View Order pages now show the transaction IDs.
- Craft Commerce now stores the complete response data for gateway transaction requests in the commerce_transactions table.
- The commerce/cart/updateCart action now includes all validation errors found during partial cart updates in its response.
- Reduced the number of order recalculations performed during payment.
- The View Order page no longer labels an order as paid if its total price is zero.
- Craft Commerce now logs invalid email addresses when attempting to send order status notification emails.
- Custom fields on an order can now only be updated during payment if it is the user’s active cart.
- Craft Commerce now provides Stripe with the customer’s email address to support Stripe’s receipt email feature.
- Payment failures using PayPal Express now redirect the customer back to PayPal automatically, rather than displaying a message instructing the customer to return to PayPal.
- Updated the Authorize.Net gateway library to 2.4.2.
- Updated the Dummy gateway library to 2.1.2.
- Updated the Molli gateway library to 3.1.
- Updated the Payfast gateway library to 2.1.2.
- Updated the Payflow gateway library to 2.2.1.
- Updated the Stripe gateway library to 2.4.1.

### Deprecated
- Deprecated the `update` variable in email templates. The `orderHistory` variable should be used instead.

### Fixed
- Fixed a bug where `Commerce_OrderService::completeOrder()` was not checking to make sure the order was not already completed before doing its thing.
- Fixed a bug where addresses’ “Map” links on View Order pages were not passing the full address to the Google Maps window.
- Fixed an bug where address validation was not respecting the country setting, “Require a state to be selected when this country is chosen”.
- Fixed a bug where submitting new addresses to a fresh cart caused a cart update failure.
- Fixed a bug where collapsed variants’ summary info was overlapping the “Default” button.

## 1.1.1317 - 2016-09-27

### Added
- Craft Commerce is now translated into Portuguese.

### Fixed
- Fixed a bug where Edit Address modals on View Order pages were not including custom states in the State field options.

## 1.1.1217 - 2016-08-25

### Fixed
- Fixed a PHP error that occurred when referencing the default currency.

## 1.1.1216 - 2016-08-25

### Fixed
- Fixed a bug where eager-loading product variants wasn’t working.
- Fixed a bug where customer addresses were not showing up in the View Order page if they contained certain characters.
- Fixed a bug where orders were not getting marked as complete when they should have in some cases, due to a rounding comparison issue.

## 1.1.1215 - 2016-08-08

### Changed
- Customer Info fields now return the user’s `CustomerModel` when accessed in a template.

### Fixed
- Fixed a bug where discounts that apply free shipping to an order were not including the shipping reduction amount in the discount order adjustment amount.
- Fixed a bug where editing an address in the address book would unintentionally select that address as the active cart’s shipping address.
- Fixed SagePay Server gateway support.

## 1.1.1214 - 2016-07-20

### Fixed
- Fixed an error that occurred when PayPal rejected a payment completion request due to duplicate counting of included taxes.
- Fixed a MySQL error that could occur when `ElementsService::getTotalElements()` was called for orders, products, or variants.

## 1.1.1213 - 2016-07-05

### Changed
- Transaction dates are now shown on the View Order page.
- Order status change dates are now shown on the View Order page.
- Updated the Authorize.Net Omnipay gateway to 2.4, fixing issues with Authorize.Net support.
- Cart item information is now sent on gateway payment completion requests, in addition to initial payment requests.

### Fixed
- Fixed a bug where payments using Worldpay were not getting automatically redirected back to the store.

## 1.1.1212 - 2016-06-21

### Changed
- Line item detail HUDs within the View Order page now include the items’ subtotals.
- Renamed `Commerce_LineItemModel`’s `subtotalWithSale` attribute to `subtotal`, deprecating the former.
- Renamed `Commerce_OrderModel`’s `itemSubtotalWithSale` attribute to `itemSubtotal`, deprecating the former.
- Each of the nested arrays returned by `craft.commerce.availableShippingMethods` now include a `method` key that holds the actual shipping method object.

### Fixed
- Fixed a MySQL error that occurred when MySQL was running in Strict Mode.
- Fixed a rounding error that occurred when calculating tax on shipping costs.

## 1.1.1211 - 2016-06-07

### Added
- Added a new “Per Email Address Limit” condition to coupon-based discounts, which will limit the coupons’ use by email address.
- Added the ability to clear usage counters for coupon-based discounts.
- Added a new `hasSales` product criteria param, which can be used to limit the resulting products to those that have at least one applicable sale.
- Added a new `hasPurchasables` order criteria param, which can be used to limit the resulting orders to those that contain specific purchasables.
- Added a new `commerce_lineItems.onPopulateLineItem` event which is called right after a line item has been populated with a purchasable, and can be used to modify the line item attributes, such as its price.
- Added `LineItemModel::getSubtotal()` as an alias of the now-deprecated `getSubtotalWithSale()`.

### Fixed
- Fixed a bug where the “Per User Limit” discount condition was not being enforced for anonymous users.
- Fixed a bug where the quantity was not being taken into account when calculating a weight-based shipping cost.
- Fixed a validation error that could occur when submitting a payment for an order with a percentage-based discount.
- Fixed a bug where the cart was not getting recalculated when an associated address was updated in the user’s address book.

## 1.1.1210 - 2016-05-17

### Fixed
- Fixed a bug where sales could be applied to the same line item more than once.
- Fixed a bug where the `commerce/cart/cartUpdate` controller action’s Ajax response did not have up-to-date information.

## 1.1.1208 - 2016-05-16

### Added
- Added `commerce_products.onBeforeDeleteProduct` and `onDeleteProduct` events.

### Fixed
- Fixed a PHP error that occurred when adding a new item to the cart.

## 1.1.1207 - 2016-05-11

### Fixed
- Fixed a PHP error that occurred when saving a product with unlimited stock.

## 1.1.1206 - 2016-05-11

### Changed
- It is now possible to show customers’ and companies’ names on the Orders index page.
- Craft Commerce now sends customers’ full names to the payment gateways, pulled from the billing address.
- Craft Commerce now ensures that orders’ prices don’t change in the middle of payment requests, and declines any payments where the price does change.
- The onBeforeSaveProduct event is now triggered earlier to allow more modification of the product model before saving.
- Updated the Omnipay gateway libraries to their latest versions.

### Fixed
- Fixed a bug where changes to purchasable prices were not reflected in active carts.
- Fixed a PHP error that occurred when an active cart contained a variant that had no stock or had been disabled.
- Fixed a PHP error that occurred when paying with the Paypal Express gateway.

## 1.1.1202 - 2016-05-03

### Added
- Added the `commerce_lineItems.onCreateLineItem` event.
- Added the `hasStock` variant criteria param, which can be set to `true` to find variants that have stock (including variants with unlimited stock).

### Changed
- The View Order page now shows whether a coupon code was used on the order.
- All payment gateways support payments on the View Order page now.
- It is now possible to delete countries that are in use by tax/shipping zones and customer addresses.
- State-based tax/shipping zones now can match on the state abbreviation, in addition to the state name/ID.
- Craft Commerce now sends descriptions of the line items to gateways along with other cart info, when the `sendCartInfoToGateways` config setting is enabled.

### Fixed
- Fixed a bug where payment method setting values that were set from config/commerce.php would get saved to the database when the payment method was resaved in the Control Panel.
- Fixed a PHP error that occurred when calling `Commerce_OrderStatusesService::getAllEmailsByOrderStatusId()` if the order status ID was invalid.
- Fixed a PHP error that occurred when a cart contained a disabled purchasable.
- Fixed a bug where an order status’ sort order was forgotten when it was resaved.
- Fixed a bug where the `hasVariant` product criteria param was only checking the first 100 variants.
- Fixed a bug where only logged-in users could view a tokenized product preview URL.
- Fixed an issue where the selected shipping method was not getting removed from the cart when it was no longer available, in some cases.

## 1.1.1200 - 2016-04-13

### Added
- Added the `commerce_products.onBeforeSaveProduct` and `onSaveProduct` events.
- Added the `commerce_lineItems.onBeforeSaveLineItem` and `onSaveLineItem` events.

### Changed
- Stock fields are now marked as required to make it more clear that they are.
- Added a new “The Fleece Awakens” default product.

### Fixed
- Fixed an error that occurred when a variant was saved without a price.
- Fixed a bug where various front-end templates wouldn’t load correctly from the Control Panel if the [defaultTemplateFileExtensions](link) or [indexTemplateFilename](link) config settings had custom values.
- Fixed a bug where products’ `defaultVariantId` property was not being set on first save.
- Fixed a validation error that occurred when a cart was saved with a new shipping address and an existing billing address.
- Fixed a bug where customers’ last-used billing addresses were not being remembered.
- Fixed a MySQL error that occurred when attempting to delete a user that had an order transaction history.

### Security
- Fixed an XSS vulnerability.

## 1.1.1198 - 2016-03-22

### Added
- Added the `sendCartInfoToGateways` config setting, which defines whether Craft Commerce should send info about a cart’s line items and adjustments when sending payment requests to gateways.
- Product models now have a `totalStock` property, which returns the sum of all available stock across all of a product’s variants.
- Product models now have an `unlimitedStock` property, which returns whether any of a product’s variants have unlimited stock.
- Added the `commerce_variants.onOrderVariant` event.

### Changed
- Updated the Omnipay Authorize.Net driver to 2.3.1.
- Updated the Omnipay FirstData driver to 2.3.0.
- Updated the Omnipay Mollie driver to 3.0.5.
- Updated the Omnipay MultiSafePay driver to 2.3.0.
- Updated the Omnipay PayPal driver to 2.5.3.
- Updated the Omnipay Pin driver to 2.2.1.
- Updated the Omnipay SagePay driver to 2.3.1.
- Updated the Omnipay Stripe driver to  v2.3.1.
- Updated the Omnipay WorldPay driver to 2.2.

### Fixed
- Fixed a bug where shipping address rules and tax rates were not finding their matching shipping zone in some cases.
- Fixed a bug where the credit card number validator was not removing non-numeric characters.
- Fixed a PHP error that occurred when saving an order from a console command.

## 1.1.1197 - 2016-03-09

### Changed
- Ajax requests to the “commerce/payments/pay” controller action now include validation errors in the response, if any.

### Fixed
- Fixed a credit card validation bug that occurred when using the eWay Rapid gateway.
- Fixed an error that occurred on the Orders index page when searching for orders.
- Fixed a bug where refreshing the browser window after refunding or paying for an order on the View Order page would attempt to re-submit the refund/payment request.
- Fixed a bug where `Commerce_PaymentsService::processPayment()` was returning `false` when the order was already paid in full (e.g. due to a 100%-off coupon code).
- Fixed a bug where variants were defaulting to disabled for products that only had a single variant.

## 1.1.1196 - 2016-03-08

### Added
- Added Slovak message translations.
- Added Shipping Zones, making it easier to relate multiple Shipping Methods/Rules to a common list of countries/states. (Existing Shipping Rules will be migrated to use Shipping Zones automatically.)
- Added a “Recent Orders” Dashboard widget that shows a table of recently-placed orders.
- Added a “Revenue” Dashboard widget that shows a chart of recent revenue history.
- The Orders index page now shows a big, beautiful revenue chart above the order listing.
- It is now possible to edit Billing and Shipping addresses on the View Order page.
- It is now possible to manually mark orders as complete on the View Order page.
- It is now possible to submit new order payments from the View Order page.
- Edit Product pages now have a “Save as a new product” option in the Save button menu.
- Edit Product pages now list any sales that are associated with the product.
- It is now possible to sort custom order statuses.
- It is now possible to sort custom payment methods.
- It is now possible to soft-delete payment methods.
- Added a “Link to a product” option to Rich Text fields’ Link menus, making it easy to create links to products.
- Added support for Omnipay “item bags”, giving gateways some information about the cart contents.
- Added the “gatewayPostRedirectTemplate” config setting, which can be used to specify the template that should be used to render the POST redirection page for gateways that require it.
- Added support for eager-loading variants when querying products, by setting the `with: 'variants'` product param.
- Added support for eager-loading products when querying variants, by setting the `with: 'product'` variant param.
- Added `craft.commerce.variants` for querying product variants with custom parameters.
- Added the “defaultPrice” product criteria parameter, for querying products by their default variant’s price.
- Added the “hasVariant” product criteria parameter, for querying products that have a variant matching a specific criteria. (This replaces the now-deprecated “withVariant” parameter”.)
- Added the “stock” variant criteria parameter, for querying variants by their available stock.
- Added the “commerce/payments/pay” controller action, replacing the now-deprecated “commerce/cartPayment/pay” action.
- Added the “commerce/payments/completePayment” controller action, replacing the now-deprecated “commerce/cartPayment/completePayment” action.
- The “commerce/payments/pay” controller action now accepts an optional “orderNumber” param, for specifying which order should receive the payment. (If none is provided, the active cart is used.)
- The “commerce/payments/pay” controller action now accepts an optional “expiry” parameter, which takes a combined month + year value in the format “MM/YYYY”.
- The “commerce/payments/pay” controller action doesn’t required “redirect” and “cancelUrl” params, like its predecessor did.
- The “commerce/payments/pay” controller action supports Ajax requests.
- Added an abstract Purchasable class that purchasables can extend, if they want to.
- Gateway adapters are now responsible for creating the payment form model themselves, via the new `getPaymentFormModel()` method.
- Gateway adapters are now responsible for populating the CreditCard object based on payment form data themselves, via the new `populateCard()` method.
- Gateway adapters now have an opportunity to modify the Omnipay payment request, via the new `populateRequest()` method.
- Gateway adapters can now add support for Control Panel payments by implementing `cpPaymentsEnabled()` and `getPaymentFormHtml()`.

### Changed
- `Commerce_PaymentFormModel` has been replaced by an abstract BasePaymentFormModel class and subclasses that target specific gateway types.
- Gateway adapters must now implement the new `getPaymentFormModel()` and `populateCard()` methods, or extend `CreditCardGatewayAdapter`.
- The signatures and behaviors of `Commerce_PaymentsService::processPayment()` and `completePayment()` have changed.
- New Sales and Discounts are now enabled by default.
- The Orders index page now displays orders in chronological order by default.
- It is no longer possible to save a product with a disabled default variant.
- It is no longer possible to add a disabled variant, or the variant of a disabled product, to the cart.
- `Commerce_PaymentsService::processPayment()` and `completePayment()` no longer respond to the request directly, unless the gateway requires a redirect via POST. They now return `true` or `false` indicating whether the operation was successful, and leave it up to the controller to handle the client response.

### Deprecated
- The `commerce/cartPayment/pay` action has been deprecated. `commerce/payments/pay` should be used instead.
- The `commerce/cartPayment/completePayment` action has been deprecated. `commerce/payments/completePayment` should be used instead.
- The `withVariant` product criteria parameter has been deprecated. `hasVariant` should be used instead.

## 1.0.1190 - 2016-02-26

### Fixed
- Fixed a bug where product-specific sales were not being applied correctly.

## 1.0.1189 - 2016-02-23

### Changed
- Reduced the number of SQL queries required to perform various actions.
- The “Enabled” checkbox is now checked by default when creating new promotions and payment methods.
- Edit Product page URLs no longer require the slug to be appended after the product ID.
- Completed orders are now sorted by Date Ordered by default, and incomplete orders by Date Updated, in the Control Panel.

### Fixed
- Fixed a PHP error that occurred if an active cart contained a purchasable that had been deleted in the back-end.
- Fixed a PHP error that occurred when trying to access the addresses of a non-existent customer.
- Fixed a bug where only a single sale was being applied to products even if there were multiple matching sales.

## 1.0.1188 - 2016-02-09

### Changed
- Order queries will now return zero results if the `number` criteria param is set to any empty value besides `null` (e.g. `false` or `0`).
- Improved the behavior of the Status menu in the Update Order Status modal on View Order pages.
- Added some `<body>` classes to some of Craft Commerce’s Control Panel pages.

### Fixed
- Fixed a bug where new carts could be created with an existing order number.
- Fixed a bug where the default descriptions given to discounts were not necessarily using the correct currency and number formats.
- Fixed a bug where a default state was getting selected when creating a new shipping rule, but it was not getting saved.
- Fixed a bug where variants could not be saved as disabled.

## 1.0.1187 - 2016-01-28

### Added
- Added `craft.commerce.getDiscountByCode()`, making it possible for templates to fetch info about a discount by its code.

### Changed
- OrderHistoryModel objects now have a `dateCreated` attribute.

### Fixed
- Fixed a bug where customers could select addresses that did not belong to them.
- Fixed a bug where new billing addresses were not getting saved properly when carts were set to use an existing shipping address, but `sameAddress` was left unchecked.
- Fixed a bug where numeric variant fields (e.g Price) were storing incorrect values when entered from locales that use periods as the grouping symbol.
- Fixed a PHP error that occurred when saving a custom order status with no emails selected.
- Fixed a bug where discounts were being applied to carts even after the discount had been disabled.
- Fixed a bug where carts were not displaying descriptions for applied discounts.
- Fixed a bug where variants’ Title fields were not showing the correct locale ID in some cases.

## 1.0.1186 - 2016-01-06

### Changed
- Updated the translation strings.

### Fixed
- Fixed a PHP error that occurred when attempting to change a tax category’s handle.
- Fixed a PHP error that occurred when attempting to save a discount or sale without selecting any products or product types.

## 1.0.1185 - 2015-12-21

### Added
- Orders now have an `email` criteria parameter which can be used to only query orders placed with the given email.
- Address objects now have `getFullName()` method, for returning the customer’s first and last name combined.
- Added the `totalLength` attribute to front-end cart Ajax responses.
- It’s now possible to sort orders by Date Ordered and Date Paid on the Orders index page.

### Changed
- A clear error message is now displayed when attempting to save a product, if the product type’s Title Format setting is invalid.
- A clear error message is now displayed when attempting to save a product, if the product type’s Automatic SKU Format setting is invalid.
- Any Twig errors that occur when rendering email templates are now caught and logged, without affecting the actual order status change.
- The Payment Methods index now shows the payment methods’ gateways’ actual display names, rather than their class names.
- Payment method settings that are being overridden in craft/config/commerce.php now get disabled from Edit Payment Method pages.
- The extended line item info HUD now displays the included tax for the line item.

### Fixed
- Fixed a bug where the cart was not immediately forgotten when an order was completed.
- Fixed a bug where `Commerce_OrderModel::getTotalLength()` was returning the total height of each of its line items, rather than the length.
- Fixed a bug where variants’ height, length, and width were not being saved correctly on order line item snapshots.
- Fixed a bug where order queries would return results even when the `user` or `customer` params were set to invalid values.
- Fixed a PHP error that occurred when accessing a third party shipping method from an order object.
- Fixed a PHP error that occurred when accessing the Sales index page.
- Fixed a PHP error that occurred when loading dependencies on some servers.
- Fixed a JavaScript error that occurred when viewing extended info about an order’s line items.
- Fixed some language and styling bugs.

## 1.0.1184 - 2015-12-09

### Added
- Added support for inline product creation from product selection modals.
- Products now have an `editable` criteria parameter which can be used to only query products which the current user has permission to edit.
- Added support for payment methods using the eWAY Rapid gateway.

### Changed
- Improved compatibility with some payment gateways.
- Added the `shippingMethodId` attribute to front-end cart Ajax responses.
- Users that have permission to access Craft Commerce in the Control Panel, but not permission to manage Orders, Products, or Promotions now get a 403 error when accessing /admin/commerce, rather than a blank page.
- The “Download PDF” button no longer appears on the View Order page if no PDF template exists yet.
- `Commerce_OrderModel::getPdfUrl()` now only returns a URL if the PDF template exists; otherwise null will be returned.
- Errors that occur when parsing email templates now get logged in craft/storage/runtime/logs/commerce.log.
- Improved the wording of error messages that occur when an unsupported gateway request is made.

### Fixed
- Fixed a bug where entering a sale’s discount amount to a decimal number less than 1 would result in the sale applying a negative discount (surcharge) to applicable product prices. Please check any existing sales to make sure the correct amount is being discounted.
- Fixed bug where email template errors would cause order completion to fail.
- Fixed a bug where shipping rule description fields were not being saved.
- Fixed a PHP error that could occur when saving a product via an Element Editor HUD.
- Fixed a bug where billing and shipping addresses were receiving duplicate validation errors when the `sameAddress` flag was set to true.
- Fixed a JavaScript error that occurred when changing an order’s status on servers with case-sensitive file systems.

## 1.0.1183 - 2015-12-03

### Changed
- Discounts are now entered as positive numbers in the CP (e.g. a 50% discount is defined as either “0.5” or “50%” rather than “-0.5” or “-50%”).
- Added the `commerce_cart.onBeforeAddToCart` event.
- Added the `commerce_discounts.onBeforeMatchLineItem` event, making it possible for plugins to perform additional checks when determining if a discount should be applied to a line item.
- Added the `commerce_payments.onBeforeGatewayRequestSend` event.

### Fixed
- Fixed a PHP error that would occur when the Payment Methods index page if any of the existing payment methods were using classes that could not be found.
- Fixed a bug where some failed payment requests were not returning an error message.
- Fixed a bug where `PaymentsService::processPayment()` was attempting to redirect to the order’s return URL even if it didn’t have one, in the event that the order was already paid in full before `processPayment()` was called. Now `true` is returned instead.
- Fixed some UI strings that were not getting properly translated.

## 1.0.1182 - 2015-12-01

### Added
- Tax Rates now have a “Taxable Subject” setting, allowing admins to choose whether the Tax Rate should be applied to shipping costs, price, or both.
- View Order pages now display notes and options associated with line items.
- Added new `commerce_addresses.beforeSaveAddress` and `saveAddress` events.
- Purchasables now must implement a `getIsPromotable()` method, which returns whether the purchasable can be subject to discounts.
- Variants now support a `default` element criteria param, for only querying variants that are/aren’t the default variant of an invariable product.

### Changed
- All number fields now display values in the current locale’s number format.
- Variant descriptions now include the product’s title for products that have variants.
- It is now more obvious in the UI that you are unable to delete an order status while orders exist with that status.
- The `commerce_orders.beforeSaveOrder` event now respects event’s `$peformAction` value.
- The `commerce_orders.beforeSaveOrder` and `saveOrder` events trigger for carts, in addition to completed orders.
- `Commerce_PaymentsService::processPayment()` no longer redirects the browser if the `$redirect` argument passed to it is `null`.
- Renamed `Commerce_VariantsService::getPrimaryVariantByProductId()` to `getDefaultVariantByProductId()`.
- Updated all instances of `craft.commerce.getCart()` to `craft.commerce.cart` in the example templates.
- Customers are now redirected to the main products page when attempting to view their cart while it is empty.

### Removed
- Removed the `commerceDecimal` and `commerceCurrency` template filters. Craft CMS’s built-in [number](https://craftcms.com/docs/templating/filters#number) and [currency](https://craftcms.com/docs/templating/filters#currency) filters should be used instead. Note that you will need to explicitly pass in the cart’s currency to the `currency` filter (e.g. `|currency(craft.commerce.cart.currency)`).

### Fixed
- Fixed a bug where View Order pages were displaying links to purchased products even if the product didn’t exist anymore, which would result in a 404 error.
- Fixed a bug where orders’ base shipping costs and base discounts were not getting reset when adjustments were recalculated.
- Fixed the “Country” and “State” field labels on Edit Shipping Rule pages, which were incorrectly pluralized.
- Fixed a bug where toggling a product/variant’s “Unlimited” checkbox was not enabling/disabling the Stock text input.
- Fixed a PHP error that occurred on order completion when purchasing a third party purchasable.
- Fixed a PHP error that occurred when attempting to add a line item to the cart with zero quantity.
- Fixed a bug where the state name was not getting included from address models’ `getStateText()` methods.
- Fixed a PHP error that would occur when saving a variable product without any variants.

## 0.9.1179 - 2015-11-24

### Added
- Added a new “Manage orders” user permission, which determines whether the current user is allowed to manage orders.
- Added a new “Manage promotions” user permission, which determines whether the current user is allowed to manage promotions.
- Added new “Manage _[type]_ products” user permissions for each product type, which determines whether the current user is allowed to manage products of that type.
- It is now possible to set payment method settings from craft/config/commerce.php. To do so, have the file return an array with a `'paymentMethodSettings'` key, set to a sub-array that is indexed by payment method IDs, whose sub-values are set to the payment method’s settings (e.g. `return ['paymentMethodSettings' => ['1' => ['apiKey' => getenv('STRIPE_API_KEY')]]];`).
- Added an `isGuest()` method to order models, which returns whether the order is being made by a guest account.
- The `cartPayment/pay` controller action now checks for a `paymentMethodId` param, making it possible to select a payment gateway at the exact time of payment.
- Added `Commerce_TaxCategoriesService::getTaxCategoryByHandle()`.

### Changed
- Ajax requests to `commerce/cart/*` controller actions now get the `totalIncludedTax` amount in the response.
- Renamed `Commerce_ProductTypeService::save()` to `saveProductType()`.
- Renamed `Commerce_PurchasableService` to `Commerce_PurchasablesService` (plural).
- Renamed all `Commerce_OrderStatusService` methods to be more explicit (e.g. `save()` is now `saveOrderStatus()`).
- Renamed `Commerce_TaxCategoriesService::getAll()` to `getAllTaxCategories()`.
- Added “TYPE_” and “STATUS_” prefixes to each of the constants on TransactionRecord, to clarify their purposes.
- Order models no longer have $billingAddressData and $shippingAddressData properties. The billing/shipping addresses chosen by the customer during checkout are now duplicated in the craft_commerce_addresses table upon order completion, and the order’s billingAddressId and shippingAddressId attributes are updated to the new address records’ IDs.
- Purchasables must now have a `getTaxCategoryId()` method, which returns the ID of the tax category that should be applied to the purchasable.
- Third-party purchasables can now have taxes applied to their line items when in the cart.
- Added `totalTax`, `totalTaxIncluded`, `totalDiscount`, and `totalShippingCost` to the example templates’ order totals info.

### Fixed
- Fixed a bug where variants were not being returned in the user-defined order on the front end.
- Fixed a bug where `Commerce_OrdersService::getOrdersByCustomer()` was returning incomplete carts. It now only returns completed orders.
- Fixed a bug where the line items’ `taxIncluded` amount was not getting reset to zero before recalculating the amount of included tax.
- Fixed a bug where products of a type that had been switched from having variants to not having variants could end up with an extra Title field on the Edit Product page.
- Fixed an issue where Craft Personal and Client installations where making user groups available to sale and discount conditions.
- Fixed a PHP error that occurred when an order model’s `userId` attribute was set to the ID of a user account that didn’t have a customer record associated with it.
- Fixed a bug where quantity restrictions on a product/variant were not being applied consistently to line items that were added with custom options.
- Fixed some language strings that were not getting static translations applied to them.
- Fixed a bug where Price fields were displaying blank values when they had previously been set to `0`.
- Fixed a bug where `Commerce_TaxCategoriesService::getAllTaxCategories()` could return null values if `getTaxCategoryById()` had been called previously with an invalid tax category ID.

## 0.9.1177 - 2015-11-18

### Changed
- The example templates now display credit card errors more clearly.

### Fixed
- Fixed a bug where products’ and variants’ Stock fields were displaying blank values.

## 0.9.1176 - 2015-11-17

### Added
- Craft Commerce is now translated into German, Dutch, French (FR and CA), and Norwegian.
- Added the “Automatic SKU Format” Product Type setting, which defines what products’/variants’ SKUs should look like when they’re submitted without a value.
- It is now possible to save arbitrary “options” to line items. When the same purchasable is added to the cart twice, but with different options, it will result in two separate line items rather than one line item with a quantity of 2.
- Order models now have a `totalDiscount` property, which returns the total of all discounts applied to its line items, in addition to the base discount.

### Changed
- The tax engine now records the amount of included tax for each line item, via a new `taxIncluded` property on line item models. (This does not affect existing tax calculation behaviors in any way.)
- Customer data stored in session is now cleared out whenever a user logs in/out, and when a logged-out guest completes their order.
- The example templates have been updated to demonstrate the new Line Item Options feature.
- Address management features are now hidden for guest users in the example templates to avoid confusion.

### Fixed
- Fixed a bug where products/variants that were out of stock would show a blank value for the “Stock” field, rather than “0”.
- Fixed a bug where the `shippingMethod` property returned by Ajax requests to `commerce/cart/*` was getting set to an incorrect value. The property is now set to the shipping method’s handle.

## 0.9.1175 - 2015-11-11

### Added
- Added a new “Show the Title field for variants” setting to Product Types that have variants. When checked, variants of products of that Product Type will get a new “Title” field that can be directly edited by product managers.
- It’s now possible to update an order’s custom fields when posting to the `commerce/cartPayment/pay` controller action.

### Changed
- Renamed `craft.commerce.getShippingMethods()` to `getAvailableShippingMethods()`.
- The shipping method info arrays returned by `craft.commerce.getAvailableShippingMethods()` now include `description` properties, set to the shipping methods’ active rules’ description. It also returns the shipping methods’ `type`.
- The shipping method info arrays returned by `craft.commerce.getAvailableShippingMethods()` are now sorted by their added cost, from cheapest to most expensive.
- Ajax requests to `commerce/cart/*` controller actions now get information about the available shipping methods in the response.
- Customer address info is now purged from the session when a user logs out with an active cart.
- Changes to the payment method in the example templates’ checkout process are now immediately applied to the cart.
- When the Stripe gateway is selected as the Payment Method during checkout we now show an example implementation of token billing with stripe.js

### Fixed
- Fixed a bug where the user-managed shipping methods’ edit URLs were missing a `/` before their IDs.
- Fixed a bug where it was possible to complete an order with a shipping method that was not supposed to be available, per its rules.
- Fixed a bug where it was possible to log out of Craft but still see address data in the cart.
- Fixed a bug where plugin-based shipping methods were getting re-instantiated each time `craft.commerce.getShippingMethods()` was called.
- Fixed a bug where batch product deletion from the Products index page was not also deleting their associated variants.

## 0.9.1173 - 2015-11-09

### Added
- Added a “Business Name” field to customer addresses (accessible via a `businessName` attribute), which replaces the “Company” field (and `company` attribute), and can be used to store customers’ businesses’ names when purchasing on behalf of their company.
- Added a “Business Tax ID” field to customer addresses (accessible via a `businessTaxId` attribute), which can be used to store customers’ businesses’ tax IDs (e.g. VAT) when purchasing on behalf of their company.
- Added a `getCountriesByTaxZoneId()` method to the Tax Zones service.
- Added a `getStatesByTaxZoneId()` method to the Tax Zones service.
- It is now possible to create new Tax Zones and Tax Categories directly from the Edit Tax Rate page.

### Changed
- The ShippingMethod interface has three new methods: `getType()`, `getId()`, and `getCpEditUrl()`. (`getId()` should always return `null` for third party shipping methods.)
- It is no longer necessary to have created a Tax Zone before accessing Commerce → Settings → Tax Rates and creating a tax rate.
- The “Handle” field on Edit Tax Category pages is now automatically generated based on the “Name” field.
- Plugin-based shipping methods are now listed in Commerce → Settings → Shipping Methods alongside the user-managed ones.
- Orders can now be sorted by ID in the Control Panel.
- Updated the example templates to account for the new `businessName` and `businessTaxId` address attributes.

### Fixed
- Fixed a PHP error that occurred when editing a product if PHP was configured to display strict errors.
- Fixed a bug where products/variants would always show the “Dimensions” and “Weight” fields, even for product types that were configured to hide those fields.
- Fixed a PHP error that occurred when the tax calculator accessed third-party Shipping Methods.
- Fixed a MySQL error that occurred when saving a Tax Rate without a Tax Zone selected.
- Fixed an issue where clicking on the “Settings” global nav item under “Commerce” could direct users to the front-end site.

## 0.9.1171 - 2015-11-05

### Changed
- The “Promotable” and “Free Shipping” field headings on Edit Product pages now act as labels for their respective checkboxes.
- Craft Commerce now logs an error message when an order’s custom status is changed and the notification email’s template cannot be found.
- Commerce Customer Info fields are now read-only. (Customers can still edit their own addresses from the front-end.)
- Craft Commerce now keeps its customers’ emails in sync with their corresponding user accounts’ emails.
- Added a `shortNumber` attribute to order models, making it easy for templates to access the short version of the order number.
- The example templates’ product listings have new and improved icon images.

### Fixed
- Fixed a bug where the “Craft Commerce” link in the global sidebar would direct users to the front-end site, if the `cpTrigger` config setting was not set to `'admin'`.
- Updated the “Post Date” and “Expiry Date” table column headings on the Products index page, which were still labeled “Available On” and “Expires On”.
- Fixed a bug where one of the Market Commerce → Craft Commerce upgrade migrations wouldn’t run on case-sensitive file systems.
- Fixed a PHP error that occurred when viewing an active cart without an address from the Control Panel.
- Fixed a bug where custom field data was not saved via the `commerce/cart/updateCart` controller action if it wasn’t submitted along with other cart updates.
- Added some missing CSRF inputs to the example templates, when CSRF protection is enabled for the site.

### Security
- The example templates’ third party scripts now load over a protocol-relative URL, resolving security warnings.

## 0.9.1170 - 2015-11-04

### Added
- Renamed the plugin from Market Commerce to Craft Commerce.
- Craft Commerce supports One-Click Updating from the Updates page in the Control Panel.
- Gave Craft Commerce a fancy new plugin icon.
- Updated all of the Control Panel templates for improved consistency with Craft 2.5, and improved usability.
- Non-admins can now access Craft Commerce’s Control Panel pages via the “Access Craft Commerce” user permission (with the exception of its Settings section).
- Products are now localizable.
- It’s now possible to create a new sale or discount right from the Products index page, via a new Batch Action.
- It’s now possible to delete products from the Products index page in the Control Panel.
- Product variants are now managed right inline on Edit Product pages, via a new Matrix-inspired UI.
- Added Live Preview and Sharing support to Edit Product pages.
- It’s now possible to create new products right from Product Selector Modals (like the ones used by Products fields).
- Product types now have a “Has dimensions?” setting. The Width, Height, Length, and Weight variant fields will only show up when this is enabled now.
- It’s now possible to update multiple order statuses simultaneously from the Orders index page, via a new Batch Action.
- It’s now possible to delete orders from the Orders index page in the Control Panel.
- The View Order page now uses the same modal window to update order statuses as the Orders index page uses when updating statuses via the Batch Action.
- The View Order page now has “info” icons beside each line item and recorded transaction, for viewing deeper information about them.
- The View Order page now shows adjustments made on the order.
- Renamed the `craft.market` variable to `craft.commerce`.
- Added a new `commerce/cart/updateCart` controller action that can handle customer address/email changes, coupon application, line item additions, and shipping/payment method selections, replacing most of the old Cart actions. (The only other `commerce/cart/*` actions that remain are `updateLineItem`, `removeLineItem`, and `removeAllLineItems`.)
- It is now possible to use token billing with some gateways, like Stripe, by passing a `token` POST param to the `cartPay/pay` controller action, so your customers’ credit card info never touches your server.
- It is now possible to access through all custom Order Statuses `craft.commerce.orderStatuses`.
- Added the `itemSubtotalWithSale` attribute to order models, to get the subtotal of all order items before any adjustments have been applied.
- Renamed all class namespaces and prefixes for the Craft Commerce rename.
- Renamed nearly all service method names to be more explicit and follow Craft CMS naming conventions (i.e. `getById()` is now `getOrderById()`).
- All gateways must now implement the GatewayAdapterInterface interface. Craft Commerce provides a BaseGatewayAdapter class that adapts OmniPay gateway classes for this interface.
- Added the `commerce_transactions.onSaveTransaction` event.
- Added the `commerce_addOrderActions` hook.
- Added the `commerce_addProductActions` hook.
- Added the `commerce_defineAdditionalOrderTableAttributes` hook.
- Added the `commerce_defineAdditionalProductTableAttributes` hook.
- Added the `commerce_getOrderTableAttributeHtml` hook.
- Added the `commerce_getProductTableAttributeHtml` hook.
- Added the `commerce_modifyEmail` hook.
- Added the `commerce_modifyOrderSortableAttributes` hook.
- Added the `commerce_modifyOrderSources` hook.
- Added the `commerce_modifyPaymentRequest` hook.
- Added the `commerce_modifyProductSortableAttributes` hook.
- Added the `commerce_modifyProductSources` hook.
- Added the `commerce_registerShippingMethods` hook.

### Changed
- Sales rates and percentages are now entered as a positive number, and can be entered with or without a `%` sign.
- Products are now sorted by Post Date in descending order by default.
- All of the Settings pages have been cleaned up significantly.
- Renamed the `isPaid` order criteria param to `isUnpaid`.
- Renamed products’ `availableOn` and `expiresOn` attributes to `postDate` and `expiryDate`.
- Craft Commerce now records all failed payment transactions and include the gateway response.
- Reduced the number of SQL queries that get executed on order/product listing pages, depending on the attributes being accessed.
- Tax Categories now have “handles” rather than “codes”.
- When a Product Type is changed from having variants to not having variants, all of the existing products’ variants will be deleted, save for the Default Variants.
- If a default zone is not selected on an included tax rate, an error is displayed.
- Improved the extendability of the shipping engine. The new `ShippingMethod` and `ShippingRule` interfaces now allow a plugin to provide their own methods and rules which can dynamically add shipping costs to the cart.
- Added an `$error` argument to `Commerce_CartService::setPaymentMethod()` and `setShippingMethod()`.
- The example templates have been updated for the new variable names and controller actions, and their Twig code has been simplified to be more clear for newcomers (including more detailed explanation comments).
- The example PDF template now includes more information about the order, and a “PAID” stamp graphic.
- The example templates now include a customer address management section.
- Improved the customer address selection UI.

### Removed
- The “Cart Purge Interval” and “Cart Cookie Expiry Settings” have been removed from Control Panel. You will now need to add a `commerce.php` file in craft/config and set those settings from there. (See commerce/config.php for the default values.)
- Removed the default Shipping Method and improved the handling of blank shipping methods.
- Removed customer listing page. Add the Commerce Customer Info field type to your User field layout instead.

### Fixed
- Fixed a bug where you could pass an invalid `purchasableId` to the Cart.
- Fixed a bug where the customer link on the View Order page didn’t go to the user’s profile.
- Fixed a Twig error that occurred if a user manually went to /admin/commerce/orders/new. A 404 error is returned instead now.
- Fixed a bug where it was possible to use currency codes unsupported by OmniPay.
- Fixed a bug where the Mollie gateway was not providing the right token for payment completion.
- Fixed a bug where the `totalShipping` cost was incorrect when items with Free Shipping were in the cart.
- Fixed a bug in the Sale Amount logic.
- Products are now Promotable by default.
- Fixed bug where the logic to determine if an order is paid in full had a rounding error.<|MERGE_RESOLUTION|>--- conflicted
+++ resolved
@@ -3,38 +3,14 @@
 ## Unreleased (3.2.0)
 
 ### Added
-<<<<<<< HEAD
+- Order, product, and variant field layouts now support the new field layout features added in Craft 3.5.
 - Improved the performance of the order index page significantly.
-=======
-- Order, product, and variant field layouts now support the new field layout features added in Craft 3.5.
 - It’s now possible to set Title fields’ positions within product and variant field layouts.
 - It’s now possible to set the Variants field’s position within product field layouts.
-- Products can now auto-generated titles with the “Title Format” product type setting. ([#148](https://github.com/craftcms/commerce/issues/148))
-- Shipping rules can now be duplicated from the Edit Shipping Rule page. ([#153](https://github.com/craftcms/commerce/issues/153))
 - Added the `cp.commerce.order.edit.details` template hook. ([#1597](https://github.com/craftcms/commerce/issues/1597))
 - Added `craft\commerce\fieldlayoutelements\ProductTitleField`.
 - Added `craft\commerce\fieldlayoutelements\VariantsField`.
 - Added `craft\commerce\fieldlayoutelements\VariantTitleField`.
-
-### Changed
-- Commerce now requires Craft 3.5.0 or later.
-
-### Removed
-- Removed `craft\commerce\models\ProductType::$titleLabel`.
-- Removed `craft\commerce\models\ProductType::$variantTitleLabel`.
-- Removed `craft\commerce\records\ProductType::$titleLabel`.
-- Removed `craft\commerce\records\ProductType::$variantTitleLabel`.
-
-### Fixed
-- Fixed a bug where purchasables that weren’t available for purchase were selectable on the Edit Order page. ([#1505](https://github.com/craftcms/commerce/issues/1505))
-- Fixed a PHP error that could occur during line item validation on Yii 2.0.36. ([yiisoft/yii2#18175](https://github.com/yiisoft/yii2/issues/18175))
-- Fixed a bug that prevented shipping rules for being sorted on the Edit Shipping Method page.
-- Fixed a bug where interactive custom fields weren’t working within new newly created product variants, from product editor HUDs. 
-
-## Unreleased (3.1.x)
-
-### Added
->>>>>>> 6322e7df
 - Added the `freeOrderPaymentStrategy` config setting. ([#1526](https://github.com/craftcms/commerce/pull/1526))
 - Added the  `craft\commerce\elements\Orders::EVENT_AFTER_APPLY_ADD_LINE_ITEM`. ([#1516](https://github.com/craftcms/commerce/pull/1516))
 - Added the  `craft\commerce\elements\Orders::EVENT_AFTER_APPLY_REMOVE_LINE_ITEM`. ([#1516](https://github.com/craftcms/commerce/pull/1516))
@@ -45,8 +21,7 @@
 - It is now possible to use multiple keywords when searching for variants to add to an order on the Edit Order page. ([#1546](https://github.com/craftcms/commerce/pull/1546))
 - Products can now auto-generated titles with the “Title Format” product type setting. ([#148](https://github.com/craftcms/commerce/issues/148))
 - Shipping rules can now be duplicated from the Edit Shipping Rule page. ([#153](https://github.com/craftcms/commerce/issues/153))
-- Added the `cp.commerce.order.edit.details` template hook. ([#1597]()https://github.com/craftcms/commerce/issues/1597)
-- Added the ability to eager load order relationship models the `withLineItems`, `withTransactions`, `withAdjustments`, `withCustomer` and `withAddresses` order query params. ([#1603](https://github.com/craftcms/commerce/issues/1603)) 
+- Added the ability to eager load order relationship models the `withLineItems`, `withTransactions`, `withAdjustments`, `withCustomer` and `withAddresses` order query params. ([#1603](https://github.com/craftcms/commerce/issues/1603))
 - Added `craft\commerce\services\LineItems::eagerLoadLineItemsForOrders()`.
 - Added `craft\commerce\services\OrderAdjustments::eagerLoadOrderAdjustmentsForOrders()`.
 - Added `craft\commerce\services\Addresses::eagerLoadAddressesForOrders()`.
@@ -63,7 +38,14 @@
 ### Deprecated
 - Deprecated `craft\commerce\services\Sales::populateSaleRelations()`.
 
-### Fixed
+### Removed
+- Removed `craft\commerce\models\ProductType::$titleLabel`.
+- Removed `craft\commerce\models\ProductType::$variantTitleLabel`.
+- Removed `craft\commerce\records\ProductType::$titleLabel`.
+- Removed `craft\commerce\records\ProductType::$variantTitleLabel`.
+
+### Fixed
+- Fixed a bug where interactive custom fields weren’t working within new newly created product variants, from product editor HUDs.
 - Fixed a bug where purchasables that weren’t available for purchase were selectable on the Edit Order page. ([#1505](https://github.com/craftcms/commerce/issues/1505))
 - Fixed a PHP error that could occur during line item validation on Yii 2.0.36. ([yiisoft/yii2#18175](https://github.com/yiisoft/yii2/issues/18175))
 - Fixed a bug that prevented shipping rules for being sorted on the Edit Shipping Method page.
