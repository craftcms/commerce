# Release Notes for Craft Commerce

## Unreleased

### Fixed
<<<<<<< HEAD
- Fixed a bug where it wasn’t possible to access subscription management controls. ([#2913](https://github.com/craftcms/commerce/issues/2913))
- Fixed a bug where `Order::hasMatchingAddresses()` wasn’t comparing the `fullName` property. ([#2917](https://github.com/craftcms/commerce/issues/2917))
- Fixed a bug where the site wasn’t being correctly selected on the Edit Product page. ([#2920](https://github.com/craftcms/commerce/issues/2920))
- Fixed a bug where the purchase total field wasn’t saving on discounts.
=======
- Fixed an error that could occur on the order index page when sorting orders by address attributes. ([#2956](https://github.com/craftcms/commerce/issues/2956))
- Fixed a MySQL error that could occur when updating to Commerce 4.

## 4.1.1 - 2022-09-01

### Fixed
- Fixed a bug where Edit Subscription pages were blank. ([#2913](https://github.com/craftcms/commerce/issues/2913))
- Fixed a bug where `craft\commerce\elements\Order::hasMatchingAddresses()` wasn’t checking the `fullName` property. ([#2917](https://github.com/craftcms/commerce/issues/2917))
- Fixed a bug where discounts’ Purchase Total values weren’t getting saved.
- Fixed a bug where discounts’ shipping address conditions were being saved as billing address conditions. ([#2938](https://github.com/craftcms/commerce/issues/2938)) 
- Fixed an error that occurred when exporting orders using the “Expanded” export type. ([#2953](https://github.com/craftcms/commerce/issues/2953))
- Fixed a bug where it wasn’t possible to clear out variants’ min and max quantities. ([#2954](https://github.com/craftcms/commerce/issues/2954))
>>>>>>> aee4d8cc

## 4.1.0 - 2022-07-19

### Added
- Tax rates now have a “Unit price” taxable subject option. ([#2883](https://github.com/craftcms/commerce/pull/2883))
- The Total Revenue widget can now show the total paid, rather than the total invoiced. ([#2852](https://github.com/craftcms/commerce/issues/2852))
- Added the `commerce/transfer-customer-data` command.
- Added `craft\commerce\elements\Order::EVENT_BEFORE_APPLY_ADD_NOTICE`. ([#2676](https://github.com/craftcms/commerce/issues/2676))
- Added `craft\commerce\elements\Order::hasMatchingAddresses()`.
- Added `craft\commerce\services\Customers::transferCustomerData()`. ([#2801](https://github.com/craftcms/commerce/pull/2801))
- Added `craft\commerce\stats\TotalRevenue::$type`.
- Added `craft\commerce\stats\TotalRevenue::TYPE_TOTAL_PAID`.
- Added `craft\commerce\stats\TotalRevenue::TYPE_TOTAL`.
- Added `craft\commerce\widgets\TotalRevenue::$type`.

### Changed
- Craft Commerce now requires Dompdf 2.0.0 or later. ([#2879](https://github.com/craftcms/commerce/pull/2879))
- Addresses submitted to the cart are now validated. ([#2874](https://github.com/craftcms/commerce/pull/2874))
- Garbage collection now removes any orphaned variants, as well as partial donation, order, product, subscription, and variant data.
- `craft\commerce\elements\Product` now supports the `EVENT_DEFINE_CACHE_TAGS` event.
- `craft\commerce\elements\Variant` now supports the `EVENT_DEFINE_CACHE_TAGS` event.

### Fixed
- Fixed an error that occurred when disabling all variants on Edit Product pages.
- Fixed a bug where order address titles weren’t being updated correctly.
- Fixed a bug where it was possible to save an order with the same billing and shipping address IDs. ([#2841](https://github.com/craftcms/commerce/issues/2841))
- Fixed a bug where order addresses were not being saved with the `live` scenario.
- Fixed a PHP error that occurred when editing a subscription with custom fields.
- Fixed an infinite recursion bug that occurred when `autoSetCartShippingMethodOption` was enabled. ([#2875](https://github.com/craftcms/commerce/issues/2875))
- Fixed a bug where product slideout editors were attempting to create provisional drafts. ([#2886](https://github.com/craftcms/commerce/issues/2886))

## 4.0.4 - 2022-06-22

> {note} If you’ve already upgraded a site to Commerce 4, please go to **Commerce** → **Promotions** → **Discounts** and review your discounts’ coupons’ Max Uses values, as the `commerce/upgrade` command wasn’t migrating those values properly before this release.

### Fixed
- Fixed a bug where `craft\commerce\services\PaymentSources::getAllGatewayPaymentSourcesByUserId()` wasn’t passing along the user ID to `getAllPaymentSourcesByCustomerId()`.
- Fixed an error that could occur when using a discount with a coupon code.
- Fixed a bug where it wasn’t possible to delete a shipping rule. ([#2857](https://github.com/craftcms/commerce/issues/2857))
- Fixed a bug where it wasn’t possible to subscribe and create a payment source simultaneously. ([#2834](https://github.com/craftcms/commerce/pull/2834))
- Fixed inaccurate PHP type declarations.
- Fixed errors that could occur when expiring, cancelling, or suspending a subscription. ([#2831](https://github.com/craftcms/commerce/issues/2831))
- Fixed a bug where the Order Value condition rule wasn’t working.
- Fixed a bug where the `commerce/upgrade` command wasn’t migrating discounts’ coupons’ Max Uses values properly.

## 4.0.3 - 2022-06-09

### Deprecated
- Deprecated `craft\commerce\services\Orders::pruneDeletedField()`.
- Deprecated `craft\commerce\services\ProductType::pruneDeletedField()`.
- Deprecated `craft\commerce\services\Subscriptions::pruneDeletedField()`.

### Fixed
- Fixed a PHP error that could occur when saving a shipping rule. ([#2824](https://github.com/craftcms/commerce/issues/2824))
- Fixed a PHP error that could occur when saving a sale. ([#2827](https://github.com/craftcms/commerce/issues/2827))
- Fixed a bug where `administrativeArea` data wasn’t being saved for an address in the example templates. ([#2840](https://github.com/craftcms/commerce/issues/2840))

## 4.0.2 - 2022-06-03

### Fixed
- Fixed a bug where it wasn’t possible to set a coupon’s Max Uses setting to `0`.
- Fixed UI bugs in the “Update Order Status” modal. ([#2821](https://github.com/craftcms/commerce/issues/2821))
- Fixed a bug where the `commerce/upgrade` console command caused customer discount uses to be reset.
- Fixed a bug where the `commerce/upgrade` console command would fail when multiple orders used the same email address with different casing.

## 4.0.1 - 2022-05-18

### Changed
- Address forms in the example templates now include any Plain Text custom fields in the address field layout.

### Fixed
- Fixed a bug where the `autoSetNewCartAddresses` setting didn’t have any effect. ([#2804](https://github.com/craftcms/commerce/issues/2804))
- Fixed a PHP error that occurred when making a payment on the Edit Order page. ([#2795](https://github.com/craftcms/commerce/issues/2795))
- Fixed a PHP error that occurred when duplicating addresses that wasn’t owned by a user.
- Fixed a bug where address cards appeared to be editable when viewing completed orders. ([#2817](https://github.com/craftcms/commerce/issues/2817))
- Fixed a front-end validation error that was raised incorrectly on address inputs in the example templates. ([#2777](https://github.com/craftcms/commerce/pull/2777))

## 4.0.0 - 2022-05-04

### Added
- Customers are now native Craft user elements. ([#2524](https://github.com/craftcms/commerce/discussions/2524), [2385](https://github.com/craftcms/commerce/discussions/2385))
- Discounts can now have condition builders, enabling flexible matching based on the order, user, and addresses. ([#2290](https://github.com/craftcms/commerce/discussions/2290),  [#2296](https://github.com/craftcms/commerce/discussions/2296), [#2299](https://github.com/craftcms/commerce/discussions/2299))
- Shipping zones can now have condition builders, enabling flexible matching based on the address. ([#2290](https://github.com/craftcms/commerce/discussions/2290), [#2296](https://github.com/craftcms/commerce/discussions/2296))
- Tax zones can now have condition builders, enabling flexible matching based on the address. ([#2290](https://github.com/craftcms/commerce/discussions/2290), [#2296](https://github.com/craftcms/commerce/discussions/2296))
- Discounts can now have multiple coupon codes, each with their own usage rules. ([#2377](https://github.com/craftcms/commerce/discussions/2377), [#2303](https://github.com/craftcms/commerce/discussions/2303), [#2713](https://github.com/craftcms/commerce/pull/2713))
- It’s now possible to bulk-generate coupon codes.
- It’s now possible to create orders from the Edit User page.
- Added a “Commerce” panel to the Debug Toolbar.
- Added “Edit”, “Create”, and “Delete” permissions for product types, sales, and discounts. ([#174](https://github.com/craftcms/commerce/issues/174), [#2400](https://github.com/craftcms/commerce/discussions/2400))
- Added the `|commercePaymentFormNamespace` Twig filter.
- Added `craft\commerce\base\Zone`.
- Added `craft\commerce\behaviors\CustomerAddressBehavior`.
- Added `craft\commerce\behaviors\CustomerBehavior`.
- Added `craft\commerce\console\controllers\UpgradeController`.
- Added `craft\commerce\controllers\DiscountsController::DISCOUNT_COUNTER_TYPE_EMAIL`.
- Added `craft\commerce\controllers\DiscountsController::DISCOUNT_COUNTER_TYPE_TOTAL`.
- Added `craft\commerce\controllers\DiscountsController::DISCOUNT_COUNTER_TYPE_USER`.
- Added `craft\commerce\controllers\DiscountsController::actionGenerateCoupons()`.
- Added `craft\commerce\controllers\OrdersController::actionCreateCustomer()`.
- Added `craft\commerce\controllers\OrdersController::actionGetCustomerAddresses()`.
- Added `craft\commerce\controllers\OrdersController::actionGetOrderAddress()`.
- Added `craft\commerce\controllers\OrdersController::actionValidateAddress()`.
- Added `craft\commerce\controllers\OrdersController::enforceManageOrderPermissions()`.
- Added `craft\commerce\controllers\SubscriptionsController::enforceManageSubscriptionPermissions()`.
- Added `craft\commerce\elements\Order::$sourceBillingAddressId`
- Added `craft\commerce\elements\Order::$sourceShippingAddressId`
- Added `craft\commerce\elements\Product::canCreateDrafts()`.
- Added `craft\commerce\elements\Product::canDelete()`.
- Added `craft\commerce\elements\Product::canDeleteForSite()`.
- Added `craft\commerce\elements\Product::canDuplicate()`.
- Added `craft\commerce\elements\Product::canSave()`.
- Added `craft\commerce\elements\Product::canView()`.
- Added `craft\commerce\elements\Subscription::canView()`.
- Added `craft\commerce\elements\actions\UpdateOrderStatus::$suppressEmails`.
- Added `craft\commerce\events\CommerceDebugPanelDataEvent`.
- Added `craft\commerce\events\OrderStatusEmailsEvent`.
- Added `craft\commerce\events\PdfRenderEvent`.
- Added `craft\commerce\fieldlayoutelements\UserAddressSettings`.
- Added `craft\commerce\helpers\DebugPanel`.
- Added `craft\commerce\helpers\PaymentForm`.
- Added `craft\commerce\models\Coupon`.
- Added `craft\commerce\models\Discount::$couponFormat`.
- Added `craft\commerce\models\Discount::getCoupons()`.
- Added `craft\commerce\models\Discount::setCoupons()`.
- Added `craft\commerce\models\OrderHistory::$userId`.
- Added `craft\commerce\models\OrderHistory::$userName`.
- Added `craft\commerce\models\OrderHistory::getUser()`.
- Added `craft\commerce\models\ShippingAddressZone::condition`.
- Added `craft\commerce\models\Store`.
- Added `craft\commerce\models\TaxAddressZone::condition`.
- Added `craft\commerce\plugin\Services::getCoupons()`.
- Added `craft\commerce\record\OrderHistory::$userName`.
- Added `craft\commerce\records\Coupon`.
- Added `craft\commerce\records\OrderHistory::$userId`.
- Added `craft\commerce\records\OrderHistory::getUser()`.
- Added `craft\commerce\service\Store`.
- Added `craft\commerce\services\Carts::$cartCookieDuration`.
- Added `craft\commerce\services\Carts::$cartCookie`.
- Added `craft\commerce\services\Coupons`.
- Added `craft\commerce\services\Customers::ensureCustomer()`.
- Added `craft\commerce\services\Customers::savePrimaryBillingAddressId()`.
- Added `craft\commerce\services\Customers::savePrimaryShippingAddressId()`.
- Added `craft\commerce\services\Discounts::clearUserUsageHistoryById()`.
- Added `craft\commerce\services\OrderStatuses::EVENT_ORDER_STATUS_CHANGE_EMAILS`.
- Added `craft\commerce\services\Pdfs::EVENT_BEFORE_DELETE_PDF`.
- Added `craft\commerce\services\ProductTypes::getCreatableProductTypeIds()`.
- Added `craft\commerce\services\ProductTypes::getCreatableProductTypes()`.
- Added `craft\commerce\services\ProductTypes::getEditableProductTypeIds()`.
- Added `craft\commerce\services\ProductTypes::hasPermission()`.
- Added `craft\commerce\validators\CouponValidator`.
- Added `craft\commerce\validators\StoreCountryValidator`.
- Added `craft\commerce\web\assets\coupons\CouponsAsset`.

### Changed
- Craft Commerce now requires Craft CMS 4.0.0-RC2 or later.
- Tax rate inputs no longer require the percent symbol.
- Subscription plans are no longer accessible via old Control Panel URLs.
- Addresses can no longer be related to both a user’s address book and an order at the same time. ([#2457](https://github.com/craftcms/commerce/discussions/2457))
- Gateways’ `isFrontendEnabled` settings now support environment variables.
- The active cart number is now stored in a cookie rather than the PHP session data, so it can be retained across browser reboots. ([#2790](https://github.com/craftcms/commerce/pull/2790))
- The installer now archives any database tables that were left behind by a previous Craft Commerce installation.
- `commerce/*` actions no longer accept `orderNumber` params. `number` can be used instead.
- `commerce/cart/*` actions no longer accept `cartUpdatedNotice` params. `successMessage` can be used instead.
- `commerce/cart/*` actions no longer include `availableShippingMethods` in their JSON responses. `availableShippingMethodOptions` can be used instead.
- `commerce/payment-sources/*` actions no longer include `paymentForm` in their JSON responses. `paymentFormErrors` can be used instead.
- `commerce/payments/*` actions now expect payment form fields to be namespaced with the `|commercePaymentFormNamespace` Twig filter’s response.
- `craft\commerce\elements\Order::getCustomer()` now returns a `craft\elements\User` object.
- `craft\commerce\elements\Product::getVariants()`, `getDefaultVariant()`, `getCheapestVariant()`, `getTotalStock()`, and `getHasUnlimitedStock()` now only return data related to enabled variants by default.
- `craft\commerce\model\ProductType::$titleFormat` was renamed to `$variantTitleFormat`.
- `craft\commerce\models\TaxRate::getRateAsPercent()` now returns a localized value.
- `craft\commerce\services\LineItems::createLineItem()` no longer has an `$orderId` argument.
- `craft\commerce\services\LineItems::resolveLineItem()` now has an `$order` argument rather than `$orderId`.
- `craft\commerce\services\Pdfs::EVENT_AFTER_RENDER_PDF` now raises `craft\commerce\events\PdfRenderEvent` rather than `PdfEvent`.
- `craft\commerce\services\Pdfs::EVENT_AFTER_SAVE_PDF` now raises `craft\commerce\events\PdfEvent` rather than `PdfSaveEvent`.
- `craft\commerce\services\Pdfs::EVENT_BEFORE_RENDER_PDF` now raises `craft\commerce\events\PdfRenderEvent` rather than `PdfEvent`.
- `craft\commerce\services\Pdfs::EVENT_BEFORE_SAVE_PDF` now raises `craft\commerce\events\PdfEvent` rather than `PdfSaveEvent`.
- `craft\commerce\services\ShippingMethods::getAvailableShippingMethods()` has been renamed to `getMatchingShippingMethods()`.
- `craft\commerce\services\Variants::getAllVariantsByProductId()` now accepts a `$includeDisabled` argument.

### Deprecated
- Deprecated `craft\commerce\elements\Order::getUser()`. `getCustomer()` should be used instead.
- Deprecated `craft\commerce\services\Carts::getCartName()`. `$cartCookie['name']` should be used instead.
- Deprecated `craft\commerce\services\Plans::getAllGatewayPlans()`. `getPlansByGatewayId()` should be used instead.
- Deprecated `craft\commerce\services\Subscriptions::doesUserHaveAnySubscriptions()`. `doesUserHaveSubscriptions()` should be used instead.
- Deprecated `craft\commerce\services\Subscriptions::getSubscriptionCountForPlanById()`. `getSubscriptionCountByPlanId()` should be used instead.
- Deprecated `craft\commerce\services\TaxRates::getTaxRatesForZone()`. `getTaxRatesByTaxZoneId()` should be used instead.
- Deprecated `craft\commerce\services\Transactions::deleteTransaction()`. `deleteTransactionById()` should be used instead.

### Removed
- Removed the `orderPdfFilenameFormat` setting.
- Removed the `orderPdfPath` setting.
- Removed the `commerce-manageCustomers` permission.
- Removed the `commerce-manageProducts` permission.
- Removed `json_encode_filtered` Twig filter.
- Removed the `commerce/orders/purchasable-search` action. `commerce/orders/purchasables-table` can be used instead.
- Removed `Plugin::getInstance()->getPdf()`. `getPdfs()` can be used instead.
- Removed `craft\commerce\Plugin::t()`. `Craft::t('commerce', 'My String')` can be used instead.
- Removed `craft\commerce\base\AddressZoneInterface`. `craft\commerce\base\ZoneInterface` can be used instead.
- Removed `craft\commerce\base\OrderDeprecatedTrait`.
- Removed `craft\commerce\controllers\AddressesController`.
- Removed `craft\commerce\controllers\CountriesController`.
- Removed `craft\commerce\controllers\CustomerAddressesController`.
- Removed `craft\commerce\controllers\CustomersController`.
- Removed `craft\commerce\controllers\PlansController::actionRedirect()`.
- Removed `craft\commerce\controllers\ProductsPreviewController::actionSaveProduct()`.
- Removed `craft\commerce\controllers\ProductsPreviewController::enforceProductPermissions()`.
- Removed `craft\commerce\controllers\StatesController`.
- Removed `craft\commerce\elements\Order::getAdjustmentsTotalByType()`. `getTotalTax()`, `getTotalDiscount()`, or `getTotalShippingCost()` can be used instead.
- Removed `craft\commerce\elements\Order::getAvailableShippingMethods()`. `getAvailableShippingMethodOptions()` can be used instead.
- Removed `craft\commerce\elements\Order::getOrderLocale()`. `$orderLanguage` can be used instead.
- Removed `craft\commerce\elements\Order::getShippingMethodId()`. `getShippingMethodHandle()` can be used instead.
- Removed `craft\commerce\elements\Order::getShouldRecalculateAdjustments()`. `getRecalculationMode()` can be used instead.
- Removed `craft\commerce\elements\Order::getTotalTaxablePrice()`. The taxable price is now calculated within the tax adjuster.
- Removed `craft\commerce\elements\Order::removeEstimatedBillingAddress()`. `setEstimatedBillingAddress(null)` can be used instead.
- Removed `craft\commerce\elements\Order::removeEstimatedShippingAddress()`. `setEstimatedShippingAddress(null)` can be used instead.
- Removed `craft\commerce\elements\Order::setShouldRecalculateAdjustments()`. `setRecalculationMode()` can be used instead.
- Removed `craft\commerce\elements\actions\DeleteOrder`. `craft\elements\actions\Delete` can be used instead.
- Removed `craft\commerce\elements\actions\DeleteProduct`. `craft\elements\actions\Delete` can be used instead.
- Removed `craft\commerce\elements\traits\OrderDeprecatedTrait`.
- Removed `craft\commerce\events\AddressEvent`.
- Removed `craft\commerce\events\CustomerAddressEvent`.
- Removed `craft\commerce\events\CustomerEvent`.
- Removed `craft\commerce\events\DefineAddressLinesEvent`. `craft\services\Addresses::formatAddress()` can be used instead.
- Removed `craft\commerce\events\LineItemEvent::isValid`.
- Removed `craft\commerce\events\PdfSaveEvent`.
- Removed `craft\commerce\helpers\Localization::formatAsPercentage()`.
- Removed `craft\commerce\models\Country`.
- Removed `craft\commerce\models\Discount::$code`.
- Removed `craft\commerce\models\Discount::getDiscountUserGroups()`.
- Removed `craft\commerce\models\Discount::getUserGroupIds()`. Discount user groups were migrated to the customer condition rule.
- Removed `craft\commerce\models\Discount::setUserGroupIds()`. Discount user groups were migrated to the customer condition rule.
- Removed `craft\commerce\models\Email::getPdfTemplatePath()`. `getPdf()->getTemplatePath()` can be used instead.
- Removed `craft\commerce\models\LineItem::getAdjustmentsTotalByType()`. `getTax()`, `getDiscount()`, or `getShippingCost()` can be used instead.
- Removed `craft\commerce\models\LineItem::setSaleAmount()`.
- Removed `craft\commerce\models\OrderHistory::$customerId`. `$userId` can be used instead.
- Removed `craft\commerce\models\OrderHistory::getCustomer()`. `getUser()` can be used instead.
- Removed `craft\commerce\models\ProductType::getLineItemFormat()`.
- Removed `craft\commerce\models\ProductType::setLineItemFormat()`.
- Removed `craft\commerce\models\Settings::$showCustomerInfoTab`. `$showEditUserCommerceTab` can be used instead.
- Removed `craft\commerce\models\ShippingAddressZone::getCountries()`.
- Removed `craft\commerce\models\ShippingAddressZone::getCountriesNames()`.
- Removed `craft\commerce\models\ShippingAddressZone::getCountryIds()`.
- Removed `craft\commerce\models\ShippingAddressZone::getStateIds()`.
- Removed `craft\commerce\models\ShippingAddressZone::getStates()`.
- Removed `craft\commerce\models\ShippingAddressZone::getStatesNames()`.
- Removed `craft\commerce\models\ShippingAddressZone::isCountryBased`.
- Removed `craft\commerce\models\State`.
- Removed `craft\commerce\models\TaxAddressZone::getCountries()`.
- Removed `craft\commerce\models\TaxAddressZone::getCountriesNames()`.
- Removed `craft\commerce\models\TaxAddressZone::getCountryIds()`.
- Removed `craft\commerce\models\TaxAddressZone::getStateIds()`.
- Removed `craft\commerce\models\TaxAddressZone::getStates()`.
- Removed `craft\commerce\models\TaxAddressZone::getStatesNames()`.
- Removed `craft\commerce\models\TaxAddressZone::isCountryBased`.
- Removed `craft\commerce\queue\jobs\ConsolidateGuestOrders`.
- Removed `craft\commerce\records\Country`.
- Removed `craft\commerce\records\CustomerAddress`. `craft\records\Address` can be used instead.
- Removed `craft\commerce\records\Discount::CONDITION_USER_GROUPS_ANY_OR_NONE`. Discount user groups were migrated to the customer condition rule.
- Removed `craft\commerce\records\Discount::CONDITION_USER_GROUPS_EXCLUDE`. Discount user groups were migrated to the customer condition rule.
- Removed `craft\commerce\records\Discount::CONDITION_USER_GROUPS_INCLUDE_ALL`. Discount user groups were migrated to the customer condition rule.
- Removed `craft\commerce\records\Discount::CONDITION_USER_GROUPS_INCLUDE_ANY`. Discount user groups were migrated to the customer condition rule.
- Removed `craft\commerce\records\DiscountUserGroup`.
- Removed `craft\commerce\records\OrderHistory::getCustomer()`. `getUser()` can be used instead.
- Removed `craft\commerce\records\ShippingZoneCountry`.
- Removed `craft\commerce\records\ShippingZoneState`.
- Removed `craft\commerce\records\State`.
- Removed `craft\commerce\records\TaxZoneCountry`.
- Removed `craft\commerce\records\TaxZoneState`.
- Removed `craft\commerce\services\Addresses::purgeOrphanedAddresses()`.
- Removed `craft\commerce\services\Addresses`.
- Removed `craft\commerce\services\Countries`.
- Removed `craft\commerce\services\Customers::EVENT_AFTER_SAVE_CUSTOMER_ADDRESS`.
- Removed `craft\commerce\services\Customers::EVENT_AFTER_SAVE_CUSTOMER`.
- Removed `craft\commerce\services\Customers::EVENT_BEFORE_SAVE_CUSTOMER_ADDRESS`.
- Removed `craft\commerce\services\Customers::EVENT_BEFORE_SAVE_CUSTOMER`.
- Removed `craft\commerce\services\Customers::SESSION_CUSTOMER`.
- Removed `craft\commerce\services\Customers::consolidateOrdersToUser()`.
- Removed `craft\commerce\services\Customers::deleteCustomer()`.
- Removed `craft\commerce\services\Customers::forgetCustomer()`.
- Removed `craft\commerce\services\Customers::getAddressIds()`.
- Removed `craft\commerce\services\Customers::getCustomer()`.
- Removed `craft\commerce\services\Customers::getCustomerById()`.
- Removed `craft\commerce\services\Customers::getCustomerByUserId()`.
- Removed `craft\commerce\services\Customers::getCustomerId()`.
- Removed `craft\commerce\services\Customers::getCustomersQuery()`.
- Removed `craft\commerce\services\Customers::purgeOrphanedCustomers()`.
- Removed `craft\commerce\services\Customers::saveAddress()`.
- Removed `craft\commerce\services\Customers::saveCustomer()`.
- Removed `craft\commerce\services\Customers::saveUserHandler()`.
- Removed `craft\commerce\services\Discounts::EVENT_BEFORE_MATCH_LINE_ITEM`. `EVENT_DISCOUNT_MATCHES_LINE_ITEM` can be used instead.
- Removed `craft\commerce\services\Discounts::getOrderConditionParams()`. `$order->toArray()` can be used instead.
- Removed `craft\commerce\services\Discounts::populateDiscountRelations()`.
- Removed `craft\commerce\services\Orders::cartArray()`. `toArray()` can be used instead.
- Removed `craft\commerce\services\Payments::getTotalAuthorizedForOrder()`.
- Removed `craft\commerce\services\Payments::getTotalAuthorizedOnlyForOrder()`. `craft\commerce\elements\Order::getTotalAuthorized()` can be used instead.
- Removed `craft\commerce\services\Payments::getTotalPaidForOrder()`. `craft\commerce\elements\Order::getTotalPaid()` can be used instead.
- Removed `craft\commerce\services\Payments::getTotalRefundedForOrder()`.
- Removed `craft\commerce\services\Sales::populateSaleRelations()`.
- Removed `craft\commerce\services\States`.<|MERGE_RESOLUTION|>--- conflicted
+++ resolved
@@ -3,14 +3,9 @@
 ## Unreleased
 
 ### Fixed
-<<<<<<< HEAD
-- Fixed a bug where it wasn’t possible to access subscription management controls. ([#2913](https://github.com/craftcms/commerce/issues/2913))
-- Fixed a bug where `Order::hasMatchingAddresses()` wasn’t comparing the `fullName` property. ([#2917](https://github.com/craftcms/commerce/issues/2917))
-- Fixed a bug where the site wasn’t being correctly selected on the Edit Product page. ([#2920](https://github.com/craftcms/commerce/issues/2920))
-- Fixed a bug where the purchase total field wasn’t saving on discounts.
-=======
 - Fixed an error that could occur on the order index page when sorting orders by address attributes. ([#2956](https://github.com/craftcms/commerce/issues/2956))
 - Fixed a MySQL error that could occur when updating to Commerce 4.
+- Fixed a bug where the site wasn’t being correctly selected on the Edit Product page. ([#2920](https://github.com/craftcms/commerce/issues/2920))
 
 ## 4.1.1 - 2022-09-01
 
@@ -21,7 +16,6 @@
 - Fixed a bug where discounts’ shipping address conditions were being saved as billing address conditions. ([#2938](https://github.com/craftcms/commerce/issues/2938)) 
 - Fixed an error that occurred when exporting orders using the “Expanded” export type. ([#2953](https://github.com/craftcms/commerce/issues/2953))
 - Fixed a bug where it wasn’t possible to clear out variants’ min and max quantities. ([#2954](https://github.com/craftcms/commerce/issues/2954))
->>>>>>> aee4d8cc
 
 ## 4.1.0 - 2022-07-19
 
