--- conflicted
+++ resolved
@@ -3,11 +3,8 @@
 ## Unrelased
 
 ### Fixed
-<<<<<<< HEAD
 - Fixed a PHP error that occurred when exporting orders raw data on the order index page.
-=======
 - Fixed a bug where donation queries weren’t returning complete results if the primary site had changed.
->>>>>>> d0740076
 - Fixed a PHP error that occurred when converting to a different currency with the `|commerceCurrency` twig filter. ([#1702](https://github.com/craftcms/commerce/issues/1702)) 
 - Fixed a SQL error that occurred when previewing emails on PostgreSQL. ([#1673](https://github.com/craftcms/commerce/issues/1673))
 - Fixed a bug where order history records were ordered incorrectly if they were created at the same time.
