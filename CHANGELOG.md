# Release Notes for Craft Commerce

<<<<<<< HEAD
## Unreleased

### Fixed
- Fixed a bug where the `commerce/reset-data` command did not delete addresses. ([#2042](https://github.com/craftcms/commerce/issues/2042))
- Fixed a mising migration of included taxes that could occur when updating from Commerce 1.
- Fixed a bug where `success` and `error` keys were missing from JSON response on requests to `commerce/payments/complete-payment`. ([#2043](https://github.com/craftcms/commerce/issues/2043))

## 3.2.17.1 - 2021-03-08

### Fixed
- Fixed a bug where the wrong shipping and billing address for each order was shown order index page. ([#1962](https://github.com/craftcms/commerce/issues/1962))
- Fixed a bug where the sales were storing the incorrect amounts when entered from locales that use periods as the grouping symbol. ([#2029](https://github.com/craftcms/commerce/issues/2029))
- Fixed a bug where asset transform URLs weren’t being generated correctly in order status emails. ([#2034](https://github.com/craftcms/commerce/issues/2034))
- Fixed a bug where the before render PDF event was not updating the render variables. ([#2039](https://github.com/craftcms/commerce/issues/2039))

## 3.2.17 - 2021-03-03

### Added 
- Added the ability to set a cart’s order site on the Edit Order page. ([#2031](https://github.com/craftcms/commerce/issues/2031))
- Added the `cp.commerce.customers.edit`, `cp.commerce.customers.edit.content`, and `cp.commerce.customers.edit.details` template hooks to the Edit Customer page. ([#2030](https://github.com/craftcms/commerce/issues/2030))

### Fixed
- Fixed a UI bug with the “Order Site” and “Status” fields on the Edit Order page. ([#2023](https://github.com/craftcms/commerce/issues/2023))

### Security
- Fixed an XSS vulnerability.

## 3.2.16 - 2021-02-26

### Fixed
- Fixed a bug where it wasn’t possible to paginate addresses on the Edit Order page. ([#2024](https://github.com/craftcms/commerce/issues/2024))
- Fixed a PHP error that could occur when adding purchasables to a sale from the Edit Product page. ([#1998](https://github.com/craftcms/commerce/issues/1998))
- Fixed a bug where guest customers weren’t being consolidated to the user’s customer. ([#2019](https://github.com/craftcms/commerce/issues/2019))
- Fixed a migration error that could occur when updating from Commerce 2. ([#2022](https://github.com/craftcms/commerce/issues/2022))

## 3.2.15.3 - 2021-02-24

### Fixed
- Fixed a bug where past orders weren’t being consolidated to the user’s customer. ([#2019](https://github.com/craftcms/commerce/issues/2019))

## 3.2.15.2 - 2021-02-18

### Fixed
- Fixed a bug where querying for an empty array on the `productId` variant query param would return all variants.

## 3.2.15.1 - 2021-02-18

### Fixed
- Fixed an error that occurred when deleting products. ([#2009](https://github.com/craftcms/commerce/issues/2009))

## 3.2.15 - 2021-02-17

### Changed
- Carts that only contains non-shipppable items no longer attempt to match any shipping rules. ([#1990](https://github.com/craftcms/commerce/issues/1990))
- Product queries with the `type` or `typeId` param will now only invalidate their `{% cache %}` tags when products of the same type(s) are saved/deleted.
- Variant queries with the `product` or `productId` param will now only invalidate their `{% cache %}` tags when the referenced products are saved/deleted.
- The `commerce/payment-sources/add`, `commerce/subscriptions/subscribe`, `commerce/subscriptions/switch`, `commerce/subscriptions/cancel`, and `commerce/subscriptions/reactivate` actions now accept hashed `successMessage` params. ([#1955](https://github.com/craftcms/commerce/issues/1955))
- `craft\commerce\elements\db\VariantQuery::product` is now write-only.

### Fixed
- Fixed a bug where carts weren’t getting recalculated after their billing address was saved via the `commerce/customer-addresses/save` action. ([#1997](https://github.com/craftcms/commerce/issues/1997))
- Fixed a bug where category shipping rules weren’t remembering their cost overrides when set to `0` . ([#1999](https://github.com/craftcms/commerce/issues/1999))

## 3.2.14.1 - 2021-01-28

### Fixed
- Fixed a UI bug with product dimension inputs on Craft 3.6. ([#1977](https://github.com/craftcms/commerce/issues/1977))

## 3.2.14 - 2021-01-13

### Added
- It is now possible to sort purchasables by `description`, `sku` or `price` when adding a line item on the Edit Order page. ([#1940](https://github.com/craftcms/commerce/issues/1940))
- Added `craft\commerce\elements\db\ProductQuery::defaultPrice()`, `defaultWidth()`, `defaultHeight()`, `defaultLength()`, `defaultWeight()`, and `defaultSku()`. ([#1877](https://github.com/craftcms/commerce/issues/1877))

### Changed
- Purchasables are now sorted by `id` by default when adding a line item to an order on the Edit Order page.

### Fixed
- Fixed a bug where the Edit Order page was listing soft-deleted purchasables when adding a line item. ([#1939](https://github.com/craftcms/commerce/issues/1939))
- Fixed a bug where product indexes’ “Title” columns were getting mislabeled as “ID”. ([#1787](https://github.com/craftcms/commerce/issues/1787))
- Fixed an error that could occur when saving a product, if a price, weight, or dimension field was set to a non-numeric value. ([#1942](https://github.com/craftcms/commerce/issues/1942))
- Fixed a bug where line item prices could show the wrong currency on Edit Order pages. ([#1890](https://github.com/craftcms/commerce/issues/1890))
- Fixed an error that could occur when saving an address. ([#1947](https://github.com/craftcms/commerce/issues/1947))
- Fixed an error that occurred when calling `Plans::getPlansByInformationEntryId()`. ([#1949](https://github.com/craftcms/commerce/issues/1949))
- Fixed a SQL error that occurred when purging customers on MySQL. ([#1958](https://github.com/craftcms/commerce/issues/1958))
- Fixed a SQL error that occurred when retrieving the default line item status on PostgreSQL.

## 3.2.13.2 - 2020-12-15

### Fixed
- Fixed a bug where product URLs were resolving even though the product was not live. ([#1929](https://github.com/craftcms/commerce/pull/1929))

## 3.2.13.1 - 2020-12-15

### Fixed
- Fixed a migration error that could occur when updating from Commerce 3.1 ([#1928](https://github.com/craftcms/commerce/issues/1928))

## 3.2.13 - 2020-12-10

### Added
- Emails and PDFs now have Language settings that can be used to specify the language that should be used, instead of the order’s language. ([#1884](https://github.com/craftcms/commerce/issues/1884))
- Added the `cp.commerce.order.content`, `cp.commerce.order.edit.order-actions`, and `cp.commerce.order.edit.order-secondary-actions` template hooks to the Edit Order page. ([#138](https://github.com/craftcms/commerce/issues/138), [#1269](https://github.com/craftcms/commerce/issues/1269))

### Changed
- Improved the Edit Product page load time by lazy-loading variants’ related sales on scroll. ([#1883](https://github.com/craftcms/commerce/issues/1883))
- The Edit Order page no longer requires orders to have at least one line item to be saved.

### Fixed
- Fixed a bug where Products indexes weren’t displaying `0` stock values. ([#1908](https://github.com/craftcms/commerce/issues/1908))
- Fixed a bug where dates and numbers in order PDFs weren’t always rendered with the order’s locale. ([#1876](https://github.com/craftcms/commerce/issues/1876))
- Fixed a bug where `craft\commerce\models\Address::getAddressLines()` wasn’t including a `businessTaxId` key. ([#1894](https://github.com/craftcms/commerce/issues/1894))
- Fixed a bug where `craft\commerce\services\Discounts::getDiscountByCode()` was returning disabled discounts.
- Fixed a bug where `craft\commerce\models\Address::setAttributes()` wasn’t setting the `businessId` by default. ([#1909](https://github.com/craftcms/commerce/issues/1909))
- Fixed some PostgreSQL compatibility issues.

## 3.2.12 - 2020-11-17

### Added
- Variants now have `priceAsCurrency` and `salePriceAsCurrency` fields when queried via GraphQL. ([#1856](https://github.com/craftcms/commerce/issues/1856))
- Products now have an `defaultPriceAsCurrency` field when queried via GraphQL. ([#1856](https://github.com/craftcms/commerce/issues/1856))

### Changed
- Improved the Edit Order page’s ability to warn against losing unsaved changes. ([#1850](https://github.com/craftcms/commerce/issues/1850))
- All built-in success/fail flash messages are now customizable by passing hashed `successMessage` and `failMessage` params with the request. ([#1871](https://github.com/craftcms/commerce/issues/1871))

### Fixed
- Fixed an error that occurred when attempting to edit a subscription plan, if `allowAdminChanges` was disabled. ([#1857](https://github.com/craftcms/commerce/issues/1857))
- Fixed an error that occurred when attempting to preview an email, if no orders had been completed yet. ([#1858](https://github.com/craftcms/commerce/issues/1858))
- Fixed an error that occurred when adding a new address to a completed order on the Edit Order page, if using PostgreSQL.
- Fixed a bug where template caches weren’t getting invalidated when sales were added or removed. ([#1849](https://github.com/craftcms/commerce/issues/1849))
- Fixed a bug where sales weren’t properly supporting localized number formats.
- Fixed a deprecation warning that occurred in the example templates. ([#1859](https://github.com/craftcms/commerce/issues/1859))

## 3.2.11 - 2020-11-04

### Changed
- Moved subscription plans from `commerce/settings/subscriptions/plans` to `commerce/store-settings/subscription-plans` in the control panel. ([#1846](https://github.com/craftcms/commerce/issues/1846))

### Fixed
- Emails that are prevented from being sent using the `\craft\commerce\services\Emails::EVENT_BEFORE_SEND_MAIL` event are no longer shown as failed jobs on the queue. ([#1842](https://github.com/craftcms/commerce/issues/1842))
- Fixed a PHP error that occurred when creating a new Product with multiple variants. ([#1851](https://github.com/craftcms/commerce/issues/1851))

## 3.2.10.1 - 2020-11-03

### Fixed
- Fixed a PostgreSQL migration issue. ([#1845](https://github.com/craftcms/commerce/pull/1845))

## 3.2.10 - 2020-11-02

### Added
- Added the ability to unset a cart’s selected payment source with the `commerce/cart/update-cart` action. ([#1835](https://github.com/craftcms/commerce/issues/1835))
- Added `craft\commerce\services\Pdfs::EVENT_MODIFY_RENDER_OPTIONS`. ([#1761](https://github.com/craftcms/commerce/issues/1761))

### Fixed
- Fixed a PHP error that occurred when retrieving the field layout for a variant of a deleted product. ([#1830](https://github.com/craftcms/commerce/pull/1830))
- Fixed a bug where restoring a deleted product restored previously-deleted variants. ([#1827](https://github.com/craftcms/commerce/issues/1827))
- Fixed a template error that would occur when creating or editing a tax rate. ([#1841](https://github.com/craftcms/commerce/issues/1841))

## 3.2.9.1 - 2020-10-30

### Fixed
- Fixed a bug where the `commerce_orders` table was missing the `orderSiteId` column on fresh installs. ([#1828](https://github.com/craftcms/commerce/pull/1828))

## 3.2.9 - 2020-10-29

### Added
- Added the ability to track which site an order was placed from.
- Added the “ID” column to the Products index page. ([#1787](https://github.com/craftcms/commerce/issues/1787))
- Added the “Order Site” column to the Orders index page.
- Added the ability to retry failed order status emails. ([#1397](https://github.com/craftcms/commerce/issues/1379))
- Added the ability to change the default tax category right from the Tax Categories index page. ([#1499](https://github.com/craftcms/commerce/issues/1499))
- Added the ability to change the default shipping category right from the Shipping Categories index page.
- Added the ability to update a shipping method’s status right from the Shipping Methods index page.
- All front-end success/fail flash messages are now customizable by passing hashed `successMessage`/`failMessage` params with the request. ([#1801](https://github.com/craftcms/commerce/issues/1801))
- It’s now possible to see purchasables’ snaphsot data when adding line items to an order from the Edit Order page. ([#1792](https://github.com/craftcms/commerce/issues/1792))
- Addresses now show whether they are the primary shipping/billing address for a customer on the Edit Address page. ([#1802](https://github.com/craftcms/commerce/issues/1802))
- Added the `cp.commerce.shippingMethods.edit.content` hook to the `shipping/shippingmethods/_edit.html` template. ([#1819](https://github.com/craftcms/commerce/pull/1819))
- Added `craft\commerce\elements\Order::$orderSiteId`.
- Added `craft\commerce\services\Customers::EVENT_AFTER_SAVE_CUSTOMER_ADDRESS`. ([#1220](https://github.com/craftcms/commerce/issues/1220))
- Added `craft\commerce\services\Customers::EVENT_AFTER_SAVE_CUSTOMER`.
- Added `craft\commerce\services\Customers::EVENT_BEFORE_SAVE_CUSTOMER_ADDRESS`. ([#1220](https://github.com/craftcms/commerce/issues/1220))
- Added `craft\commerce\services\Customers::EVENT_BEFORE_SAVE_CUSTOMER`.
- Added `craft\commerce\services\Webhooks::EVENT_AFTER_PROCESS_WEBHOOK`. ([#1799](https://github.com/craftcms/commerce/issues/1799))
- Added `craft\commerce\services\Webhooks::EVENT_BEFORE_PROCESS_WEBHOOK`. ([#1799](https://github.com/craftcms/commerce/issues/1799))

### Changed
- `salePrice` is now included when calling a purchasable’s `toArray()` method. ([#1793](https://github.com/craftcms/commerce/issues/1793))

### Deprecated
- Deprecated support for passing a `cartUpdatedNotice` param to the `commerce/cart/update-cart` action. A hashed `successMessage` param should be passed instead.

### Fixed
- Fixed a bug where changing the customer of an order could result in an “Address does not belong to customer” error. ([#1227](https://github.com/craftcms/commerce/issues/1227))
- Fixed a bug where cached discounts were not getting updated when a discount was saved or deleted. ([#1813](https://github.com/craftcms/commerce/pull/1813))
- Fixed formatting of URLs in the example templates. ([#1808](https://github.com/craftcms/commerce/issues/1808))
- Fixed a bug where `commerce/products/save-product`, `commerce/products/duplicate-product` and `commerce/products/delete-product` actions required the “Access Craft Commerce” permission. ([#1814](https://github.com/craftcms/commerce/pull/1814))
- Fixed a bug where it was possible to delete the default tax category.
- Fixed a bug where it was possible to delete the default shipping category.
- Restored the missing `craft\commerce\services\Payments::EVENT_AFTER_PROCESS_PAYMENT` event. ([#1818](https://github.com/craftcms/commerce/pull/1818))

## 3.2.8.1 - 2020-10-15

### Fixed
- Fixed a PHP error that occurred when duplicating a product. ([#1783](https://github.com/craftcms/commerce/issues/1783))

## 3.2.8 - 2020-10-13

### Added
- Added a “Variants” column to the Products index page. ([#1765](https://github.com/craftcms/commerce/issues/1765))
- Added the `commerce/reset-data` command. ([#581](https://github.com/craftcms/commerce/issues/581))
- Added `craft\commerce\console\controlllers\ResetData`.
- Added `craft\commerce\elements\Variants::getSkuAsText()`.
- Added `craft\commerce\helpers\Purchasable`.
- Added `craft\commerce\services\PaymentSources::getAllPaymentSourcesByGatewayId()`.

### Changed
- Coupon codes are no longer case-sensitive. ([#1763](https://github.com/craftcms/commerce/issues/1763))
- Disabled the browser autosuggest list when searching for a customer on the Edit Order page. ([#1752](https://github.com/craftcms/commerce/issues/1752))

### Fixed
- Fixed a PHP error that occurred when an order’s history was changed via a queue job.
- Fixed a bug where the store location address had its `isStoreLocation` property set to `false`. ([#1773](https://github.com/craftcms/commerce/issues/1773))
- Fixed a bug where the Template setting for product types wasn’t showing autosuggestions.
- Fixed a bug where disabled variants weren’t getting deleted along with their products. ([#1772](https://github.com/craftcms/commerce/issues/1772))
- Fixed a bug where incomplete carts weren’t getting updated when their selected payment gateway was disabled. ([#1531](https://github.com/craftcms/commerce/issues/1531))
- Fixed a bug where the incorrect confirmation message was shown when deleting a subscription plan.
- Fixed a PHP error that occurred when a subscription plan and gateway had been deleted. ([#1667](https://github.com/craftcms/commerce/issues/1667))
- Fixed a bug where address changes weren’t persisting on the Edit Order page. ([#1766](https://github.com/craftcms/commerce/issues/1766))
- Fixed a SQL error that could occur when saving a product, if it was disabled and missing required field values. ([#1764](https://github.com/craftcms/commerce/issues/1764))
- Fixed a bug where it was possible to change the primary currency after completed orders had been placed. ([#1777](https://github.com/craftcms/commerce/issues/1777))
- Fixed a JavaScript error that occurred on the payment page of the example templates.

## 3.2.7 - 2020-09-24

### Added
- Craft Commerce is now translated into Japanese.
- Added the ability to retrieve a customer’s addresses via Ajax. ([#1682](https://github.com/craftcms/commerce/issues/1682))
- Added the ability to retrieve a customer’s previous orders via Ajax. ([#1682](https://github.com/craftcms/commerce/issues/1682))
- Added `craft\commerce\controllers\CustomerAddressesController::actionGetAddresses`. ([#1682](https://github.com/craftcms/commerce/issues/1682))
- Added `craft\commerce\controllers\CustomerOrdersControllers`. ([#1682](https://github.com/craftcms/commerce/issues/1682))

### Changed
- Improved the performance of exporting orders using the “Raw Data” export type. ([#1744](https://github.com/craftcms/commerce/issues/1744))
- Disabled the browser autosuggest list when searching for a customer on the Edit Order page. ([#1752](https://github.com/craftcms/commerce/issues/1752))
- `craft\models\Customer::getOrders()` now returns orders sorted by date ordered, in descending order.

### Fixed
- Fixed a migration error that could occur when updating to Commerce 3. ([#1726](https://github.com/craftcms/commerce/issues/1726))
- Fixed a bug where control panel styles were getting included in rendered email previews. ([#1734](https://github.com/craftcms/commerce/issues/1734))
- Fixed a PHP error that could occur when saving an order without a customer ID.
- Fixed a PHP error that occurred when rendering a PDF, if the temp directory was missing. ([#1745](https://github.com/craftcms/commerce/issues/1745))
- Fixed a bug where `craft\commerce\models\Address:getAddressLines()` wasn’t including `countryText` in the response data.
- Fixed a PHP error that occurred when entering a localized number as a category shipping rule price.
- Fixed a bug where long translations would break the line item layout on the Edit Order page.
- Fixed a JavaScript error that occurred when editing shipping rules.

## 3.2.6 - 2020-09-13

### Fixed
- Fixed a bug that prevented a customer from unsubscribing from a subscription. ([#1650](https://github.com/craftcms/commerce/issues/1650))
- Fixed a bug that prevented a customer from deleting a payment source. ([#1650](https://github.com/craftcms/commerce/issues/1650))

## 3.2.5 - 2020-09-11

### Changed
- Purchasable descriptions are now generated based on data from the primary site only.
- JSON responses from the `commerce/payments/pay` action now include order information.

### Fixed
- Fixed a PHP error that occurred when exporting orders using the “Raw data” export type.
- Fixed a PHP error that could occur when resaving products. ([#1698](https://github.com/craftcms/commerce/issues/1698))
- Fixed a PHP error that occurred when using the `|commerceCurrency` Twig filter for currency conversion. ([#1702](https://github.com/craftcms/commerce/issues/1702))
- Fixed a SQL error that occurred when previewing emails on PostgreSQL. ([#1673](https://github.com/craftcms/commerce/issues/1673))
- Fixed a PHP error that occurred when there was a syntax error in an order condition formula. ([#1716](https://github.com/craftcms/commerce/issues/1716))
- Fixed a bug where order history records created at the same time were ordered incorrectly.
- Fixed a 400 error that could occur when a product type’s Template setting was blank.
- Fixed a bug where purchasables without a product type were incorrectly showing on the “Top Product Types” Dashboard widget. ([#1720](https://github.com/craftcms/commerce/issues/1720))
- Fixed a bug where shipping zone caches weren’t getting invalidated. ([#1721](https://github.com/craftcms/commerce/issues/1721))
- Fixed a Twig error that occurred when viewing the “Buy” example templates. ([#1722](https://github.com/craftcms/commerce/issues/1722))

## 3.2.4 - 2020-09-07

### Added
- Added the “Item Total” and “Item Subtotal” Orders index page columns. ([#1695](https://github.com/craftcms/commerce/issues/1695))
- Added the `hasProduct` argument to GraphQL variant queries. ([#1697](https://github.com/craftcms/commerce/issues/1697))
- Added `craft\commerce\elements\Order::$storedItemSubtotalAsCurrency`. ([#1695](https://github.com/craftcms/commerce/issues/1695))
- Added `craft\commerce\elements\Order::$storedItemSubtotal`. ([#1695](https://github.com/craftcms/commerce/issues/1695))
- Added `craft\commerce\services\Addresses::EVENT_BEFORE_DELETE_ADDRESS`. ([#1590](https://github.com/craftcms/commerce/pull/1590))

### Changed
- Address forms now show the Country field before State to avoid confusion when editing an address.
- Products’, subscriptions’, and orders’ date sort options are now sorted in descending order by default when selected (requires Craft 3.5.9 or later).
- `craft\commerce\models\Address::getAddressLines()` now has a `$sanitize` argument. ([#1671](https://github.com/craftcms/commerce/issues/1671))

### Deprecated
- Deprecated `craft\commerce\Plugin::t()`.
- Deprecated `craft\commerce\services\Discounts::populateDiscountRelations()`.

### Fixed
- Fixed a bug where donation queries weren’t returning complete results if the primary site had changed.
- Fixed a bug where addresses would always get a new ID when updating the cart. ([#1683](https://github.com/craftcms/commerce/issues/1683))
- Fixed a bug where sales weren’t being applied to orders on the Edit Order page. ([#1662](https://github.com/craftcms/commerce/issues/1662))
- Fixed a bug where users without orders weren’t available for selection in customer lists.
- Fixed a bug where the `*AsCurrency` order attributes were showing the base currency rather than the order currency. ([#1668](https://github.com/craftcms/commerce/issues/1668))
- Fixed a bug where it wasn’t possible to permanently delete orders from the Orders index page. ([#1708](https://github.com/craftcms/commerce/issues/1708))
- Fixed a bug where it wasn’t possible to permanently delete products from the Product index page. ([#1708](https://github.com/craftcms/commerce/issues/1708))
- Fixed a missing validation error when saving a product type. ([#1678](https://github.com/craftcms/commerce/issues/1678))
- Fixed a bug where address lines were getting double-encoded. ([#1671](https://github.com/craftcms/commerce/issues/1671))
- Fixed a bug where shipping method caches weren’t getting invalidated. ([#1674](https://github.com/craftcms/commerce/issues/1674))
- Fixed a bug where `dateUpdated` wasn’t getting populated when saving a line item. ([#1691](https://github.com/craftcms/commerce/issues/1691))
- Fixed a bug where purchasable descriptions were able to be longer than line item descriptions.
- Fixed a bug where discounts could be applied to products that were already on sale, even if their “Exclude this discount for products that are already on sale” condition was enabled. ([#1700](https://github.com/craftcms/commerce/issues/1700))
- Fixed a bug where discount condition formulas weren’t preventing discount codes from applying to a cart. ([#1705](https://github.com/craftcms/commerce/pull/1705))
- Fixed a bug where orders’ cached transactions were not getting updated when a transaction was saved. ([#1703](https://github.com/craftcms/commerce/pull/1703))

## 3.2.3 - 2020-08-19

### Fixed
- Fixed a SQL error that occurred when searching for orders from the Orders index page. ([#1652](https://github.com/craftcms/commerce/issues/1652))
- Fixed a bug where discounts with purchasable conditions were not being applied correctly to the cart. ([#1641](https://github.com/craftcms/commerce/issues/1641))
- Fixed a migration error that could occur when updating to Commerce 3.2. ([#1655](https://github.com/craftcms/commerce/issues/1655))
- Fixed a PHP error that occurred when displaying the “Top Product Types” Dashboard widget.
- Fixed a deprecation warning that occurred on the Orders index page. ([#1656](https://github.com/craftcms/commerce/issues/1656))
- Fixed a bug where Live Preview wasn’t showing custom fields for products. ([#1651](https://github.com/craftcms/commerce/issues/1651))

## 3.2.2.1 - 2020-08-14

### Fixed
- Fixed a bug where `craft\commerce\services\LineItemStatuses::getLineItemStatusByHandle()`, `getDefaultLineItemStatus()`, `getDefaultLineItemStatusForLineItem()` and `getLineItemStatusById()` were returning archived statuses. ([#1643](https://github.com/craftcms/commerce/issues/1643))
- Fixed a bug where line item status caches weren’t getting invalidated.

## 3.2.2 - 2020-08-13

### Added
- Added `craft\commerce\models\LineItem::setLineItemStatus()`. ([#1638](https://github.com/craftcms/commerce/issues/1638))
- Added `craft\commerce\services\LineItems::orderCompleteHandler()`.

### Changed
- Commerce now requires Craft 3.5.4 or later.

### Fixed
- Fixed a bug where the default line item status was not getting applied on order completion. ([#1643](https://github.com/craftcms/commerce/issues/1643))
- Fixed a bug where sales weren’t getting initialized with their `sortOrder` value. ([#1633](https://github.com/craftcms/commerce/issues/1633))
- Fixed a PHP error that could occur when downloading a PDF. ([#1626](https://github.com/craftcms/commerce/issues/1626))
- Fixed a PHP error that could occur when adding a custom purchasable to an order from the Edit Order page. ([#1646](https://github.com/craftcms/commerce/issues/1646))
- Fixed a bug where duplicate orders could be returned by an order query when using the `hasPurchasables` or `hasTransactions` params. ([#1637](https://github.com/craftcms/commerce/issues/1637))
- Fixed a bug where the Top Products and Top Product Types lists weren’t counting correctly on multi-site installs. ([#1644](https://github.com/craftcms/commerce/issues/1644))
- Fixed a bug where the Edit Order page wasn’t swapping the selected tab correctly when saving changes, if a custom tab was selected. ([#1647](https://github.com/craftcms/commerce/issues/1647))
- Fixed a bug where custom field JavaScript wasn’t getting initialized properly on the Edit Order page in some cases. ([#1647](https://github.com/craftcms/commerce/issues/1647))

## 3.2.1 - 2020-08-06

### Added
- Added `craft\commerce\models\Address::sameAs()`. ([#1616](https://github.com/craftcms/commerce/issues/1616))

### Fixed
- Fixed an error that could occur when rebuilding the project config. ([#1618](https://github.com/craftcms/commerce/issues/1618))
- Fixed an error that could occur on the order index page when viewing orders with deleted gateways. ([#1617](https://github.com/craftcms/commerce/issues/1617))
- Fixed a deprecation warning that occurred when sending an Ajax request to `commerce/cart/*` actions. ([#1548](https://github.com/craftcms/commerce/issues/1548))
- Fixed a bug where purchasables weren’t getting pre-populated properly when clicking “Add all to Sale” on the Edit Product page. ([#1595](https://github.com/craftcms/commerce/issues/1595))
- Fixed PHP 7.0 compatibility.
- Fixed a Twig error that occurred when viewing the “Buy” example templates. ([#1621](https://github.com/craftcms/commerce/issues/1621))

## 3.2.0.2 - 2020-08-04

### Fixed
- Fixed a bug that caused the product Title field to be hidden on Edit Product pages. ([#1614](https://github.com/craftcms/commerce/pull/1614))

## 3.2.0.1 - 2020-08-04

### Fixed
- Fixed a SQL error that could occur when updating to Commerce 3.2.

## 3.2.0 - 2020-08-04

### Added
- Order, product, and variant field layouts now support the new field layout features added in Craft 3.5.
- It’s now possible to set Title fields’ positions within product and variant field layouts.
- It’s now possible to set the Variants field’s position within product field layouts.
- Added support for managing multiple PDF templates. Each email can choose which PDF should be attached. ([#208](https://github.com/craftcms/commerce/issues/208))
- Added a “Download PDF” action to the Orders index page, which supports downloading multiple orders’ PDFs at once. ([#1598](https://github.com/craftcms/commerce/issues/1598))
- Shipping rules can now be duplicated from the Edit Shipping Rule page. ([#153](https://github.com/craftcms/commerce/issues/153))
- Added the ability to preview HTML emails from the Emails index page. ([#1387](https://github.com/craftcms/commerce/issues/1387))
- Variants now have a `product` field when queried via the GraphQL API.
- It’s now possible to query for variants by their dimensions. ([#1570](https://github.com/craftcms/commerce/issues/1570))
- Products can now have auto-generated titles with the “Title Format” product type setting. ([#148](https://github.com/craftcms/commerce/issues/148))
- Added the `withLineItems`, `withTransactions`, `withAdjustments`, `withCustomer` and `withAddresses` order query params, for eager-loading related models. ([#1603](https://github.com/craftcms/commerce/issues/1603))
- Added `apply`, `applyAmount`, `applyAmountAsPercent`, `applyAmountAsFlat`, `dateFrom` and `dateTo` fields to sales when queried via the GraphQL API. ([#1607](https://github.com/craftcms/commerce/issues/1607))
- Added the `freeOrderPaymentStrategy` config setting. ([#1526](https://github.com/craftcms/commerce/pull/1526))
- Added the `cp.commerce.order.edit.details` template hook. ([#1597](https://github.com/craftcms/commerce/issues/1597))
- Added `craft\commerce\controllers\Pdf`.
- Added `craft\commerce\elements\Orders::EVENT_AFTER_APPLY_ADD_LINE_ITEM`. ([#1516](https://github.com/craftcms/commerce/pull/1516))
- Added `craft\commerce\elements\Orders::EVENT_AFTER_APPLY_REMOVE_LINE_ITEM`. ([#1516](https://github.com/craftcms/commerce/pull/1516))
- Added `craft\commerce\elements\db\VariantQuery::width()`, `height()`, `length()` and `weight()`. ([#1570](https://github.com/craftcms/commerce/issues/1570))
- Added `craft\commerce\events\DefineAddressLinesEvent`.
- Added `craft\commerce\fieldlayoutelements\ProductTitleField`.
- Added `craft\commerce\fieldlayoutelements\VariantTitleField`.
- Added `craft\commerce\fieldlayoutelements\VariantsField`.
- Added `craft\commerce\models\Address::getAddressLines()`.
- Added `craft\commerce\models\EVENT_DEFINE_ADDRESS_LINES`. ([#1305](https://github.com/craftcms/commerce/issues/1305))
- Added `craft\commerce\models\Email::$pdfId`.
- Added `craft\commerce\models\LineItem::dateUpdated`. ([#1132](https://github.com/craftcms/commerce/issues/1132))
- Added `craft\commerce\models\Pdf`.
- Added `craft\commerce\records\Pdf`.
- Added `craft\commerce\services\Addresses::eagerLoadAddressesForOrders()`.
- Added `craft\commerce\services\Customers::eagerLoadCustomerForOrders()`.
- Added `craft\commerce\services\LineItems::eagerLoadLineItemsForOrders()`.
- Added `craft\commerce\services\OrderAdjustments::eagerLoadOrderAdjustmentsForOrders()`.
- Added `craft\commerce\services\Pdfs::EVENT_AFTER_SAVE_PDF`.
- Added `craft\commerce\services\Pdfs::EVENT_BEFORE_SAVE_PDF`.
- Added `craft\commerce\services\Pdfs::getAllEnabledPdfs()`.
- Added `craft\commerce\services\Pdfs::getAllPdfs()`.
- Added `craft\commerce\services\Pdfs::getDefaultPdf()`.
- Added `craft\commerce\services\Pdfs::getPdfByHandle()`.
- Added `craft\commerce\services\Pdfs::getPdfById()`.
- Added `craft\commerce\services\Pdfs::savePdf()`.
- Added `craft\commerce\services\Transactions::eagerLoadTransactionsForOrders()`.

### Changed
- Commerce now requires Craft 3.5.0 or later.
- Improved the performance of order indexes.
- Improved the performance of querying for products and orders via the GraphQL API.
- Countries are now initially sorted by name, rather than country code.
- Improved customer search and creation when editing an order. ([#1594](https://github.com/craftcms/commerce/issues/1594))
- It’s now possible to use multiple keywords when searching for variants from the Edit Order page. ([#1546](https://github.com/craftcms/commerce/pull/1546))
- New products, countries, states, and emails are now enabled by default.

### Deprecated
- Deprecated `craft\commerce\controllers\Orders::actionPurchasableSearch()`. Use `actionPurchasablesTable()` instead.
- Deprecated `craft\commerce\services\Sales::populateSaleRelations()`.
- Deprecated the `orderPdfPath` config setting.
- Deprecated the `orderPdfFilenameFormat` config setting.

### Removed
- Removed `craft\commerce\models\ProductType::$titleLabel`.
- Removed `craft\commerce\models\ProductType::$variantTitleLabel`.
- Removed `craft\commerce\records\ProductType::$titleLabel`.
- Removed `craft\commerce\records\ProductType::$variantTitleLabel`.
- Removed `craft\commerce\models\Email::$pdfTemplatePath`.
- Removed `craft\commerce\records\Email::$pdfTemplatePath`.

### Fixed
- Fixed a bug where interactive custom fields weren’t working within newly created product variants, from product editor HUDs.
- Fixed a bug where it was possible to select purchasables that weren’t available for purchase on the Edit Order page. ([#1505](https://github.com/craftcms/commerce/issues/1505))
- Fixed a PHP error that could occur during line item validation on Yii 2.0.36. ([yiisoft/yii2#18175](https://github.com/yiisoft/yii2/issues/18175))
- Fixed a bug that prevented shipping rules for being sorted correctly on the Edit Shipping Method page.
- Fixed a bug where programmatically-set related IDs could be ignored when saving a sale.
- Fixed a bug where order status descriptions were getting dropped when rebuilding the project config.

## 3.1.12 - 2020-07-14

### Changed
- Improved the wording of the “Categories Relationship Type” setting’s instructions and option labels on Edit Sale and Edit Discount pages. ([#1565](https://github.com/craftcms/commerce/pull/1565))

### Fixed
- Fixed a bug where existing sales and discounts would get the wrong “Categories Relationship Type” seletion when upgrading to Commerce 3. ([#1565](https://github.com/craftcms/commerce/pull/1565))
- Fixed a bug where the wrong shipping method could be selected for completed orders on the Edit Order page. ([#1557](https://github.com/craftcms/commerce/issues/1557))
- Fixed a bug where it wasn’t possible to update a customer’s primary billing or shipping address from the front end. ([#1562](https://github.com/craftcms/commerce/issues/1562))
- Fixed a bug where customers’ states weren’t always shown in the control panel. ([#1556](https://github.com/craftcms/commerce/issues/1556))
- Fixed a bug where programmatically removing an unsaved line item could remove the wrong line item. ([#1555](https://github.com/craftcms/commerce/issues/1555))
- Fixed a PHP error that could occur when using the `currency` Twig filter. ([#1554](https://github.com/craftcms/commerce/issues/1554))
- Fixed a PHP error that could occur on the order completion template when outputting dates. ([#1030](https://github.com/craftcms/commerce/issues/1030))
- Fixed a bug that could occur if a gateway had truncated its “Gateway Message”.

## 3.1.11 - 2020-07-06

### Added
- Added new `*AsCurrency` attributes to all currency attributes on orders, line items, products, variants, adjustments and transactions.
- Added the `hasVariant` argument to GraphQL product queries. ([#1544](https://github.com/craftcms/commerce/issues/1544))
- Added `craft\commerce\events\ModifyCartInfoEvent::$cart`. ([#1536](https://github.com/craftcms/commerce/issues/1536))
- Added `craft\commerce\behaviors\CurrencyAttributeBehavior`.
- Added `craft\commerce\gql\types\input\Variant`.

### Fixed
- Improved performance when adding items to the cart. ([#1543](https://github.com/craftcms/commerce/pull/1543), [#1520](https://github.com/craftcms/commerce/issues/1520))
- Fixed a bug where products that didn’t have current sales could be returned when the `hasSales` query parameter was enabled.
- Fixed a bug where the “Message” field wasn’t getting cleared after updating the order status on the Order edit page. ([#1366](https://github.com/craftcms/commerce/issues/1366))
- Fixed a bug where it wasn’t possible to update the conversion rate on a payment currency. ([#1547](https://github.com/craftcms/commerce/issues/1547))
- Fixed a bug where it wasn’t possible to delete all line item statuses.
- Fixed a bug where zero currency values weren’t getting formatted correctly in `commerce/cart/*` actions’ JSON responses. ([#1539](https://github.com/craftcms/commerce/issues/1539))
- Fixed a bug where the wrong line item could be added to the cart when using the Lite edition. ([#1552](https://github.com/craftcms/commerce/issues/1552))
- Fixed a bug where a validation error was being shown incorrectly on the Edit Discount page. ([#1549](https://github.com/craftcms/commerce/issues/1549))

### Deprecated
- The `|json_encode_filtered` twig filter has now been deprecated.

## 3.1.10 - 2020-06-23

### Added
- Added the `salePrice` and `sales` fields to GraphQL variant queries. ([#1525](https://github.com/craftcms/commerce/issues/1525))
- Added support for non-parameterized gateway webhook URLs. ([#1530](https://github.com/craftcms/commerce/issues/1530))
- Added `craft\commerce\gql\types\SaleType`.

### Changed
- The selected shipping method now shows both name and handle for completed orders on the Edit Order page. ([#1472](https://github.com/craftcms/commerce/issues/1472))

### Fixed
- Fixed a bug where the current user’s email was unintentionally being used as a fallback when creating a customer with an invalid email address on the Edit Order page. ([#1523](https://github.com/craftcms/commerce/issues/1523))
- Fixed a bug where an incorrect validation error would be shown when using custom address validation on the Edit Order page. ([#1519](https://github.com/craftcms/commerce/issues/1519))
- Fixed a bug where `defaultVariantId` wasn’t being set when saving a Product. ([#1529](https://github.com/craftcms/commerce/issues/1529))
- Fixed a bug where custom shipping methods would show a zero price. ([#1532](https://github.com/craftcms/commerce/issues/1532))
- Fixed a bug where the payment form modal wasn’t getting sized correctly on the Edit Order page. ([#1441](https://github.com/craftcms/commerce/issues/1441))
- Fixed the link to Commerce documentation from the control panel. ([#1517](https://github.com/craftcms/commerce/issues/1517))
- Fixed a deprecation warning for `Order::getAvailableShippingMethods()` on the Edit Order page. ([#1518](https://github.com/craftcms/commerce/issues/1518))

## 3.1.9 - 2020-06-17

### Added
- Added `craft\commerce\base\Gateway::getTransactionHashFromWebhook()`.
- Added `craft\commerce\services\OrderAdjustments::EVENT_REGISTER_DISCOUNT_ADJUSTERS`.
- Added `craft\commerce\services\Webhooks`.

### Changed
- Discount calculations now take adjustments created by custom discount adjusters into account. ([#1506](https://github.com/craftcms/commerce/issues/1506))
- Improved handling of race conditions between processing a webhook and completing an order. ([#1510](https://github.com/craftcms/commerce/issues/1510))
- Improved performance when retrieving order statuses. ([#1497](https://github.com/craftcms/commerce/issues/1497))

### Fixed
- Fixed a bug where zero stock items would be removed from the order before accepting payment. ([#1503](https://github.com/craftcms/commerce/issues/1503))
- Fixed an error that occurred when saving an order with a deleted variant on the Edit Order page. ([#1504](https://github.com/craftcms/commerce/issues/1504))
- Fixed a bug where line items weren’t being returned in the correct order after adding a new line item to the card via Ajax. ([#1496](https://github.com/craftcms/commerce/issues/1496))
- Fixed a bug where countries and states weren’t being returned in the correct order. ([#1512](https://github.com/craftcms/commerce/issues/1512))
- Fixed a deprecation warning. ([#1508](https://github.com/craftcms/commerce/issues/1508))

## 3.1.8 - 2020-06-11

### Added
- Added `craft\commerce\services\Sales::EVENT_AFTER_DELETE_SALE`.

### Changed
- Custom adjuster types now show as read-only on the Edit Order page. ([#1460](https://github.com/craftcms/commerce/issues/1460))
- Variant SKU, price, and stock validation is now more lenient unless the product and variant are enabled.

### Fixed
- Fixed a bug where empty carts would get new cart numbers on every request. ([#1486](https://github.com/craftcms/commerce/issues/1486))
- Fixed a PHP error that occurred when saving a payment source using an erroneous card. ([#1492](https://github.com/craftcms/commerce/issues/1492))
- Fixed a bug where deleted orders were being included in reporting widget calculations. ([#1490](https://github.com/craftcms/commerce/issues/1490))
- Fixed the styling of line item option values on the Edit Order page.
- Fixed a SQL error that occurred when duplicating a product on a multi-site Craft install. ([#1491](https://github.com/craftcms/commerce/issues/1491))
- Fixed a bug where products could be duplicated even if there was a validation error that made it look like the product hadn’t been duplicated.

## 3.1.7 - 2020-06-02

### Fixed
- Fixed a bug where blank addresses were being automatically created on new carts. ([#1486](https://github.com/craftcms/commerce/issues/1486))
- Fixed a SQL error that could occur during order consolidation on PostgreSQL.

## 3.1.6 - 2020-06-02

### Changed
- `craft\commerce\services\Customers::consolidateOrdersToUser()` is no longer deprecated.

### Fixed
- Fixed a bug where the “Purchase Total” and “Purchase Quantity” discount conditions weren’t being applied correctly. ([#1389](https://github.com/craftcms/commerce/issues/1389))
- Fixed a bug where a customer could be deleted if `Order::$registerUserOnOrderComplete` was set to `true` on order completion. ([#1483](https://github.com/craftcms/commerce/issues/1483))
- Fixed a bug where it wasn’t possible to save an order without addresses on the Edit Order page. ([#1484](https://github.com/craftcms/commerce/issues/1484))
- Fixed a bug where addresses weren’t being set automatically when retrieving a cart. ([#1476](https://github.com/craftcms/commerce/issues/1476))
- Fixed a bug where transaction information wasn’t being displayed correctly on the Edit Order page. ([#1467](https://github.com/craftcms/commerce/issues/1467))
- Fixed a bug where `commerce/pay/*` and `commerce/customer-addresses/*` actions ignored the `updateCartSearchIndexes` config setting.
- Fixed a deprecation warning. ([#1481](https://github.com/craftcms/commerce/issues/1481))

## 3.1.5 - 2020-05-27

### Added
- Added the `updateCartSearchIndexes` config setting. ([#1416](https://github.com/craftcms/commerce/issues/1416))
- Added `craft\commerce\services\Discounts::EVENT_DISCOUNT_MATCHES_ORDER`.
- Renamed the `Totals` column to `All Totals` and `Total` to `Total Price` on the Orders index page. ([#1482](https://github.com/craftcms/commerce/issues/1482))

### Deprecated
- Deprecated `craft\commerce\services\Discounts::EVENT_BEFORE_MATCH_LINE_ITEM`. `EVENT_DISCOUNT_MATCHES_LINE_ITEM` should be used instead.

### Fixed
- Fixed a PHP error that could occur on Craft 3.5. ([#1471](https://github.com/craftcms/commerce/issues/1471))
- Fixed a bug where the “Purchase Total” discount condition would show a negative value.
- Fixed a bug where payment transaction amounts where not being formatted correctly on Edit Order pages. ([#1463](https://github.com/craftcms/commerce/issues/1463))
- Fixed a bug where free shipping discounts could be applied incorrectly. ([#1473](https://github.com/craftcms/commerce/issues/1473))

## 3.1.4 - 2020-05-18

### Added
- Added a “Duplicate” action to the Products index page. ([#1107](https://github.com/craftcms/commerce/issues/1107))
- It’s now possible to query for a single product or variant via GraphQL.
- Address and line item notes now support emoji characters. ([#1426](https://github.com/craftcms/commerce/issues/1426))
- Added `craft\commerce\fields\Products::getContentGqlType()`.
- Added `craft\commerce\fields\Variants::getContentGqlType()`.
- Added `craft\commerce\models\Address::getCountryIso()`. ([#1419](https://github.com/craftcms/commerce/issues/1419))
- Added `craft\commerce\web\assets\commerceui\CommerceOrderAsset`.

### Changed
- It’s now possible to add multiple line items at a time on the Edit Order page. ([#1446](https://github.com/craftcms/commerce/issues/1446))
- It’s now possible to copy the billing address over to the shipping address, and vise-versa, on Edit Order pages. ([#1412](https://github.com/craftcms/commerce/issues/1412))
- Edit Order pages now link to the customer’s edit page. ([#1397](https://github.com/craftcms/commerce/issues/1397))
- Improved the line item options layout on the Edit Order page.

### Fixed
- Fixed a bug where products weren’t getting duplicate correctly when the “Save as a new product” option was selected. ([#1393](https://github.com/craftcms/commerce/issues/1393))
- Fixed a bug where addresses were being incorrectly duplicated when updating a cart from the Edit Order page. ([#1435](https://github.com/craftcms/commerce/issues/1435))
- Fixed a bug where `product` and `variant` fields were returning the wrong type in GraphQL queries. ([#1434](https://github.com/craftcms/commerce/issues/1434))
- Fixed a SQL error that could occur when saving a product. ([#1407](https://github.com/craftcms/commerce/pull/1407))
- Fixed a bug where only admin users were allowed to add line item on the Edit Order page. ([#1424](https://github.com/craftcms/commerce/issues/1424))
- Fixed a bug where it wasn’t possible to remove an address on the Edit Order page. ([#1436](https://github.com/craftcms/commerce/issues/1436))
- Fixed a bug where user groups would be unset when saving a primary address on the Edit User page. ([#1421](https://github.com/craftcms/commerce/issues/1421))
- Fixed a PHP error that could occur when saving an address. ([#1417](https://github.com/craftcms/commerce/issues/1417))
- Fixed a bug where entering a localized number for a base discount value would save incorrectly. ([#1400](https://github.com/craftcms/commerce/issues/1400))
- Fixed a bug where blank addresses were being set on orders from the Edit Order page. ([#1401](https://github.com/craftcms/commerce/issues/1401))
- Fixed a bug where past orders weren’t being consolidated for new users. ([#1423](https://github.com/craftcms/commerce/issues/1423))
- Fixed a bug where unnecessary order recalculation could occur during a payment request. ([#1431](https://github.com/craftcms/commerce/issues/1431))
- Fixed a bug where variants weren’t getting resaved automatically if their field layout was removed from the product type settings. ([#1359](https://github.com/craftcms/commerce/issues/1359))
- Fixed a PHP error that could occur when saving a discount.

## 3.1.3 - 2020-04-22

### Fixed
- Fixed a PHP error that occurred when saving variants. ([#1403](https://github.com/craftcms/commerce/pull/1403))
- Fixed an error that could occur when processing Project Config changes that also included new sites. ([#1390](https://github.com/craftcms/commerce/issues/1390))
- Fixed a bug where “Purchase Total” and “Purchase Quantity” discount conditions weren’t being applied correctly. ([#1389](https://github.com/craftcms/commerce/issues/1389))

## 3.1.2 - 2020-04-17

### Added
- It’s now possible to query for products and variants by their custom field values via GraphQL.
- Added the `variants` field to GraphQL product queries.
- Added `craft\commerce\service\Variants::getVariantGqlContentArguments()`.

### Changed
- It’s now possible to query for orders using multiple email addresses. ([#1361](https://github.com/craftcms/commerce/issues/1361))
- `craft\commerce\controllers\CartController::$_cart` is now protected.
- `craft\commerce\controllers\CartController::$_cartVariable` is now protected.

### Deprecated
- Deprecated `craft\commerce\queue\jobs\ConsolidateGuestOrders::consolidate()`. `craft\commerce\services\Customers::consolidateGuestOrdersByEmail()` should be used instead.

### Fixed
- Fixed a bug where orders weren’t marked as complete when using an offsite gateway and the “authorize” payment type.
- Fixed an error that occurred when attempting to pay for an order from the control panel. ([#1362](https://github.com/craftcms/commerce/issues/1362))
- Fixed a PHP error that occurred when using a custom shipping method during checkout. ([#1378](https://github.com/craftcms/commerce/issues/1378))
- Fixed a bug where Edit Address pages weren’t redirecting back to the Edit User page on save. ([#1368](https://github.com/craftcms/commerce/issues/1368))
- Fixed a bug where selecting the “All Orders” source on the Orders index page wouldn’t update the browser’s history. ([#1367](https://github.com/craftcms/commerce/issues/1367))
- Fixed a bug where the Orders index page wouldn’t work as expected after cancelling an order status update. ([#1375](https://github.com/craftcms/commerce/issues/1375))
- Fixed a bug where the Edit Order pages would continue showing the previous order status message after it had been changed. ([#1366](https://github.com/craftcms/commerce/issues/1366))
- Fixed a race condition that could occur when consolidating guest orders.
- Fixed a bug where the Edit Order page was showing order-level adjustments’ “Edit” links for incomplete orders. ([#1374](https://github.com/craftcms/commerce/issues/1374))
- Fixed a PHP error that could occur when viewing a disabled country in the control panel.
- Fixed a bug where `craft\commerce\models\LineItem::$saleAmount` was being incorrectly validated. ([#1365](https://github.com/craftcms/commerce/issues/1365))
- Fixed a bug where variants weren’t getting deleted when a product was hard-deleted. ([#1186](https://github.com/craftcms/commerce/issues/1186))
- Fixed a bug where the `cp.commerce.product.edit.details` template hook was getting called in the wrong place in Edit Product pages. ([#1376](https://github.com/craftcms/commerce/issues/1376))
- Fixed a bug where line items’ caches were not being invalidated on save. ([#1377](https://github.com/craftcms/commerce/issues/1377))

## 3.1.1 - 2020-04-03

### Changed
- Line items’ sale amounts are now calculated automatically.

### Fixed
- Fixed a bug where orders weren’t saving properly during payment.
- Fixed a bug where it wasn’t obvious how to set shipping and billing addresses on a new order. ([#1354](https://github.com/craftcms/commerce/issues/1354))
- Fixed a bug where variant blocks were getting extra padding above their fields.
- Fixed an error that could occur when using the `|commerceCurrency` Twig filter if the Intl extension wasn’t enabled. ([#1353](https://github.com/craftcms/commerce/issues/1353))
- Fixed a bug where the `hasSales` variant query param could override most other params.
- Fixed a SQL error that could occur when querying for variants using the `hasStock` param on PostgreSQL. ([#1356](https://github.com/craftcms/commerce/issues/1356))
- Fixed a SQL error that could occur when querying for orders using the `isPaid` or `isUnpaid` params on PostgreSQL.
- Fixed a bug where passing `false` to a subscription query’s `isCanceled` or `isExpired` params would do nothing.

## 3.1.0.1 - 2020-04-02

### Fixed
- Fixed a bug where the `commerce_discounts` table was missing an `orderConditionFormula` column on fresh installs. ([#1351](https://github.com/craftcms/commerce/issues/1351))

## 3.1.0 - 2020-04-02

### Added
- It’s now possible to set dynamic condition formulas on discounts. ([#470](https://github.com/craftcms/commerce/issues/470))
- It’s now possible to reorder states. ([#1284](https://github.com/craftcms/commerce/issues/1284))
- It’s now possible to load a previous cart into the current session. ([#1348](https://github.com/craftcms/commerce/issues/1348))
- Customers can now pay the outstanding balance on a cart or completed order.
- It’s now possible to pass a `paymentSourceId` param on `commerce/payments/pay` requests, to set the desired payment gateway at the time of payment. ([#1283](https://github.com/craftcms/commerce/issues/1283))
- Edit Order pages now automatically populate the billing and shipping addresses when a new customer is selected. ([#1295](https://github.com/craftcms/commerce/issues/1295))
- It’s now possible to populate the billing and shipping addresses on an order based on existing addresses in the customer’s address book. ([#990](https://github.com/craftcms/commerce/issues/990))
- JSON responses for `commerce/cart/*` actions now include an `availableShippingMethodOptions` array, which lists all available shipping method options and their prices.
- It’s now possible to query for variants via GraphQL. ([#1315](https://github.com/craftcms/commerce/issues/1315))
- It’s now possible to set an `availableForPurchase` argument when querying for products via GraphQL.
- It’s now possible to set a `defaultPrice` argument when querying for products via GraphQL.
- Products now have an `availableForPurchase` field when queried via GraphQL.
- Products now have a `defaultPrice` field when queried via GraphQL.
- Added `craft\commerce\adjusters\Tax::_getTaxAmount()`.
- Added `craft\commerce\base\TaxEngineInterface`.
- Added `craft\commerce\controllers\AddressesController::actionValidate()`.
- Added `craft\commerce\controllers\AddressesController::getAddressById()`.
- Added `craft\commerce\controllers\AddressesController::getCustomerAddress()`.
- Added `craft\commerce\controllers\CartController::actionLoadCart()`.
- Added `craft\commerce\elements\Order::getAvailableShippingMethodsOptions()`.
- Added `craft\commerce\elements\Order::removeBillingAddress()`.
- Added `craft\commerce\elements\Order::removeEstimateBillingAddress()`.
- Added `craft\commerce\elements\Order::removeEstimateShippingAddress()`.
- Added `craft\commerce\elements\Order::removeShippingAddress()`.
- Added `craft\commerce\elements\Variant::getGqlTypeName()`.
- Added `craft\commerce\elements\Variant::gqlScopesByContext()`.
- Added `craft\commerce\elements\Variant::gqlTypeNameByContext()`.
- Added `craft\commerce\engines\TaxEngine`.
- Added `craft\commerce\gql\arguments\elements\Variant`.
- Added `craft\commerce\gql\arguments\interfaces\Variant`.
- Added `craft\commerce\gql\arguments\queries\Variant`.
- Added `craft\commerce\gql\arguments\resolvers\Variant`.
- Added `craft\commerce\gql\arguments\types\elements\Variant`.
- Added `craft\commerce\gql\arguments\types\generators\VariantType`.
- Added `craft\commerce\models\Settings::$loadCartRedirectUrl`.
- Added `craft\commerce\models\ShippingMethodOption`.
- Added `craft\commerce\services\Addresses::removeReadOnlyAttributesFromArray()`.
- Added `craft\commerce\services\Carts::getCartName()`.
- Added `craft\commerce\services\Customers::getCustomersQuery()`.
- Added `craft\commerce\services\Taxes`.

### Changed
- Improved performance for installations with millions of orders.
- Improved the “Add a line item” behavior and styling on the Edit Order page.
- Discount adjustments are now only applied to line items, not the whole order. The “Base discount” amount is now spread across all line items.
- Line items’ sale prices are now rounded before being multiplied by the quantity.
- Improved the consistency of discount and tax calculations and rounding logic across the system.
- Products and subscriptions can now be sorted by their IDs in the control panel.
- Improved the styling and behavior of the example templates.

### Deprecated
- Deprecated the ability to create percentage-based order-level discounts.

### Fixed
- Fixed an error that could occur when querying for products by type via GraphQL.
- Fixed a bug where it was possible to issue refunds for more than the remaining transaction amount. ([#1098](https://github.com/craftcms/commerce/issues/1098))
- Fixed a bug where order queries could return orders in the wrong sequence when ordered by `dateUpdated`. ([#1345](https://github.com/craftcms/commerce/issues/1345))
- Fixed a PHP error that could occur on the Edit Order page if the customer had been deleted. ([#1347](https://github.com/craftcms/commerce/issues/1347))
- Fixed a bug where shipping rules and discounts weren’t properly supporting localized number formats. ([#1332](https://github.com/craftcms/commerce/issues/1332), [#1174](https://github.com/craftcms/commerce/issues/1174))
- Fixed an error that could occur while updating an order status message, if the order was being recalculated at the same time. ([#1309](https://github.com/craftcms/commerce/issues/1309))
- Fixed an error that could occur when deleting an address on the front end.

## 3.0.12 - 2020-03-20

### Added
- Added the `validateCartCustomFieldsOnSubmission` config setting. ([#1292](https://github.com/craftcms/commerce/issues/1292))
- It’s now possible to search orders by the SKUs being purchased. ([#1328](https://github.com/craftcms/commerce/issues/1328))
- Added `craft\commerce\services\Carts::restorePreviousCartForCurrentUser()`.

### Changed
- Updated the minimum required version to upgrade to `2.2.18`.

### Fixed
- Fixed a bug where “Purchase Total” and “Purchase Quantity” discount conditions were not checked when removing shipping costs. ([#1321](https://github.com/craftcms/commerce/issues/1321))
- Fixed an error that could occur when eager loading `product` on a variant query.
- Fixed an PHP error that could occur when all countries are disabled. ([#1314](https://github.com/craftcms/commerce/issues/1314))
- Fixed a bug that could occur for logged in users when removing all items from the cart. ([#1319](https://github.com/craftcms/commerce/issues/1319))

## 3.0.11 - 2020-02-25

### Added
- Added the `cp.commerce.subscriptions.edit.content`, `cp.commerce.subscriptions.edit.meta`, and `cp.commerce.product.edit.content` template hooks. ([#1290](https://github.com/craftcms/commerce/pull/1290))

### Changed
- The order index page now updates the per-status order counts after using the “Update Order Status” action. ([#1217](https://github.com/craftcms/commerce/issues/1217))

### Fixed
- Fixed an error that could occur when editing variants’ stock value. ([#1288](https://github.com/craftcms/commerce/issues/1288))
- Fixed a bug where `0` values were being shown for order amounts. ([#1293](https://github.com/craftcms/commerce/issues/1293))

## 3.0.10 - 2020-02-20

### Fixed
- Fixed an error that could occur when creating a new product.

## 3.0.9 - 2020-02-19

### Fixed
- Fixed a migration error that could occur when updating. ([#1285](https://github.com/craftcms/commerce/issues/1285))

## 3.0.8 - 2020-02-18

### Fixed
- Fixed an SQL error that could occur when updating to Commerce 3.

## 3.0.7 - 2020-02-18

### Added
- Order indexes can now have a “Totals” column.
- Added `craft\commerce\models\LineItem::$sku`.
- Added `craft\commerce\models\LineItem::$description`.
- Added `craft\commerce\elements\Order::$dateAuthorized`.
- Added `craft\commerce\elements\Order::EVENT_AFTER_ORDER_AUTHORIZED`.
- Added `craft\commerce\models\LineItem::$sku`.
- Added `craft\commerce\models\LineItem::$description`.

### Changed
- Line items now store their purchasable’s SKU and description directly, in addition to within the snapshot.
- Ajax requests to `commerce/cart/*` now include line items’ `subtotal` values in their responses. ([#1263](https://github.com/craftcms/commerce/issues/1263))

### Fixed
- Fixed a bug where `commerce/cart/*` actions weren’t formatting `0` values correctly in their JSON responses. ([#1278](https://github.com/craftcms/commerce/issues/1278))
- Fixed a bug that caused adjustments’ “Included” checkbox to be ticked when editing another part of the order. ([#1234](https://github.com/craftcms/commerce/issues/1243))
- Fixed a JavaScript error that could occur when editing products. ([#1273](https://github.com/craftcms/commerce/issues/1273))
- Restored the missing “New Subscription Plan” button. ([#1271](https://github.com/craftcms/commerce/pull/1271))
- Fixed an error that could occur when updating to Commerce 3 from 2.2.5 or earlier.
- Fixed a bug where the “Transactions” tab on Edit Order pages was disabled for incomplete orders. ([#1268](https://github.com/craftcms/commerce/issues/1268))
- Fixed a error that prevented redirection back to the Edit Customer page after editing an address.

## 3.0.6 - 2020-02-06

### Added
- It’s now possible to sort customers by email address.

### Fixed
- Fixed PHP 7.0 compatibility. ([#1262](https://github.com/craftcms/commerce/issues/1262))
- Fixed a bug where it wasn’t possible to refund orders. ([#1259](https://github.com/craftcms/commerce/issues/1259))
- Fixed a bug where it wasn’t possible to add purchasables to an order on the Edit Order page.
- Fixed a bug where clicking on “Save and return to all orders” wouldn’t redirect back to the Orders index page. ([#1266](https://github.com/craftcms/commerce/issues/1266))
- Fixed an error that occurred when attempting to open a product editor HUD.

## 3.0.5 - 2020-01-31

### Fixed
- Fixed a bug that prevented emails from being sent. ([#1257](https://github.com/craftcms/commerce/issues/1257))

## 3.0.4 - 2020-01-31

### Added
- Orphaned addresses are now purged as part of garbage collection.
- Added `craft\commerce\services\Addresses::purgeOrphanedAddresses()`.
- Added the `commerce/addresses/set-primary-address` action.

### Changed
- `craft\commerce\events\OrderStatusEvent` no longer extends `craft\events\CancelableEvent`. ([#1244](https://github.com/craftcms/commerce/issues/1244))

### Fixed
- Fixed an error that could occur when trying to changing the customer the Edit Order page. ([#1238](https://github.com/craftcms/commerce/issues/1238))
- Fixed a PHP error that occurred on Windows environments. ([#1247](https://github.com/craftcms/commerce/issues/1247))
- Fixed a bug where orders’ Date Ordered attributes could shift after saving an order from the Edit Order page. ([#1246](https://github.com/craftcms/commerce/issues/1246))
- Fixed a bug that caused the “Variant Fields” tab to disappear on Edit Product Type pages.
- Fixed a bug that prevented emails from being sent. ([#1257])(https://github.com/craftcms/commerce/issues/1257)
- Fixed a error that occurred on the Edit User page when the logged-in user did’t have the “Manage subscriptions” permission. ([#1252](https://github.com/craftcms/commerce/issues/1252))
- Fixed an error that occurred when setting a primary address on a customer. ([#1253](https://github.com/craftcms/commerce/issues/1253))
- Fixed an error that could occur when selecting certain options on the Total Revenue dashboard widget. ([#1255](https://github.com/craftcms/commerce/issues/1255))
- Fixed an error that could occur when sending an email from the Edit Order page if the email settings had not be resaved after updating to Craft Commerce 3.
- Fixed a bug where it wasn’t possible to change order statuses and custom field values when using the Lite edition.
- Fixed an error that could occur on order complete if a discount had been applied programmatically.

## 3.0.3 - 2020-01-29

### Fixed
- Fixed the styling of the address’s “Edit” button on the Edit Order page.

## 3.0.2 - 2020-01-29

### Added
- Ajax requests to `commerce/cart/*` now include `totalTax`, `totalTaxIncluded`, `totalDiscount`, and `totalShippingCost` fields in the JSON response.

### Fixed
- Fixed a PostgreSQL error that occurred on the Edit Order page.

## 3.0.1 - 2020-01-29

### Changed
- A customer record is now created when saving a user. ([#1237](https://github.com/craftcms/commerce/issues/1237))

### Fixed
- Fixed an error that occurred on order complete. ([#1239](https://github.com/craftcms/commerce/issues/1239))

## 3.0.0 - 2020-01-28

> {warning} Order notification emails are now sent via a queue job, so running a queue worker as a daemon is highly recommended to avoid notification delays.

> {warning} Plugins and modules that modify the Edit Order page are likely to break with this update.

### Added
- Commerce 3.0 requires Craft 3.4 or later.
- Added the ability to create and edit orders from the control panel.
- Added the ability to manage customers and customer addresses from the control panel. ([#1043](https://github.com/craftcms/commerce/issues/1043))
- Added GraphQL support for products. ([#1092](https://github.com/craftcms/commerce/issues/1092))
- Added the ability to send emails from the Edit Order page.
- Line items can now be exported from the Orders index page. ([#976](https://github.com/craftcms/commerce/issues/976))
- Added the “Edit orders” and “Delete orders” user permissions.
- Line items now have a status that can be changed on Edit Order pages.
- Line items now have a Private Note field for store managers.
- Inactive carts are now purged during garbage collection.
- Orders now have recalculation modes to determine what should be recalculated on the order.
- Added the `origin` order query param.
- Added the `hasLineItems` order query param.
- `commerce/payments/pay` JSON responses now include an `orderErrors` array if there were any errors on the order.
- Added warnings to settings that are being overridden in the config file. ([#746](https://github.com/craftcms/commerce/issues/746))
- Promotions can now specify which elements are the source vs. target on category relations added by the promotion. ([#984](https://github.com/craftcms/commerce/issues/984))
- Added the ability to add products existing sales from Edit Product pages. ([#594](https://github.com/craftcms/commerce/issues/594))
- Added the ability to set a plain text template for Commerce emails. ([#1106](https://github.com/craftcms/commerce/issues/1106))
- Added the `showCustomerInfoTab` config setting, which determines whether Edit User pages should show a “Customer Info” tab. ([#1037](https://github.com/craftcms/commerce/issues/1037))
- Added the ability to create a percentage-based discount on the order total. ([#438](https://github.com/craftcms/commerce/issues/438))
- Added the ability to sort by customer attributes on the Orders index page. ([#1089](https://github.com/craftcms/commerce/issues/1089))
- Added the ability to set the title label for products and variants per product type. ([#244](https://github.com/craftcms/commerce/issues/244))
- Added the ability to enable/disabled countries and states. ([#213](https://github.com/craftcms/commerce/issues/213))
- Added the ability to show customer info on the Orders index page.
- Added `craft\commerce\base\Stat`.
- Added `craft\commerce\base\StatInterface`.
- Added `craft\commerce\base\StatTrait`.
- Added `craft\commerce\controllers\CountriesController::actionUpdateStatus()`.
- Added `craft\commerce\controllers\DiscountsController::actionClearDiscountUses()`.
- Added `craft\commerce\controllers\DiscountsController::actionUpdateStatus()`.
- Added `craft\commerce\controllers\DiscountsController::DISCOUNT_COUNTER_TYPE_CUSTOMER`.
- Added `craft\commerce\controllers\DiscountsController::DISCOUNT_COUNTER_TYPE_EMAIL`.
- Added `craft\commerce\controllers\DiscountsController::DISCOUNT_COUNTER_TYPE_TOTAL`.
- Added `craft\commerce\controllers\LineItemStatuses`.
- Added `craft\commerce\controllers\OrdersController::_getTransactionsWIthLevelsTableArray()`.
- Added `craft\commerce\controllers\OrdersController::actionNewOrder()`.
- Added `craft\commerce\controllers\SalesController::actionUpdateStatus()`.
- Added `craft\commerce\controllers\StatesController::actionUpdateStatus()`.
- Added `craft\commerce\elements\Order::$origin`.
- Added `craft\commerce\elements\Order::$recalculationMode`.
- Added `craft\commerce\elements\Order::getAdjustmentsByType()`.
- Added `craft\commerce\elements\Order::getCustomerLinkHtml()`.
- Added `craft\commerce\elements\Order::hasLineItems()`.
- Added `craft\commerce\models\Country::$enabled`.
- Added `craft\commerce\models\Customer::getCpEditUrl()`.
- Added `craft\commerce\models\Discount::$totalDiscountUseLimit`.
- Added `craft\commerce\models\Discount::$totalDiscountUses`.
- Added `craft\commerce\models\LineItem::$lineItemStatusId`.
- Added `craft\commerce\models\LineItem::$privateNote`.
- Added `craft\commerce\models\ProductType::$titleLabel`.
- Added `craft\commerce\models\ProductType::$variantTitleLabel`.
- Added `craft\commerce\models\State::$enabled`.
- Added `craft\commerce\queue\ConsolidateGuestOrders`.
- Added `craft\commerce\records\Country::$enabled`.
- Added `craft\commerce\records\LineItemStatus`.
- Added `craft\commerce\records\Purchasable::$description`.
- Added `craft\commerce\records\State::$enabled`.
- Added `craft\commerce\services\Countries::getAllEnabledCountries`.
- Added `craft\commerce\services\Countries::getAllEnabledCountriesAsList`.
- Added `craft\commerce\services\Discounts::clearCustomerUsageHistoryById()`.
- Added `craft\commerce\services\Discounts::clearDiscountUsesById()`.
- Added `craft\commerce\services\Discounts::clearEmailUsageHistoryById()`.
- Added `craft\commerce\services\Discounts::getCustomerUsageStatsById()`.
- Added `craft\commerce\services\Discounts::getEmailUsageStatsById()`.
- Added `craft\commerce\services\Emails::getAllEnabledEmails()`.
- Added `craft\commerce\services\LineItemStatuses::EVENT_DEFAULT_LINE_ITEM_STATUS`.
- Added `craft\commerce\services\LineItemStatuses`.
- Added `craft\commerce\services\States::getAllEnabledStates`.
- Added `craft\commerce\services\States::getAllEnabledStatesAsList`.
- Added `craft\commerce\services\States::getAllEnabledStatesAsListGroupedByCountryId`.
- Added `craft\commerce\services\States::getAllStatesAsListGroupedByCountryId`.
- Added `craft\commerce\stats\AverageOrderTotal`.
- Added `craft\commerce\stats\NewCustomers`.
- Added `craft\commerce\stats\RepeatCustomers`.
- Added `craft\commerce\stats\TopCustomers`.
- Added `craft\commerce\stats\TopProducts`.
- Added `craft\commerce\stats\TopProductTypes`.
- Added `craft\commerce\stats\TopPurchasables`.
- Added `craft\commerce\stats\TotalOrders`.
- Added `craft\commerce\stats\TotalOrdersByCountry`.
- Added `craft\commerce\stats\TotalRevenue`.
- Added `craft\commerce\web\assets\chartjs\ChartJsAsset`.
- Added `craft\commerce\web\assets\deepmerge\DeepMerge`.
- Added `craft\commerce\web\assets\statwidgets\StatWidgets`.
- Added `craft\commerce\widgets\AverageOrderTotal`.
- Added `craft\commerce\widgets\NewCustomers`.
- Added `craft\commerce\widgets\RepeatCustomers`.
- Added `craft\commerce\widgets\TopCustomers`.
- Added `craft\commerce\widgets\TopProducts`.
- Added `craft\commerce\widgets\TopProductTypes`.
- Added `craft\commerce\widgets\TopPurchasables`.
- Added `craft\commerce\widgets\TotalOrders`.
- Added `craft\commerce\widgets\TotalOrdersByCountry`.
- Added `craft\commerce\widgets\TotalRevenue`.

## Changed
- When a customer logs in, and their current guest cart is empty, their most recent cart that had items in it will be restored as the new current cart.
- The date range picker on the Orders index page has been moved to the page toolbar, and now affects which orders are shown in the order listing and which orders are included in order exports, rather than just affecting the chart.
- The Edit Order page is now a Vue app.
- Order status change emails are triggered by a queue job for faster checkout.
- When adding a donation to the cart, supplying a `donationAmount` parameter is no longer required. (Donations will default to zero if omitted.)
- `commerce/cart/*` actions now call `craft\commerce\elements\Order::toArray()` when generating the cart array for JSON responses.
- `commerce/payments/pay` JSON responses now list payment form errors under `paymentFormErrors` rather than `paymentForm`.
- Customer records that are anonymous and orphaned are now deleted during garbage collection.
- Changed the default category relationship type on promotions from `sourceElement` to `element`. ([#984](https://github.com/craftcms/commerce/issues/984))
- The `purgeInactiveCartsDuration` and `activeCartDuration` config settings now support all value formats supported by `craft\cms\helpers\ConfigHelper::durationInSeconds()`. ([#1071](https://github.com/craftcms/commerce/issues/1071))
- The `commerce/customer-addresses/save` action no long forces primary shipping and billing addresses if they do not exist. ([#1069](https://github.com/craftcms/commerce/issues/1069))
- Moved `craft\commerce\services\States::getAllStatesAsList()` logic to `craft\commerce\services\States::getAllStatesAsListGroupedByCountryId()` to be consistent with other service methods.
- The `allowEmptyCartOnCheckout` config setting is now set to `false` by default.
- Discount usage conditions now apply to the discount as a whole, rather than just the coupon code.
- Discounts’ user and email usage counters can be cleared individually.
- Addresses no longer require a first and last name.
- Guest orders are now consolidated with other orders from the same customer immediately after an order is completed, rather than when a user logs in. ([#1062](https://github.com/craftcms/commerce/issues/1062))
- It is no longer possible to merge previous carts automatically using the `mergeCarts` param.
- Removed the `mergeCarts` parameter from `craft\commerce\services\Carts::getCart()`.

## Deprecated
- Deprecated `craft\commerce\elements\Order::getShouldRecalculateAdjustments()` and `setShouldRecalculateAdjustments()`. `craft\commerce\elements\Order::$recalculationMode` should be used instead.
- Deprecated `craft\commerce\serviced\Customers::consolidateOrdersToUser()`. `craft\commerce\queue\ConsolidateGuestOrders` jobs should be used instead.
- Deprecated `craft\commerce\services\Orders::cartArray()`. `craft\commerce\elements\Order::toArray()` should be used instead.

## Removed
- Removed the Customer Info field type. ([#1037](https://github.com/craftcms/commerce/issues/1037))
- Removed the `craft.commerce.availableShippingMethods` Twig property.
- Removed the `craft.commerce.cart` Twig property.
- Removed the `craft.commerce.countriesList` Twig property.
- Removed the `craft.commerce.customer` Twig property.
- Removed the `craft.commerce.discountByCode` Twig property.
- Removed the `craft.commerce.primaryPaymentCurrency` Twig property.
- Removed the `craft.commerce.statesArray` Twig property.
- Removed the `commerce/cart/remove-all-line-items` action.
- Removed the `commerce/cart/remove-line-item` action.
- Removed the `commerce/cart/update-line-item` action.
- Removed `craft\commerce\base\Purchasable::getPurchasableId()`.
- Removed `craft\commerce\controllers\ChartsController`.
- Removed `craft\commerce\controllers\DiscountsController::actionClearCouponUsageHistory()`.
- Removed `craft\commerce\controllers\DownloadController::actionExportOrder()`.
- Removed `craft\commerce\elements\db\OrderQuery::updatedAfter()`.
- Removed `craft\commerce\elements\db\OrderQuery::updatedBefore()`.
- Removed `craft\commerce\elements\db\SubscriptionQuery::subscribedAfter()`.
- Removed `craft\commerce\elements\db\SubscriptionQuery::subscribedBefore()`.
- Removed `craft\commerce\elements\Order::getOrderLocale()`.
- Removed `craft\commerce\elements\Order::updateOrderPaidTotal()`.
- Removed `craft\commerce\elements\Product::getSnapshot()`.
- Removed `craft\commerce\elements\Product::getUnlimitedStock()`.
- Removed `craft\commerce\elements\Variant::getSalesApplied()`.
- Removed `craft\commerce\helpers\Order::mergeOrders()`.
- Removed `craft\commerce\models\Address::getFullName()`.
- Removed `craft\commerce\models\Discount::$totalUses`.
- Removed `craft\commerce\models\Discount::$totalUseLimit`.
- Removed `craft\commerce\models\Discount::getFreeShipping()`.
- Removed `craft\commerce\models\Discount::setFreeShipping()`.
- Removed `craft\commerce\models\LineItem::fillFromPurchasable()`.
- Removed `craft\commerce\models\LineItem::getDescription()`. Use `craft\commerce\models\LineItem::$description` instead.
- Removed `craft\commerce\models\LineItem::getSku()`. Use `craft\commerce\models\LineItem::$sku` instead.
- Removed `craft\commerce\models\Order::getDiscount()`.
- Removed `craft\commerce\models\Order::getShippingCost()`.
- Removed `craft\commerce\models\Order::getTax()`.
- Removed `craft\commerce\models\Order::getTaxIncluded()`.
- Removed `craft\commerce\models\ShippingMethod::$amount`.
- Removed `craft\commerce\services\Countries::getAllCountriesListData()`.
- Removed `craft\commerce\services\Discounts::clearCouponUsageHistoryById()`.
- Removed `craft\commerce\services\Gateways::getAllFrontEndGateways()`.
- Removed `craft\commerce\services\ShippingMethods::getOrderedAvailableShippingMethods()`.
- Removed `craft\commerce\services\Reports::getOrdersExportFile()`.
- Removed `craft\commerce\models\Address::EVENT_REGISTER_ADDRESS_VALIDATION_RULES` event. Use `craft\base\Model::EVENT_DEFINE_RULES` instead.
- Removed `craft\commerce\services\Reports::EVENT_BEFORE_GENERATE_EXPORT` event. Use `craft\base\Element::EVENT_REGISTER_EXPORTERS` to create your own exports.
- Removed `craft\commerce\web\assets\RevenueWidgetAsset`.
- Removed `craft\commerce\widgets\Revenue`. Use `craft\commerce\widgets\TotalRevenue` instead.
- Removed the `phpoffice/phpspreadsheet` package dependency.
=======
## 2.2.27 - 2021-03-17

### Fixed
- Fixed a bug where included taxes may not have shown up in order totals.

## 2.2.26 - 2021-03-03

### Fixed
- Fixed a bug where `craft\commerce\elements\Order::getTotalShippingCost()` wasn’t returning a value. ([#2027](https://github.com/craftcms/commerce/pull/2027))

## 2.2.25 - 2021-01-21

### Fixed
- Fixed a bug where comparing getTotalPaid and getTotal methods in `craft\commerce\elements\Order::getPaidStatus` returns invalid boolean value. ([#1836](https://github.com/craftcms/commerce/issues/1836))
- Fixed a bug that prevented a customer from unsubscribing from a subscription and deleting payment sources.
>>>>>>> 1e8544ad

## 2.2.24 - 2020-11-16

### Fixed
- Fixed a bug when deleting an address as a customer throws an error when cart is not empty. ([#1874](https://github.com/craftcms/commerce/pull/1874))

## 2.2.23 - 2020-10-19

### Fixed
- Fixed a bug where addresses were incorrectly associated with a customer after logging in. ([#1227](https://github.com/craftcms/commerce/issues/1227))

## 2.2.22 - 2020-09-15

### Fixed
- Fixed a PHP error that could occur during line item validation on Yii 2.0.36. ([yiisoft/yii2#18175](https://github.com/yiisoft/yii2/issues/18175))
- Fixed a bug products were incorrectly showing as having sales when using the `hasSales` query parameter.
- Fixed a bug where it wasn’t possible to update the rate on a payment currency. ([#1547](https://github.com/craftcms/commerce/issues/1547))

## 2.2.21 - 2020-06-17

### Changed
- Improved handling of race conditions between processing a webhook and completing an order. ([#1510](https://github.com/craftcms/commerce/issues/1510))

### Fixed
- Fixed a bug where “Purchase Total” and “Purchase Quantity” discount conditions weren’t being applied correctly. ([#1389](https://github.com/craftcms/commerce/issues/1389))

## 2.2.20 - 2020-05-27

### Fixed
- Fixed a bug where free shipping discounts could be applied incorrectly. ([#1473](https://github.com/craftcms/commerce/issues/1473))

## 2.2.19 - 2020-04-15

### Fixed
- Fixed a bug where “Purchase Total” and “Purchase Quantity” discount conditions were not checked when removing shipping costs. ([#1321](https://github.com/craftcms/commerce/issues/1321))

## 2.2.18 - 2020-03-05

### Fixed
- Fixed an error that occurred when editing a product from a Products field. ([#1291](https://github.com/craftcms/commerce/pull/1291))
- Fixed an error that could occur when editing a variant’s stock value. ([#1306](https://github.com/craftcms/commerce/issues/1306))

## 2.2.17 - 2020-02-12

### Changed
- Improved the performance of the Orders index page.

## 2.2.16 - 2020-02-10

### Changed
- Improved the performance of the Orders index page.

### Fixed
- Fixed a bug where customers could get an “Address does not belong to customer” validation error incorrectly during checkout. ([#1227](https://github.com/craftcms/commerce/issues/1227))

## 2.2.15 - 2020-01-25

### Fixed
- Fixed a bug where sales were not being applied to the cart in some cases. ([#1206](https://github.com/craftcms/commerce/issues/1206))
- Fixed a validation error that occurred when saving an order status.
- All models now extend base model rules correctly.

## 2.2.14 - 2020-01-14

### Added
- Added `craft\commerce\services\Discounts::getAllActiveDiscounts()`.

### Fixed
- Fixed an error that occurred when calling `toArray()` on a payment currency model. ([#1200](https://github.com/craftcms/commerce/issues/1200))
- Fixed a bug where adding items to the cart was slow if there were several disabled or outdated discounts.

## 2.2.13 - 2019-12-19

### Fixed
- Fixed a bug where discounts were getting calculated incorrectly when using a “Per Email Limit” condition.

## 2.2.12 - 2019-12-19

### Fixed
- Fixed a PHP error that could occur when using coupon codes.
- Fixed a bug where taxes were getting calculated incorrectly when shipping costs were marked as having taxes included.

## 2.2.11 - 2019-12-16

### Fixed
- Fixed an infinite recursion bug that could occur when calculating discounts. ([#1182](https://github.com/craftcms/commerce/issues/1182))

## 2.2.10 - 2019-12-14

### Fixed
- Fixed an issue where discounts matching an order were referencing a missing method.

## 2.2.9 - 2019-12-13

### Added
- Order indexes can now have a “Coupon Code” column.
- Added the `resave/orders` and `resave/carts` commands.

### Deprecated
- Deprecated `craft\commerce\elements\Order::getTotalTaxablePrice()`.

### Fixed
- Fixed a bug where the wrong tax zone could be selected when editing a tax rate.
- Fixed a bug where some address data would be forgotten after completing an order.
- Fixed a typo in the `totalShipping` column heading on order exports. ([#1153](https://github.com/craftcms/commerce/issues/1153))
- Fixed a bug where discounts without a coupon code weren’t checking other discount conditions. ([#1144](https://github.com/craftcms/commerce/issues/1144))
- Fixed a SQL error that occurred when trying to save a long zip code condition formula. ([#1138](https://github.com/craftcms/commerce/issues/1138))
- Fixed an error that could occur on the Orders index page. ([#1160](https://github.com/craftcms/commerce/issues/1160))
- Fixed an error that could occur when executing a variant query with the `hasSales` param, if no one was logged in.
- Fixed an bug where it wasn’t possible to clear out the State field value on an address. ([#1162](https://github.com/craftcms/commerce/issues/1162))
- Fixed an error that occurred when marking an order as complete in the Control Panel. ([#1166](https://github.com/craftcms/commerce/issues/1166))
- Fixed an error that could occur when validating a product that had variants which didn’t have a SKU yet. ([#1165](https://github.com/craftcms/commerce/pull/1165))
- Fixed a bug where payments source active records could not retrieve their related gateway record. ([#1121](https://github.com/craftcms/commerce/pull/1121))
- Fixed a JavaScript error that occurred when editing shipping rules.

## 2.2.8 - 2019-11-21

### Added
- It’s now possible to sort products by Date Updated, Date Created and Promotable on the Products index page. ([#1101](https://github.com/craftcms/commerce/issues/1101))
- `totalTax`, `totalTaxIncluded`, `totalDiscount`, and `totalShipping` are now included on order exports. ([#719](https://github.com/craftcms/commerce/issues/719))
- Added the `COMMERCE_PAYMENT_CURRENCY` environment variable. ([#999](https://github.com/craftcms/commerce/pull/999))

### Fixed
- Fixed an error that could occur when deploying `project.yaml` changes to a new environment. ([#1085](https://github.com/craftcms/commerce/issues/1085))
- Fixed an issue where purchasables were added to the cart when the qty submitted was `0` (zero).
- Fixed a performance issue using the `craft\commerce\elements\db\VariantQuery::hasSales()` query param.
- Fixed an error that could occur with `dateCreated` when programmatically adding line items.

## 2.2.7 - 2019-10-30

### Changed
- `commerce/cart/*` requests now include estimated address data in their JSON responses. ([#1084](https://github.com/craftcms/commerce/issues/1084))

### Deprecated
- Deprecated `craft\commerce\models\Address::getFullName()`.

### Fixed
- Fixed an error that could occur when deploying `project.yaml` changes to a new environment. ([#1085](https://github.com/craftcms/commerce/issues/1085))
- Fixed a missing import. ([#1087](https://github.com/craftcms/commerce/issues/1087))
- Fixed a SQL error that occurred when eager-loading variants. ([#1093](https://github.com/craftcms/commerce/pull/1093))
- Fixed an error that occurred on the Orders index page if the “Shipping Business Name” column was shown.

## 2.2.6 - 2019-10-26

### Fixed
- Fixed a PHP error that occurred when rendering PDFs. ([#1072](https://github.com/craftcms/commerce/pull/1072))
- Fixed a PHP error that occurred when saving order statuses. ([#1082](https://github.com/craftcms/commerce/issues/1082))

## 2.2.5 - 2019-10-24

### Fixed
- Fixed formatting of customer info field.

## 2.2.4 - 2019-10-24

### Fixed
- Fixed a PHP error when loading the order in the CP. ([#1079](https://github.com/craftcms/commerce/issues/1079))
- Fixed a 404 error for missing JavaScript. ([#1078](https://github.com/craftcms/commerce/issues/1078))

## 2.2.3 - 2019-10-24

### Fixed
- Fixed a PHP error when calculating shipping or taxes in the cart. ([#1076](https://github.com/craftcms/commerce/issues/1076))
- Fixed a PHP error when saving a sale. ([#1075](https://github.com/craftcms/commerce/issues/1075))

## 2.2.2 - 2019-10-23

### Fixed
- Fixed a PHP error when calculating shipping or taxes in the cart.

## 2.2.1 - 2019-10-23

### Fixed
- Fixed a PostgreSQL migration issue.

## 2.2.0 - 2019-10-23

### Added
- Added the ability to produce estimated shipping and tax costs based on incomplete shipping and billing addresses. ([#514](https://github.com/craftcms/commerce/issues/514))
- Edit User pages now have a “Customer Info” tab.
- It’s now possible to view and create discounts directly from the Edit Product page.
- It’s now possible to delete customer addresses directly from the Edit User page. ([#171](https://github.com/craftcms/commerce/issues/171))
- Addresses can now have “Address 3”, “Full Name”, “Label”, “Notes”, and four custom fields.
- Email settings can now specify CC and Reply To email addresses.
- Discounts now have the option to ignore sales when applied (enabled by default for new discounts). ([#1008](https://github.com/craftcms/commerce/issues/1008))
- Shipping and tax zones can now have a dynamic zip code condition. ([#204](https://github.com/craftcms/commerce/issues/304))
- Tax rates can now have codes. ([#707](https://github.com/craftcms/commerce/issues/707))
- Countries can now be ordered manually. ([#224](https://github.com/craftcms/commerce/issues/224))
- Order statuses can now have descriptions. ([#1004](https://github.com/craftcms/commerce/issues/1004))
- Added support for using cards that require Strong Customer Authentication for subscriptions.
- Added the ability to resolve payment issues for subscriptions.
- Added the “Default View” setting, which determines which view should be shown by default when “Commerce” is selected in the global nav. ([#555](https://github.com/craftcms/commerce/issues/555))
- Added the `activeCartDuration` config setting. ([#959](https://github.com/craftcms/commerce/issues/959))
- Added the `allowEmptyCartOnCheckout` config setting, which determines whether a customer can check out with an empty cart. ([#620](https://github.com/craftcms/commerce/issues/620))
- Added the ability to pass additional variables to the PDF template. ([#599](https://github.com/craftcms/commerce/issues/599))
- Added the ability to override the “Cart updated” flash message by passing a `cartUpdatedNotice` parameter to the `commerce/cart/update-cart` action. ([#1038](https://github.com/craftcms/commerce/issues/1038))
- Added the `shortNumber` order query param.
- `commerce/cart/update-cart` requests can now specify `estimatedShippingAddress` and `estimatedBillingAddress` params.
- Added `craft\commerce\base\SubscriptionGatewayInterface::getBillingIssueDescription()`.
- Added `craft\commerce\base\SubscriptionGatewayInterface::getBillingIssueResolveFormHtml()`.
- Added `craft\commerce\base\SubscriptionGatewayInterface::getHasBillingIssues()`.
- Added `craft\commerce\controllers\BaseFrontEndController::EVENT_MODIFY_CART_INFO`. ([#1002](https://github.com/craftcms/commerce/issues/1002))
- Added `craft\commerce\elements\db\SubscriptionQuery::$dateSuspended`.
- Added `craft\commerce\elements\db\SubscriptionQuery::$hasStarted`.
- Added `craft\commerce\elements\db\SubscriptionQuery::$isSuspended`.
- Added `craft\commerce\elements\db\SubscriptionQuery::anyStatus()`.
- Added `craft\commerce\elements\db\SubscriptionQuery::dateSuspended()`.
- Added `craft\commerce\elements\db\SubscriptionQuery::hasStarted()`.
- Added `craft\commerce\elements\db\SubscriptionQuery::isSuspended()`.
- Added `craft\commerce\elements\Order::$estimatedBillingAddressId`.
- Added `craft\commerce\elements\Order::$estimatedBillingSameAsShipping`.
- Added `craft\commerce\elements\Order::$estimatedShippingAddressId`.
- Added `craft\commerce\elements\Order::getEstimatedBillingAddress()`.
- Added `craft\commerce\elements\Order::getEstimatedShippingAddress()`.
- Added `craft\commerce\elements\Order::setEstimatedBillingAddress()`.
- Added `craft\commerce\elements\Order::setEstimatedShippingAddress()`.
- Added `craft\commerce\elements\Subscription::$dateSuspended`.
- Added `craft\commerce\elements\Subscription::$hasStarted`.
- Added `craft\commerce\elements\Subscription::$isSuspended`.
- Added `craft\commerce\elements\Subscription::getBillingIssueDescription()`.
- Added `craft\commerce\elements\Subscription::getBillingIssueResolveFormHtml()`.
- Added `craft\commerce\elements\Subscription::getHasBillingIssues()`.
- Added `craft\commerce\models\Address::$isEstimated`.
- Added `craft\commerce\models\Customer::getActiveCarts()`.
- Added `craft\commerce\models\Customer::getInactiveCarts()`.
- Added `craft\commerce\models\OrderAdjustment::$isEstimated`.
- Added `craft\commerce\services\Sales::EVENT_AFTER_SAVE_SALE`. ([#622](https://github.com/craftcms/commerce/issues/622))
- Added `craft\commerce\services\Sales::EVENT_BEFORE_SAVE_SALE`. ([#622](https://github.com/craftcms/commerce/issues/622))
- Added `craft\commerce\test\fixtures\elements\ProductFixture`. ([#1009](https://github.com/craftcms/commerce/pull/1009))
- Added the `updateBillingDetailsUrl` config setting.
- Added the `suspended` status for Subscriptions.

### Changed
- Craft Commerce now required Craft CMS 3.3.0 or later.
- Edit Product pages no longer show SKU fields for new products or variants when the SKU will be automatically generated. ([#217](https://github.com/craftcms/commerce/issues/217))
- The View Order page now shows timestamps for “Order Completed”, “Paid”, and “Last Updated”. ([#1020](https://github.com/craftcms/commerce/issues/1020))
- The Orders index page now has unique URLs for each order status. ([#901](https://github.com/craftcms/commerce/issues/901))
- Orders now show whether they’ve been overpaid. ([#945](https://github.com/craftcms/commerce/issues/945))
- Carts now return their line items  `dateCreated DESC` in the cart by default. ([#1055](https://github.com/craftcms/commerce/pull/1055))
- Leading and trailing whitespace is now trimmed from all address fields.
- Coupon code usage is now tracked even for discounts with no limit set. ([#521](https://github.com/craftcms/commerce/issues/521))
- Variants now always include their product’s title in their search keywords. ([#934](https://github.com/craftcms/commerce/issues/934))
- The Subscriptions index page now includes “Failed to start” and “Payment method issue” sources.
- Subscriptions now get suspended if there are any payment issues.
- Expired orders are now purged during garbage collection rather than when viewing the Orders index page.
- Customer records that are not related to anything are now purged during garbage collection. ([#1045](https://github.com/craftcms/commerce/issues/1045))
- `commerce/cart/update-cart` requests now include line item adjustment data in their JSON response. ([#1014](https://github.com/craftcms/commerce/issues/1014))
- `craft\commerce\elements\Order::getTotalDiscount()` is no longer deprecated.
- `craft\commerce\elements\Order::getTotalShippingCost()` is no longer deprecated.
- `craft\commerce\elements\Order::getTotalTax()` is no longer deprecated.
- `craft\commerce\elements\Order::getTotalTaxIncluded()` is no longer deprecated.
- `craft\commerce\models\LineItem::getDiscount()` is no longer deprecated.
- `craft\commerce\models\LineItem::getShippingCost()` is no longer deprecated.
- `craft\commerce\models\LineItem::getTax()` is no longer deprecated.
- `craft\commerce\models\LineItem::getTaxIncluded()` is no longer deprecated.

### Deprecated
- Commerce Customer Info fields are now deprecated.
- Deprecated `craft\commerce\models\LineItem::getAdjustmentsTotalByType()`.
- Deprecated `craft\commerce\elements\Order::getAdjustmentsTotalByType()`.

### Fixed
- Fixed a PostgreSQL migration issue.
- Fixed a bug where the Orders index page was listing non-sortable fields as sort options. ([#933](https://github.com/craftcms/commerce/issues/993))
- Fixed a bug where timestamps on the View Order page weren’t respecting the user’s locale.
- Fixed a bug where product types’ site settings weren’t being added to the project config when a new site was created.
- Fixed a bug where order taxes weren’t accounting for discounted shipping costs. ([#1007](https://github.com/craftcms/commerce/issues/1007))
- Fixed a bug where orders’ `datePaid` attributes weren’t getting set to `null` after a refund. ([#1026](https://github.com/craftcms/commerce/pull/1026))
- Fixed a bug where order status handles could get a validation error if another order status with the same handle had been soft-deleted. ([#1027](https://github.com/craftcms/commerce/pull/1027))
- Fixed a bug where soft-deleted order statuses weren’t showing up in the History tab on View Order pages.
- Fixed a bug where breadcrumbs weren’t displaying correctly in the “Shipping” and “Tax” sections.
- Fixed an error that could occur when clicking “Refresh Payment History” on a canceled or expired subscription. ([#871](https://github.com/craftcms/commerce/issues/871))
- Fixed a bug where gateways that were disabled via `config/commerce-gateways.php` were still visible on the front-end. ([#1054](https://github.com/craftcms/commerce/issues/1054))
- Fixed a bug where it was possible to submit a zero-value donation. ([#820](https://github.com/craftcms/commerce/issues/820))
- Fixed a bug where line items’ `dateCreated` would get reset each time the cart was saved.
- Fixed a bug where all states were shown on the Store Location page regardless of which country was selected. ([#942](https://github.com/craftcms/commerce/issues/942))
- Fixed a bug where expired subscriptions were being identified as trials. ([#723](https://github.com/craftcms/commerce/issues/723))
- Fixed a bug where users’ addresses could be copied to impersonated users’ address books. ([#903](https://github.com/craftcms/commerce/issues/903))

## 2.1.13 - 2019-09-09

### Changed
- The “Status Email Address” and “From Name” settings now accept environment variables.

### Fixed
- Fixed a error when requesting a PDF URL in headless mode. ([#1011](https://github.com/craftcms/commerce/pull/1011))
- Fixed a bug where the “Download PDF” button wouldn’t show in the View Order page. ([#962](https://github.com/craftcms/commerce/issues/962))
- Fixed a bug where the <kbd>Command</kbd>/<kbd>Ctrl</kbd> + <kbd>S</kbd> shortcut didn’t work in General Settings.
- Fixed a bug where <kbd>Command</kbd>/<kbd>Ctrl</kbd> + <kbd>S</kbd> shortcut didn’t work in Store Location settings.
- Fixed a bug where users were forced to choose a tax category for order taxable subjects. ([#538](https://github.com/craftcms/commerce/issues/538))
- Fixed a bug where variants’ statuses were getting overridden by their product’s status. ([#926](https://github.com/craftcms/commerce/issues/926))
- Fixed a bug where Control Panel payments were incorrectly using the order’s previous payment source. ([#891](https://github.com/craftcms/commerce/issues/891))
- Fixed a bug where products’ shipping and tax categories weren’t getting updated if their selected shipping/tax category was no longer available. ([#688](https://github.com/craftcms/commerce/issues/688))
- Fixed a PHP error that occurred when entering an order description format on a product type that was longer than 255 characters. ([#989](https://github.com/craftcms/commerce/issues/989))
- Fixed a bug where emails were displaying the wrong timestamp for new orders. ([#882](https://github.com/craftcms/commerce/issues/882))
- Fixed a bug where the Products index page was not sorting correctly. ([#987](https://github.com/craftcms/commerce/issues/987))
- Fixed an error that could occur on payment when using a custom shipping method if the `requireShippingMethodSelectionAtCheckout` config setting was enabled.

## 2.1.12.1 - 2019-08-23

### Fixed
- Fixed a PHP error that could occur at checkout. ([#973](https://github.com/craftcms/commerce/pull/973))

## 2.1.12 - 2019-08-22

### Changed
- `craft\commerce\elements\Order::getPdfUrl()` no longer pre-renders the order PDF before returning the URL, improving performance. ([#962](https://github.com/craftcms/commerce/issues/962))

### Fixed
- Fixed a bug where order revenue charts weren’t showing the correct currency. ([#792](https://github.com/craftcms/commerce/issues/792))
- Fixed a bug where decimals were being stripped in locales that use commas as separators ([#592](https://github.com/craftcms/commerce/issues/592))
- Fixed a bug where sites with a large number of variants might not update properly when updating to Craft Commerce 2. ([#964](https://github.com/craftcms/commerce/issues/964))
- Fixed a bug where the “Purchase Total” discount condition would only save whole numbers. ([#966](https://github.com/craftcms/commerce/pull/966))
- Fixed a bug where products showed a blank validation error message when their variants had errors. ([#546](https://github.com/craftcms/commerce/issues/546))
- Fixed a bug where emails would ignore the “From Name” setting. ([#939](https://github.com/craftcms/commerce/issues/939))
- Fixed a bug where order adjustments were not being returned during PDF rendering. ([#960](https://github.com/craftcms/commerce/issues/960))
- Fixed a bug where the `commerce/payments/pay` action did not return order errors. ([#601](https://github.com/craftcms/commerce/issues/601))
- Fixed a SQL error that occurred when updating an order status with a very long message. ([#629](https://github.com/craftcms/commerce/issues/629))
- Fixed a JavaScript error that occurred when displaying product edit HUDs. ([#418](https://github.com/craftcms/commerce/issues/418))
- Fixed a PHP error that occurred when saving a product from an editor HUD. ([#958](https://github.com/craftcms/commerce/issues/958))
- Fixed an bug where the `requireShippingMethodSelectionAtCheckout` setting was being ignored.
- Fixed a bug that caused the order revenue chart to display incorrect data. ([#518](https://github.com/craftcms/commerce/issues/518))

## 2.1.11 - 2019-08-09

### Added
- Added the `cp.commerce.discount.edit` template hook. ([#936](https://github.com/craftcms/commerce/pull/936))
- Added `craft\commerce\services\Carts::getHasSessionCartNumber()`.
- Added `craft\commerce\services\Carts::getMergedCart()`.
- Added `craft\commerce\services\Discounts::EVENT_AFTER_DELETE_DISCOUNT`. ([#936](https://github.com/craftcms/commerce/pull/936))
- Added `craft\commerce\services\Discounts::EVENT_AFTER_SAVE_DISCOUNT`. ([#936](https://github.com/craftcms/commerce/pull/936))
- Added `craft\commerce\services\Discounts::EVENT_BEFORE_SAVE_DISCOUNT`. ([#936](https://github.com/craftcms/commerce/pull/936))
- Added `craft\commerce\services\Reports::EVENT_BEFORE_GENERATE_EXPORT`. ([#949](https://github.com/craftcms/commerce/pull/949))

### Changed
- Improved the performance of Craft Commerce 2 migrations.
- Users’ carts are no longer merged together automatically. Instead cart merging can be manually triggered by passing a `mergeCarts` param to the `commerce/cart/get-cart` and `commerce/cart/update-cart` actions. ([#947](https://github.com/craftcms/commerce/issues/947))
- After a logged-in user completes an order, their most recent incomplete cart is now loaded as the current cart in session.
- Order file exports are now cached in `storage/runtime/commerce-order-exports/` instead of `storage/runtime/temp/commerce-order-exports/`.
- The example templates now include client side polling to detect if the cart has changed in another tab or session.
- The example templates show more information about the cart to help with debugging.

### Removed
- Removed the `mergeLastCartOnLogin` setting.

### Fixed
- Fixed a bug where `craft/commerce/elements/Order::EVENT_BEFORE_ADD_LINE_ITEM` events had `$isNew` set incorrectly. ([#851](https://github.com/craftcms/commerce/pull/851))
- Fixed a bug where non-shippable purchasables were getting included in shipping price calculations.
- Fixed an error that occurred when clearing order caches.
- Fixed a bug where the `project-config/rebuild` command would remove the order field layout. ([#948](https://github.com/craftcms/commerce/issues/948))

### Security
- Fixed a data disclosure vulnerability.

## 2.1.10 - 2019-07-12

### Fixed
- Fixed a bug where all payments from the control panel were rejected. ([#928](https://github.com/craftcms/commerce/issues/928))

## 2.1.9 - 2019-07-10

### Security
- Fixed a data disclosure vulnerability.

## 2.1.8 - 2019-07-08

### Added
- Added the `resave/products` command (requires Craft 3.2).

### Changed
- Orders now include the full customer name as search keywords. ([#892](https://github.com/craftcms/commerce/issues/892))
- CSRF protection is now disabled for the `commerce/pay/complete-payment` controller action. ([#900](https://github.com/craftcms/commerce/issues/900))
- Leading and trailing whitespace is now trimmed from coupon codes. ([#894](https://github.com/craftcms/commerce/issues/894))

### Fixed
- Fixed a bug where the `lineItems` array wasn’t getting indexed correctly when calling `toArray()` on an order.
- Fixed a PHP error that occurred when `commerce/subscriptions/*` actions had validation errors. ([#918](https://github.com/craftcms/commerce/issues/918))
- Fixed a PHP error that occurred when retrieving line items with no option data. ([#897](https://github.com/craftcms/commerce/issues/897))
- Fixed a bug where shipping and billing addresses weren’t being set correctly when saving an order. ([#922](https://github.com/craftcms/commerce/issues/922))
- Fixed a bug where it was possible to pay with a disabled gateway. ([#912](https://github.com/craftcms/commerce/issues/912))
- Fixed a bug where Edit Subscription pages weren’t showing custom tabs. ([#884](https://github.com/craftcms/commerce/issues/884))
- Fixed a bug where an empty cart was created unnecessarily when a user logged in. ([#906](https://github.com/craftcms/commerce/issues/906))
- Fixed a bug where `craft\commerce\services\Plans::getAllEnabledPlans()` was returning archived subscription plans. ([#916](https://github.com/craftcms/commerce/issues/916))

## 2.1.7 - 2019-06-11

### Fixed
- Fixed a SQL error that would occur when upgrading Craft Commerce. ([#829](https://github.com/craftcms/commerce/issues/829))
- Fixed an bug that could stop more that one sale being applied to a purchasable. ([#839](https://github.com/craftcms/commerce/issues/839))
- Fixed a SQL error that could occur when saving a line item with an emoji in it.([#886](https://github.com/craftcms/commerce/issues/886))
- Fixed an error that could occur on the order index page when viewing carts with certain columns enabled. ([#876](https://github.com/craftcms/commerce/issues/876))
- Fixed a bug on the order index page where carts without transactions would show up under the “Attempted Payments” source. ([#880](https://github.com/craftcms/commerce/issues/880))

## 2.1.6.1 - 2019-05-14

### Added
- Added the `mergeLastCartOnLogin` config setting.

## 2.1.6 - 2019-05-14

### Added
- Added `craft\commerce\elements\db\VariantQuery::minQty()` and `maxQty()`. ([#827](https://github.com/craftcms/commerce/pull/827))

### Changed
- Line item options are no longer forced to be sorted alphabetically by key.

### Fixed
- Fixed a bug where product and variant snapshots were missing data. ([#846](https://github.com/craftcms/commerce/issues/846))
- Fixed an SQL error that occurred when saving a SKU that was too long. ([#853](https://github.com/craftcms/commerce/issues/853))
- Fixed an SQL error that could occur when attempting to update a soft-deleted cart. ([#854](https://github.com/craftcms/commerce/issues/854))
- Fixed an SQL error that could occur when attempting to add a line item to a completed order. ([#860](https://github.com/craftcms/commerce/issues/860))
- Fixed a bug where line item quantity validators weren’t checking for updated quantities. ([#855](https://github.com/craftcms/commerce/pull/855))
- Fixed a bug where it wasn’t possible to query for unpaid orders. ([#858](https://github.com/craftcms/commerce/pull/858))
- Fixed a JavaScript error that could occur on the Order index page. ([#862](https://github.com/craftcms/commerce/pull/862))
- Fixed a bug where the “Create discount…” product action wasn’t pre-populating discounts’ variant conditions.
- Fixed a bug that could prevent a purchasable from being added to the cart when using multi-add.

## 2.1.5.2 - 2019-05-08

## Fixed
- Fixed a missing import. ([#845](https://github.com/craftcms/commerce/issues/845))
- Fixed an error that could occur when a customer logged in.
- Fixed an error that occurred when saving a sale. ([#837](https://github.com/craftcms/commerce/issues/837))

## 2.1.5.1 - 2019-05-07

### Fixed
- Fixed a missing import. ([#843](https://github.com/craftcms/commerce/issues/843))

## 2.1.5 - 2019-05-07

### Added
- Added `craft\commerce\helpers\Order::mergeDuplicateLineItems()`.
- Added `craft\commerce\helpers\Order::mergeOrders()`.

### Changed
- Customers’ previous cart items are now merged into the active cart on login.

### Fixed
- Fixed a bug where Craft Commerce would create a subscription even if the card was declined.
- Fixed an error that could occur when creating a subscription using the Dummy gateway.

## 2.1.4 - 2019-04-29

### Added
- Added `craft\commerce\base\SubscriptionResponseInterface::isInactive()`.

### Changed
- Improved performance of the Orders index page. ([#828](https://github.com/craftcms/commerce/issues/828))
- `commerce/cart/*` action JSON responses now list cart errors under an `errors` key.
- Craft Commerce now correctly typecasts all boolean and integer values saved to the project config.

### Fixed
- Fixed a SQL error that occurred when duplicate line items were added the cart. ([#506](https://github.com/craftcms/commerce/issues/506))
- Fixed a PHP error on the View Order page when viewing inactive carts. ([#826](https://github.com/craftcms/commerce/issues/826))
- Fixed a deprecation warning. ([#825](https://github.com/craftcms/commerce/issues/825))
- Fixed a bug where the wrong variant could be set as the default when saving a product. ([#830](https://github.com/craftcms/commerce/issues/830))
- Fixed a bug that prevented plugins and modules from adding custom index table attributes. ([#832](https://github.com/craftcms/commerce/pull/832))

## 2.1.3.1 - 2019-04-10

### Fixed
- Fixed a bug where `project.yaml` changes weren’t always getting picked up.

## 2.1.3 - 2019-04-03

### Added
- Added support for user registration on checkout. ([#472](https://github.com/craftcms/commerce/issues/472))
- Added “Capture Payment” and “Refund Payment” user permissions. ([#788](https://github.com/craftcms/commerce/pull/788))
- Added support for the `project-config/rebuild` command.
- Added the `validateBusinessTaxIdAsVatId` setting, which can be set to `true` from `config/commerce.php`.
- Added `craft\commerce\services\Addresses::EVENT_AFTER_DELETE_ADDRESS`. ([#810](https://github.com/craftcms/commerce/pull/810))

### Changed
- Craft Commerce now requires Craft CMS 3.1.20 or later.
- An `order` variable is now available to payment forms when a payment is made from the Control Panel.
- Ajax requests to `commerce/cart/get-cart` now include the price of available shipping methods in the response.

### Fixed
- Fixed a bug where an order could be listed multiple times under “Attempted Payments” on order pages. ([#602](https://github.com/craftcms/commerce/issues/602))
- Fixed a bug where product sources did not fully support using UIDs. ([#781](https://github.com/craftcms/commerce/issues/781))
- Fixed a bug where non-admin users could get a 403 error when attempting to edit subscriptions. ([#722](https://github.com/craftcms/commerce/issues/722))
- Fixed a bug where products’ `defaultVariantId` was not getting set on the first save. ([#796](https://github.com/craftcms/commerce/issues/796))
- Fixed a PHP error when querying for products with the `hasSales` param.
- Fixed a bug where product metadata wasn’t available to templates on Live Preview requests.
- Fixed a bug where the wrong Craft Commerce subnav item could appear selected in the Control Panel.
- Fixed a bug where taxes could be incorrectly calculated if included taxes had been removed from the price.
- Fixed a bug where additional discounts could be incorrectly applied to an order if multiple products had been added to the cart at the same time. ([#797](https://github.com/craftcms/commerce/issues/797))
- Fixed a bug where products’ Post Dates could be incorrect on first save. ([#774](https://github.com/craftcms/commerce/issues/774))
- Fixed a bug where emails weren’t getting sent when the “Status Email Address” setting was set. ([#806](https://github.com/craftcms/commerce/issues/806))
- Fixed a bug where order status email changes in `project.yaml` could be ignored. ([#802](https://github.com/craftcms/commerce/pull/802))
- Fixed a PHP error that occurred when submitting a `paymentCurrency` parameter on a `commerce/payments/pay` request. ([#809](https://github.com/craftcms/commerce/pull/809))

## 2.1.2 - 2019-03-12

### Added
- Added a “Minimum Total Price Strategy” setting that allows the minimum order price be negative (default), at least zero, or at least the shipping cost. ([#651](https://github.com/craftcms/commerce/issues/651))
- Added `craft\commerce\elements\Order::getTotal()` to get the price of the order before any pricing strategies.
- Added `craft\commerce\base\SubscriptionGatewayInterface::refreshPaymentHistory()` method that should be used to refresh all payments on a subscription.
- Added `craft\commerce\base\SubscriptionGateway::refreshPaymentHistory()` method to fulfill the interface requirements.

### Changed
- The `commerce-manageSubscriptions` permission is now required (instead of admin permissions) to manage another user’s subscriptions. ([#722](https://github.com/craftcms/commerce/issues/722))

## 2.1.1.1 - 2019-03-01

### Fixed
- Fixed a PHP error raised when a discount adjustment was applied to the cart.

## 2.1.1 - 2019-03-11

### Changed
- Improved performance when listing products with sales that have many category conditions. ([#758](https://github.com/craftcms/commerce/issues/758))
- Purchasable types are now responsible to ensure SKU uniqueness when they are restored from being soft-deleted.

### Fixed
- Fixed a bug where orders could receive free shipping on some line items when an expired coupon code had been entered. ([#777](https://github.com/craftcms/commerce/issues/777))
- Fixed a bug where variants weren’t enforcing required field validation. ([#761](https://github.com/craftcms/commerce/issues/761))
- Fixed a bug where the sort order wasn’t getting saved correctly for new order statuses.
- Fixed the breadcrumb navigation on Store Settings pages. ([#769](https://github.com/craftcms/commerce/issues/769))
- Fixed an error that occurred when viewing an order for a soft-deleted user. ([#771](https://github.com/craftcms/commerce/issues/771))
- Fixed an error that could occur when saving a new gateway.
- Fixed a SQL error that occurred when saving a purchasable with the same SKU as a soft-deleted purchasable. ([#718](https://github.com/craftcms/commerce/issues/718))

## 2.1.0.2 - 2019-02-25

### Fixed
- Fixed more template loading errors on Craft Commerce settings pages. ([#751](https://github.com/craftcms/commerce/issues/751))

## 2.1.0.1 - 2019-02-25

### Fixed
- Fixed some template loading errors on Craft Commerce settings pages. ([#751](https://github.com/craftcms/commerce/issues/751))

## 2.1.0 - 2019-02-25

### Added
- Added a new Donation built-in purchasable type. ([#201](https://github.com/craftcms/commerce/issues/201))
- Added a new “Manage store settings” user permission, which determines whether the current user is allowed to manage store settings.
- Added `craft\commerce\elements\Order::EVENT_BEFORE_ADD_LINE_ITEM`.
- Added `craft\commerce\base\PurchasableInterface::getIsTaxable()`.
- Added `craft\commerce\base\PurchasableInterface::getIsShippable()`.
- Added `craft\commerce\models\Discount::getHasFreeShippingForMatchingItems()`.

### Changed
- Discounts can now apply free shipping on the whole order. ([#745](https://github.com/craftcms/commerce/issues/745))
- The “Settings” section has been split into “System Settings”, “Store Settings”, “Shipping”, and “Tax” sections.
- The Orders index page now shows total order counts.
- The `commerce/payments/pay` action JSON response now include the order data. ([#715](https://github.com/craftcms/commerce/issues/715))
- The `craft\commerce\elements\Order::EVENT_AFTER_ORDER_PAID` event is now fired after the `craft\commerce\elements\Order::EVENT_AFTER_COMPLETE_ORDER` event. ([#670](https://github.com/craftcms/commerce/issues/670))

### Deprecated
- `craft\commerce\models\Discount::$freeShipping` is deprecated. `getHasFreeShippingForMatchingItems()` should be used instead.

### Fixed
- Fixed an bug where multiple shipping discounts could result in a negative shipping cost.
- Fixed a validation error that occurred when attempting to apply a coupon with a per-email limit, if the cart didn’t have a customer email assigned to it yet.
- `commerce/cart/*` actions’ JSON responses now encode all boolean attributes correctly.
- `commerce/customer-addresses/*` actions’ JSON responses now include an `errors` array if there were any issues with the request.
- Fixed a bug where the order field layout could be lost when upgrading from Craft Commerce 1 to 2. ([#668](https://github.com/craftcms/commerce/issues/668))
- Fixed a bug where line item update requests could result in line items being removed if the `qty` parameter was missing.
- Fixed a bug where coupon codes weren’t being removed from carts when no longer valid. ([#711](https://github.com/craftcms/commerce/issues/711))
- Fixed a bug that could prevent a payment gateway from being modified. ([#656](https://github.com/craftcms/commerce/issues/656))
- Fixed a bug that prevented shipping and tax settings from being modified when the `allowAdminChanges` config setting was set to `false`.
- Fixed a PHP error that occurred when saving a product that was marked as disabled. ([#683](https://github.com/craftcms/commerce/pull/683))
- Fixed a PHP error that occurred when trying to access a soft-deleted cart from the front-end. ([#700](https://github.com/craftcms/commerce/issues/700))

## 2.0.4 - 2019-02-04

### Fixed
- Fixed a PHP error when recalculating tax.

### Added
- Added additional useful information when logging email rendering errors. ([#669](https://github.com/craftcms/commerce/pull/669))

## 2.0.3 - 2019-02-02

### Added
- Added the “Tax is included in price” tax setting for Craft Commerce Lite. ([#654](https://github.com/craftcms/commerce/issues/654))

### Changed
- Soft-deleted products are now restorable.
- Craft Commerce project config settings are now removed when Craft Commerce is uninstalled.

### Fixed
- Fixed an error that occurred when upgrading to Craft Commerce 2 with a database that had missing constraints on the `commerce_orderhistories` table.
- Fixed a bug where sale conditions could be lost when upgrading to Craft Commerce 2. ([#626](https://github.com/craftcms/commerce/issues/626))
- Fixed a PHP error that occurred when saving a product type. ([#645](https://github.com/craftcms/commerce/issues/645))
- Fixed a bug that prevented products from being deleted. ([#650](https://github.com/craftcms/commerce/issues/650))
- Fixed a PHP error that occurred when deleting the cart’s line item on Craft Commerce Lite. ([#639](https://github.com/craftcms/commerce/pull/639))
- Fixed a bug where Craft Commerce’s general settings weren’t saving. ([#655](https://github.com/craftcms/commerce/issues/655))
- Fixed a missing import. ([#643](https://github.com/craftcms/commerce/issues/643))
- Fixed a bug that caused an incorrect tax rate calculation when included taxes had been removed from the price.
- Fixed a SQL error that occurred when saving a tax rate without a tax zone selected. ([#667](https://github.com/craftcms/commerce/issues/667))
- Fixed an error that occurred when refunding a transaction with a localized currency format. ([#659](https://github.com/craftcms/commerce/issues/659))
- Fixed a SQL error that could occur when saving an invalid discount. ([#673](https://github.com/craftcms/commerce/issues/673))
- Fixed a bug where it wans’t possible to add non-numeric characters to expiry input in the default credit card form. ([#636](https://github.com/craftcms/commerce/issues/636))

## 2.0.2 - 2019-01-23

### Added
- Added the new Craft Commerce Lite example templates folder `templates/buy`, this is in addition to the existing Craft Commerce Pro example templates folder `templates/shop`.

### Fixed
- Fixed a PHP error raised when extending the `craft\commerce\base\ShippingMethod` class. ([#634](https://github.com/craftcms/commerce/issues/634))
- Fixed a PHP error that occurred when viewing an order that used a since-deleted shipping method.

## 2.0.1 - 2019-01-17

### Changed
- Renamed the shipping rule condition from “Mimimum order price” to “Minimum order value” which clarifies the condition is based on item value before discounts and tax.
- Renamed the shipping rule condition from “Maximum order price” to “Maximum order value” which clarifies the condition is based on item value before discounts and tax.

### Fixed
- Fixed an issue where the “Total Paid”, “Total Price”, and “Total Shipping Cost” Order index page columns were showing incorrect values. ([#632](https://github.com/craftcms/commerce/issues/632))
- Fixed an issue where custom field validation errors did not show up on the View Order page. ([#580](https://github.com/craftcms/commerce/issues/580))

## 2.0.0 - 2019-01-15

### Added
- Craft Craft Commerce has been completely rewritten for Craft CMS 3.
- Emails, gateways, order fields, order statuses, product types, and subscription fields are now stored in the project config.
- Added support for Craft 3.1 project config support.
- Gateways can now provide recurring subscription payments. ([#257](https://github.com/craftcms/commerce/issues/257))
- Added the Store Location setting.
- Customers can now save their credit cards or payment sources stored as tokens in Craft Commerce so customers don’t need to enter their card number on subsequent checkouts. ([#21](https://github.com/craftcms/commerce/issues/21))
- Any custom purchasable can now have sales and discounts applied to them.
- Sales and discounts can now be set on categories of products or purchasables.
- Customers can now set their primary default shipping and billing addresses in their address book.
- It’s now possible to export orders as CSV, ODS, XSL, and XLSX, from the Orders index page. ([#222](https://github.com/craftcms/commerce/issues/222))
- Orders can now have custom-formatted, sequential reference numbers. ([#184](https://github.com/craftcms/commerce/issues/184))
- The Orders index page now has an “Attempted Payments” source that shows incomplete carts that had a payment processing issue.
- Variant indexes can now have a “Product” column.
- Order indexes can now have “Total Tax” and “Total Included Tax” columns.
- The cart now defaults to the first cheapest available shipping method if no shipping method is set, or the previously-selected method is not available.
- Products now have an “Available for purchase” checkbox, making it possible to have a live product that isn’t available for purchase yet. ([#345](https://github.com/craftcms/commerce/issues/345))
- Added the ability to place a note on a refund transaction.
- Added a “Copy reference tag” Product element action.
- Added additional ways for sales promotions to affect the price of matching products.
- All credit card gateways are now provided as separate plugins.
- A custom PDF can now be attached to any order status email.
- Multiple purchasables can now be added to the cart in the same request. ([#238](https://github.com/craftcms/commerce/issues/238))
- Multiple line items can now be updated in the same request. ([#357](https://github.com/craftcms/commerce/issues/357))
- The `commerce/cart/update-cart` action will now remove items from the cart if a quantity of zero is submitted.
- `commerce/cart/*` actions’ JSON responses now include any address errors.
- The cart can now be retrieved as JSON with the `commerce/cart/get-cart` action.
- Added the `craft.variants()` Twig function, which returns a new variant query.
- Added the `craft.subscriptions()` Twig function, which returns a new subscription query.
- Product queries now have an `availableForPurchase` param.
- Variant queries now have a `price` param.
- Variant queries now have a `hasSales` param.
- Order queries now have a `hasTransactions` param.
- Added `cract\commerce\services\ProductTypes::getProductTypesByShippingCategoryId()`.
- Added `cract\commerce\services\ProductTypes::getProductTypesByTaxCategoryId()`.
- Added `craft\commerce\adjustments\Discount::EVENT_AFTER_DISCOUNT_ADJUSTMENTS_CREATED`.
- Added `craft\commerce\base\ShippingMethod`.
- Added `craft\commerce\elements\Order::$paidStatus`.
- Added `craft\commerce\elements\Order::EVENT_AFTER_ADD_LINE_ITEM`.
- Added `craft\commerce\elements\Order::EVENT_AFTER_COMPLETE_ORDER`.
- Added `craft\commerce\elements\Order::EVENT_AFTER_ORDER_PAID`.
- Added `craft\commerce\elements\Order::EVENT_BEFORE_COMPLETE_ORDER`.
- Added `craft\commerce\elements\Order::getAdjustmentsTotalByType()`.
- Added `craft\commerce\elements\Variant::EVENT_AFTER_CAPTURE_PRODUCT_SNAPSHOT`.
- Added `craft\commerce\elements\Variant::EVENT_BEFORE_CAPTURE_PRODUCT_SNAPSHOT`.
- Added `craft\commerce\elements\Variant::EVENT_BEFORE_CAPTURE_VARIANT_SNAPSHOT`.
- Added `craft\commerce\elements\Variant::EVENT_BEFORE_CAPTURE_VARIANT_SNAPSHOT`.
- Added `craft\commerce\models\Customer::getPrimaryBillingAddress()`.
- Added `craft\commerce\models\Customer::getPrimaryShippingAddress()`.
- Added `craft\commerce\models\LineItem::getAdjustmentsTotalByType()`.
- Added `craft\commerce\services\Addresses::EVENT_AFTER_SAVE_ADDREESS`.
- Added `craft\commerce\services\Addresses::EVENT_BEFORE_SAVE_ADDREESS`.
- Added `craft\commerce\services\Discounts::EVENT_BEFORE_MATCH_LINE_ITEM`.
- Added `craft\commerce\services\Emails::EVENT_AFTER_SAVE_EMAIL`.
- Added `craft\commerce\services\Emails::EVENT_AFTER_SAVE_EMAIL`.
- Added `craft\commerce\services\Emails::EVENT_AFTER_SEND_EMAIL`.
- Added `craft\commerce\services\Emails::EVENT_BEFORE_DELETE_EMAIL`.
- Added `craft\commerce\services\Emails::EVENT_BEFORE_SAVE_EMAIL`.
- Added `craft\commerce\services\Emails::EVENT_BEFORE_SEND_EMAIL`.
- Added `craft\commerce\services\Gateways::EVENT_REGISTER_GATEWAY_TYPES`.
- Added `craft\commerce\services\LineItems::EVENT_AFTER_SAVE_LINE_ITEM`.
- Added `craft\commerce\services\LineItems::EVENT_BEFORE_POPULATE_LINE_ITEM`.
- Added `craft\commerce\services\LineItems::EVENT_BEFORE_SAVE_LINE_ITEM`.
- Added `craft\commerce\services\LineItems::EVENT_CREATE_LINE_ITEM`.
- Added `craft\commerce\services\OrderAdjustments::EVENT_REGISTER_ORDER_ADJUSTERS`.
- Added `craft\commerce\services\OrderHistories::EVENT_ORDER_STATUS_CHANGE`.
- Added `craft\commerce\services\OrderStatuses::archiveOrderStatusById()`.
- Added `craft\commerce\services\Payments::EVENT_AFTER_CAPTURE_TRANSACTION`.
- Added `craft\commerce\services\Payments::EVENT_AFTER_CAPTURE_TRANSACTION`.
- Added `craft\commerce\services\Payments::EVENT_AFTER_PROCESS_PAYMENT`.
- Added `craft\commerce\services\Payments::EVENT_BEFORE_CAPTURE_TRANSACTION`.
- Added `craft\commerce\services\Payments::EVENT_BEFORE_PROCESS_PAYMENT`.
- Added `craft\commerce\services\Payments::EVENT_BEFORE_REFUND_TRANSACTION`.
- Added `craft\commerce\services\PaymentSources::EVENT_AFTER_SAVE_PAYMENT_SOURCE`.
- Added `craft\commerce\services\PaymentSources::EVENT_BEFORE_SAVE_PAYMENT_SOURCE`.
- Added `craft\commerce\services\PaymentSources::EVENT_DELETE_PAYMENT_SOURCE`.
- Added `craft\commerce\services\PaymentSources`.
- Added `craft\commerce\services\Plans::EVENT_AFTER_SAVE_PLAN`.
- Added `craft\commerce\services\Plans::EVENT_ARCHIVE_PLAN`.
- Added `craft\commerce\services\Plans::EVENT_BEFORE_SAVE_PLAN`.
- Added `craft\commerce\services\Plans`.
- Added `craft\commerce\services\Purchasables::EVENT_REGISTER_PURCHASABLE_ELEMENT_TYPES`.
- Added `craft\commerce\services\Sales::EVENT_BEFORE_MATCH_PURCHASABLE_SALE`.
- Added `craft\commerce\services\ShippingMethods::EVENT_REGISTER_AVAILABLE_SHIPPING_METHODS`.
- Added `craft\commerce\services\Subscriptions::EVENT_AFTER_CANCEL_SUBSCRIPTION`.
- Added `craft\commerce\services\Subscriptions::EVENT_AFTER_CREATE_SUBSCRIPTION`.
- Added `craft\commerce\services\Subscriptions::EVENT_AFTER_REACTIVATE_SUBSCRIPTION`.
- Added `craft\commerce\services\Subscriptions::EVENT_AFTER_SWITCH_SUBSCRIPTION`.
- Added `craft\commerce\services\Subscriptions::EVENT_BEFORE_CANCEL_SUBSCRIPTION`.
- Added `craft\commerce\services\Subscriptions::EVENT_BEFORE_CREATE_SUBSCRIPTION`.
- Added `craft\commerce\services\Subscriptions::EVENT_BEFORE_REACTIVATE_SUBSCRIPTION`.
- Added `craft\commerce\services\Subscriptions::EVENT_BEFORE_SWITCH_SUBSCRIPTION`.
- Added `craft\commerce\services\Subscriptions::EVENT_BEFORE_UPDATE_SUBSCRIPTION`.
- Added `craft\commerce\services\Subscriptions::EVENT_EXPIRE_SUBSCRIPTION`.
- Added `craft\commerce\services\Subscriptions::EVENT_RECEIVE_SUBSCRIPTION_PAYMENT`.
- Added `craft\commerce\services\Subscriptions`.
- Added `craft\commerce\services\TaxCategories::getAllTaxCategoriesAsList()`.
- Added `craft\commerce\services\Transactions::EVENT_AFTER_SAVE_TRANSACTION`.

### Changed
- Payment Methods are now called “Gateways”.
- Order statuses are now archived instead of deleted.
- Product types can no longer select applicable shipping categories. Instead, shipping categories select applicable product types.
- Product types can no longer select applicable tax categories. Instead, tax categories select applicable product types.
- Order status messages can now be longer than 255 characters. ([#465](https://github.com/craftcms/commerce/issues/465)
- Product and variant custom field data is no longer included in the line item snapshot by default for performance reasons. Use the new snapshot events to manually snapshot custom field data.
- Variant titles are now prefixed by their products’ titles.
- Last addresses used by customers are no longer stored. Instead, customers have primary shipping and billing addresses.
- The `paymentMethodSettings` config setting was renamed to `gatewaySettings`, and it now uses handles to reference gateways instead of IDs.
- The `sendCartInfoToGateways` was renamed to `sendCartInfo,` and is a per-gateway setting.
- The payment method overrides in `config/commerce.php` have been moved to `config/commerce-gateway.php`.
- The `craft.commerce.availableShippingMethods` Twig variable has been replaced with `craft.commerce.carts.cart.availableShippingMethods`.
- The `craft.commerce.cart` Twig variable has been replaced with `craft.commerce.carts.cart`.
- The `craft.commerce.countries` Twig variable has been replaced with `craft.commerce.countries.allCountries`.
- The `craft.commerce.countriesList` Twig variable has been replaced with `craft.commerce.countries.allCountriesAsList`.
- The `craft.commerce.currencies` Twig variable has been replaced with `craft.commerce.currencies.allCurrencies`.
- The `craft.commerce.customer` Twig variable has been replaced with `craft.commerce.customers.customer`.
- The `craft.commerce.discountByCode` Twig variable has been replaced with `craft.commerce.discounts.discountByCode`.
- The `craft.commerce.discounts` Twig variable has been replaced with `craft.commerce.discounts.allDiscounts`.
- The `craft.commerce.orders` Twig variable has been replaced with `craft.orders()`.
- The `craft.commerce.orderStatuses` Twig variable has been replaced with `craft.commerce.orderStatuses.allOrderStatuses`.
- The `craft.commerce.paymentCurrencies` Twig variable has been replaced with `craft.commerce.paymentCurrencies.allPaymentCurrencies`.
- The `craft.commerce.paymentMethods` Twig variable has been replaced with `craft.commerce.gateways.allCustomerEnabledGateways`.
- The `craft.commerce.primaryPaymentCurrency` Twig variable has been replaced with `craft.commerce.paymentCurrencies.primaryPaymentCurrency`.
- The `craft.commerce.products` Twig variable has been replaced with `craft.products()`.
- The `craft.commerce.productTypes` Twig variable has been replaced with `craft.commerce.productTypes.allProductTypes`.
- The `craft.commerce.sales` Twig variable has been replaced with `craft.commerce.sales.allSales`.
- The `craft.commerce.shippingCategories` Twig variable has been replaced with `craft.commerce.shippingCategories.allShippingCategories`.
- The `craft.commerce.shippingMethods` Twig variable has been replaced with `craft.commerce.shippingMethods.allShippingMethods`.
- The `craft.commerce.shippingZones` Twig variable has been replaced with `craft.commerce.shippingZones.allShippingZones`.
- The `craft.commerce.states` Twig variable has been replaced with `craft.commerce.states.allStates`.
- The `craft.commerce.statesArray` Twig variable has been replaced with `craft.commerce.states.allStatesAsList`.
- The `craft.commerce.taxCategories` Twig variable has been replaced with `craft.commerce.taxCategories.allTaxCategories`.
- The `craft.commerce.taxRates` Twig variable has been replaced with `craft.commerce.taxRates.allTaxRates`.
- The `craft.commerce.taxZones` Twig variable has been replaced with `craft.commerce.taxZones.allTaxZones`.
- The `craft.commerce.variants` Twig variable has been replaced with `craft.variants()`.
- `Customer::$lastUsedBillingAddress` has been replaced with `$primaryBillingAddress`.
- `Customer::$lastUsedShippingAddress` has been replaced with `$primaryShippingAddres`.
- `OrderAdjustment::$optionsJson` was renamed to `$sourceSnapshot`.
- `Variant::getSalesApplied()` was renamed to `getSales()`.
- `Variant::setSalesApplied()` was renamed to `setSales()`.
- The Shipping Rule interface now expects a shipping category ID passed to each rate method.
- Any custom shipping method classes should now extend `craft\commerce\base\ShippingMethod`.
- All hooks have been replaced by events.
- Replaced `customer.lastUsedShippingAddress` and `customer.lastUsedBillingAddress` with `customer.primaryBillingAddress` and `customer.primaryShippingAddress`.
- Vat ID validation is now powered by the “vat.php” library.

### Removed
- Removed the `cartCookieDuration` config setting. All carts are now related to craft php session and not their own cookie.
- Removed the `requireEmailForAnonymousPayments` config setting, as completed order now always require the correct email address to make anonymous payments on orders.
- Removed `baseShipping`, `baseDiscount`, `baseTax`, `baseTaxIncluded` attributes from the order model. Orders now have order-level adjustments.
- Removed `shipping`, `discount`, `tax`, `taxIncluded` attributes from the line item model. Line items now have line item level adjustments.
- Removed `PurchasableInterface::validateLineItem()`. `getLineItemRules()` should be used instead.
- Removed the `deleteOrderStatusById()` method on the `OrderStatuses` service.
- Removed the `OrderSettings` model, record, and service.
- Removed the `getCountryByAttributes()` method from the `Countries` service.
- Removed the `getStatesByAttributes()` method from the `States` service.
- Removed the `getLastUsedBillingAddress()` and `getLatUsedShippingAddress()` methods from `Customer` models.

### Fixed
- Fixed a bug where a product’s `getCpEditUrl()` method could omit the site handle on multi-site installs. ([craftcms/cms#3089](https://github.com/craftcms/cms/issues/3089))
- Fixed a bug where handles and names for archived gateways were not freed up for re-use. ([#485](https://github.com/craftcms/commerce/issues/485))

## 1.2.1368 - 2018-11-30

### Changed
- Updated the Payflow Omnipay driver to 2.3.1
- Updated the Securepay Omnipay driver to 2.2.0
- Updated the Authorize.net Omnipay driver to 2.5.1
- Updated the Payment Express Omnipay driver to 2.2.1
- Updated the Eway Omnipay driver to 2.2.2
- Updated the Payfast Omnipay driver to 2.2

## 1.2.1366 - 2018-11-28

### Fixed
- Fixed a bug where it was possible to create duplicate order history change records.
- Fixed a bug where offsite gateways wouldn’t redirect back and complete the transaction correctly for Control Panel payments.

## 1.2.1365 - 2018-10-23

### Fixed
- Fix a bug where it wasn’t possible to set the billing address based off an existing shipping address.

### Fixed
- Fixed a Javascript error when viewing a customer field on the Edit User page.

## 1.2.1364 - 2018-08-23

### Fixed
- Fixed a PHP error that would occur when saving a User.

## 1.2.1363 - 2018-08-23

### Added
- Added the `resaveAllCustomerOrdersOnCustomerSave` config setting.

### Fixed
- Fixed a bug where the Date Paid column on the Orders index page could show incorrect values.

### Security
- Fixed a bug where it was possible to access purchase receipts when it shouldn’t have been.

## 1.2.1362 - 2018-05-10

### Changed
- Craft Commerce will now enforce boolean types for settings that a gateway expects to be boolean.

### Fixed
- Fixed an SSL error that could when communicating with the Authorize.net payment gateway.

## 1.2.1360 - 2018-03-23

### Added
- The order index page now includes the time when displaying order dates.

### Changed
- Line item modals on View Order pages now include the line item total.
- Added Craft 2.6.3013 compatibility.

## 1.2.1359 - 2018-03-08

### Fixed
- Fixed an error where variants would indicate they had zero stock at checkout when they had been marked as having unlimited stock.

## 1.2.1358 - 2018-03-07

### Fixed
- Fixed a PHP error that would occur when using an order element criteria model.

## 1.2.1356 - 2018-03-07

### Added
- Added the `shippingMethod` order criteria param.

### Changed
- Order recalculation now occurs after the `orders.onBeforeSaveOrder` event.

### Fixed
- Fixed a bug where a blank order could be placed if the cart’s cookie was deleted while the customer was on the payment page.
- Fixed a bug where a cart could be completed despite a lack of available stock, in some cases.
- Fixed a bug where the “Capture” transaction button on View Order pages was still shown after a capture was completed.

## 1.2.1354 - 2018-02-06

### Added
- Craft Commerce now adds `Craft Commerce` to the `X-Powered-By` header on requests, unless disabled by the [sendPoweredByHeader](https://craftcms.com/docs/config-settings#sendPoweredByHeader) config setting.

### Changed
- Updated the Authorize.net driver to 2.5.1
- Updated the Worldpay Omnipay driver to 2.2.2
- Updated the PayPal Omnipay driver to 2.6.4
- Updated the Payflow Omnipay driver to 2.3
- Updated the Dompdf Package to 0.8.2

### Fixed
- Fixed an error that occurred when generating an order PDF.
- Fixed a PHP error that could occur if you edited a non-primary currency’s settings.

## 1.2.1353 - 2018-01-18

### Added
- Added the `requireShippingMethodSelectionAtCheckout` config setting.
- Added new user permissions to manage shipping and tax settings without needing to be an admin.

### Fixed
- Fixed an error that occurred when creating or editing a discount.
- Fixed an error that occurred when generating an order PDF.

## 1.2.1352 - 2018-01-16

### Added
- Added the ability to update the email address of a guest order from the Control Panel.
- Added the `commerce_defaultCartShippingAddress` and `commerce_defaultCartBillingAddress` plugin hooks.

## 1.2.1351 - 2017-10-31

### Added
- Added the `defaultSku` product criteria param.
- Added stock information to the Product index page.

### Fixed
- Fixed a bug where stock validation was off by one when different line item options were set for the same purchasable.
- Fixed a bug where custom adjusters supplied by plugins where not being sorted by priority before getting applied to the order.
- Fixed a bug where the `commerce/cart/updateCart` action was not returning the correct validation errors when an invalid shipping address was submitted along with the `sameAddress` param.

## 1.2.1350 - 2017-10-05

### Changed
- Order adjustments are now displayed in the order they were applied, rather than alphabetically.

### Fixed
- Fixed a bug where emails weren’t getting sent to customers.

## 1.2.1349 - 2017-09-29

### Added
- Added the `cp.commerce.product.edit.right-pane` template hook, enabling plugins to modify the right pane on Edit Product pages.
- Added the `pdfAllowRemoteImages` config setting, which can be set to `true` to allow external images to be loaded in PDF templates.

### Changed
- `Commerce_OrderModel::getEmail()` now always returns the associated user account’s email, if there is one.
- The error data returned for `commerce/customerAddresses/save` Ajax requests now include field handles as the error keys.
- `Commerce_CustomerModel::getEmail()` has now been deprecated. It will only return the email address of the associated user account’s email if there was one. Use `order.email` to get the email address of the order within templates.
- Updated the Dompdf package to 0.8.1.
- Updated the PayFast Omnipay driver to 2.1.3.

### Fixed
- Fixed an issue in the example templates where the “Use same address for billing” checkbox would remain checked when different addresses were previously selected.
- Fixed a tax calculation error that occurred when included tax was removed from a product’s price and subsequent additional taxes did not take the removed values into account.

## 1.2.1346 - 2017-07-24

### Added
- Added the `autoSetNewCartAddresses` config setting, which can be set to `false` to prevent Craft Commerce from automatically assigning the last-used billing and shipping addresses on new carts.

### Changed
- Updated the Migs Omnipay driver to 2.2.2
- Updated the Stripe Omnipay driver to 2.4.7

### Fixed
- Fixed an API authentication error when making payments using the Stripe gateway.
- Fixed a bug where the `commerce/payments/pay` action was still processing the payment even if the cart had errors placed on it by other plugins.
- Fixed a bug where `LineItemModel::onSale()` could sometimes return an incorrect response due to rounding errors.
- Fixed a PHP error that could occur if a purchasable invalidated a line item when it was being added to a new cart.
- Fixed an issue where credit card forms’ First/Last Name fields were getting overridden by billing addresses’ values for some gateways.
- Fixed a bug where adding to cart with invalid `options` params would pass stock validation.

## 1.2.1345 - 2017-06-26

### Added
- Percentage-based discounts now have the option to be applied to the item’s original price or its discounted price (if other discounts were already applied).

## Changed
- Ajax requests to `commerce/cart/*` actions will now get a `itemSubtotal` key in the response JSON.
- Updated the Omnipay Stripe driver to 2.4.6.
- Updated the Omnipay Payment Express driver to 2.2.1.
- Updated the Omnipay MultiSafePay driver to 2.3.6.
- Updated the Omnipay Worldpay driver to 2.2.1.

### Fixed
- Fixed a bug where email address limits on discounts were able to by circumvented if the customer changed the casing of the coupon code.
- Fixed a PHP error that occurred when viewing a cart in the Control Panel if no payment methods had been created yet.
- Fixed a bug where discounts based on user group were not being added/removed after the user logged in/out.
- Fixed a bug where variants’ sale prices were only getting rounded when at least one sale was applied.
- Fixed a bug where special characters in Tax and Shipping Category names could break some form inputs in the Control Panel.
- Fixed a validation error that occurred when saving two shipping rules with the same name.

## 1.2.1343 - 2017-06-09

### Added
- Added the `pdfPaperSize` config setting.
- Added the `pdfPaperOrientation` config setting.
- Added a new Stripe gateway setting that determines whether the `receipt_email` param should be sent in payment requests.
- Added the `commerce_transactions.onCreateTransaction` event, which enables plugins to modify a newly-created transaction model.

### Changed
- Updated the Buckeroo driver to 2.2.
- Updated the Stripe driver to 2.4.5.
- Enabled the Buckeroo Credit Card Gateway within the Buckeroo Omnipay driver.

## 1.2.1342 - 2017-05-24

### Added
- Added support for Worldpay’s new `v1` API.

### Fixed
- Fixed a bug where `VariantModel:onSale()` could sometimes return an incorrect response due to rounding errors.
- Fixed a PHP error that occurred when saving a product with an empty dimension input on servers running PHP 7.
- Fixed a issue where orders were getting recalculated after receiving a completion response, when using the Sage Pay gateway.
- Fixed a PHP error that occurred when a plugin prevented a purchasable from getting added to the cart.

## 1.2.1341 - 2017-05-02

### Changed
- Increased the tax rate decimal storage length to allow 3 decimal places in tax rate percentages.
- The `CommerceDbHelper` class has be deprecated.

### Fixed
- Fixed a bug where some characters in product names were getting double-encoded on View Order pages.
- Fixed a bug where orders were incorrectly recalculating their adjustments when receiving notifications from the SagePay payment gateway.
- Fixed a tax calculation bug that occurred when using the “Total Order Price” taxable subject.

## 1.2.1339 - 2017-04-24

### Added
- Added new “Taxable Subject” options to Tax Rates, enabling taxes to be applied at the order level.
- Added the `datePaid` order element criteria attribute.

### Changed
- Updated the Dompdf package to 0.8.
- Updated the Omnipay Mollie driver to 3.2.
- Updated the Omnipay Authorize.net driver to 2.5.
- Updated the Omnipay MultiSafePay driver to 2.3.4.

### Fixed
- Fixed some PHP errors that occurred when rendering PDFs on servers running PHP 7.1.

## 1.2.1338 - 2017-04-04

### Added
- Added the `requireBillingAddressAtCheckout` config setting.
- Added the `cp.commerce.order.main-pane` template hook to the View Order page.
- Added `Commerce_VariantModel::hasStock()`.

### Fixed
- Fixed some PHP errors that occurred when saving products on servers running PHP 7.1.
- Fixed a bug where the `commerce/payments/pay` action was not blocking disabled payment methods.
- Fixed a bug where old carts did not default to the primary payment currency when their current payment currency was no longer valid.

## 1.2.1337 - 2017-03-08

### Added
- Added the `commerce_sale.onBeforeMatchProductAndSale` event, which enables plugins to add custom matching logic to sales.
- Added the `commerce_products.onBeforeEditProduct` event.
- Added the `cp.commerce.product.edit` template hook to the Edit Product page.

### Changed
- If a product SKU can’t be generated from its product type’s Automatic SKU Format, Craft Commerce now logs why.

### Fixed
- Fixed some PHP errors that occurred on servers running PHP 7.1.
- Fixed a bug where line items could be removed if their `qty` param was missing from a `commerce/cart/updateLineItem` request.
- The Orders index page now displays zero-value currency amounts, instead of leaving the cell blank.
- Fixed bug where duplicate products could be displayed when editing sales when the User Groups condition was in use.
- Fixed a bug where the `isUnpaid` and `isPaid` order element criteria params did not work correctly.
- Fixed a PHP error that occurred if a plugin’s custom shipping method object didn’t inherit `BaseModel`.
- Fixed a bug where payments made with MultiSafepay would be marked as successful before the user was redirected to the offsite gateway.
- Fixed a bug where shipping rule names were required to be unique across the entire installation, rather than per-shipping method.

## 1.2.1334 - 2017-01-30

### Added
- Added a new `purgeInactiveCarts` config setting, which determines whether Craft Commerce should purge inactive carts from the database (`true` by default).
- Added a new `commerce_modifyOrderAdjusters` hook, which enables plugins to modify the order adjusters before they are applied.
- Added the “Shipping Method” and “Payment Method” table attribute options to the Orders index page.

### Changed
- Updated the Stripe gateway library to 2.4.2.
- Updated the PayPal gateway library to 2.6.3.
- Fixed a memory error that occurred when purging a large number of carts.

### Fixed
- Fixed a bug where the `hasVariant` product criteria attribute would only account the first 100 variants.
- Fixed a bug where custom order adjusters could not inspect earlier adjustments made to the order within the current recalculation.
- Fixed a bug where the default product type that gets created on installation was referencing the old `commerce` templates path, rather than `shop`.
- Fixed compatibility with some payment gateways that were expecting abbreviated state names in the billing address.

## 1.2.1333 - 2017-01-05

### Fixed
- Fixed a PHP error that occurred when retrieving the sale price of variants that were fetched via `craft.commerce.products`.

## 1.2.1332 - 2017-01-03

### Added
- Added the `commerce_modifyItemBag` hook, allowing plugins to modify cart information sent to the payment gateway.
- Added the `requireShippingAddressAtCheckout` config setting.
- Added a new `defaultHeight` product criteria param, for querying products by their default variant’s height.
- Added a new `defaultLength` product criteria param, for querying products by their default variant’s length.
- Added a new `defaultWidth` product criteria param, for querying products by their default variant’s width.
- Added a new `defaultWeight` product criteria param, for querying products by their default variant’s weight.

### Fixed
- Fixed a bug where sales were not being applied to variants that were fetched via `craft.commerce.variants`.
- Fixed a bug where line items’ `salePrice` were not reflecting any changes made to their `saleAmount` via the `lineItem.onPopulateLineItem` event.

## 1.2.1331 - 2016-12-13

### Added
- Craft Commerce now includes a gateway adapter for Payeezy by First Data.
- Added `Commerce_VariantModel::getSalesApplied()`, which returns an array of the `Commerce_SaleModel` objects that were used to calculate the salePrice of the variant.

### Changed
- Ajax requests to `commerce/cart/*` actions now include `subtotal` and `shippingCategoryId` properties in the response data.
- The `commerce_orders/beforeOrderComplete` event now gets fired a little later than before, giving plugins a chance to change the order status ID.

### Fixed
- Fixed a bug where MultiSafepay was not being treated as an offsite payment gateway.

## 1.2.1330 - 2016-12-06

### Changed
- Added a new `baseTax` attribute to order models, which can be modified by custom order adjusters to add taxes to the order as a whole.
- `Commerce_OrderModel::getTotalTax()` now includes the new `baseTax` amount.

### Fixed
- Fixed a rounding error that occurred with some percentage-based discounts.
- Fixed a PHP error that occurred when searching for products with the `hasVariants` criteria param, in some cases.

## 1.2.1329 - 2016-11-30

### Fixed
- Fixed a bug where discounts without a coupon code condition could apply before their start date.
- Fixed a bug where the `hasSales` product criteria attribute would only apply to the first 100 products.
- Fixed a bug where the post-payment redirect would take the customer to the site homepage.

## 1.2.1328 - 2016-11-29

### Added
- Craft Commerce now includes a gateway adapter for MultiSafepay.

### Changed
- Ajax requests to `cart/updateCart` now include a `cart` object in the response data in the event of an error.

### Fixed
- Fixed a bug where PayPal payments could fail due to inconsistencies between how Craft Commerce and PayPal calculated the total payment amount for transactions.
- Fixed a bug where First Name and Last Name customer field labels weren’t being translated for the current locale in the Control Panel.
- Fixed a bug some offsite gateway payment requests were not getting sent with the correct return and cancel URLs.
- Fixed a bug that prevented Craft Commerce from updating successfully from pre-1.0 versions on case-sensitive file systems.
- Fixed a bug where applicable VAT taxes were not being removed correctly for customers with a valid VAT ID.
- Fixed a bug where archived payment methods were still showing up as options in Control Panel payment form modals.

## 1.2.1327 - 2016-10-25

### Changed
- When saving a product type, if any tax/shipping categories had been deselected, Craft Commerce will now reassign any existing products with the no-longer-available tax/shipping categories to the default categories.
- The “HTML Email Template Path” Email setting can now contain Twig code.

### Fixed
- Fixed a bug where Craft Commerce was not respecting the system time zone when purging inactive carts.
- Fixed a bug where a no-longer-applicable shipping method could still be selected by a cart if it was the only defined shipping method.
- Fixed a bug where the `Commerce_ProductModel` provided by the onSaveProduct event was not updated with the latest and greatest values based on its default variant.
- Fixed a bug where all products were being re-saved when a product type was saved, rather than just the products that belong to that product type.
- Fixed a PHP error that occurred when adding something to the cart, if the cart didn’t have a shipping address yet and the default tax zone’s tax rate was marked as VAT.
- Fixed a bug where a coupon based discount could apply before its start date.

## 1.2.1325 - 2016-10-13

### Fixed
- Fixed a PHP error that occurred when a custom purchasable didn’t provide a tax category ID.
- Fixed a bug where the relevant template caches were not being cleared after the stock of a variant was deducted.
- Fixed a display issue on the order transaction details modal when a large amount of gateway response data was present.

## 1.2.1324 - 2016-10-12

### Fixed
- Fixed a bug where orders were not being marked as complete after successful offsite gateway payments.
- Fixed a PHP error that occurred when deleting a product type.

## 1.2.1323 - 2016-10-11

### Added
- It’s now possible to accept payments in multiple currencies.
- Added Shipping Categories.
- Discounts can now be user-sorted, which defines the order that they will be applied to carts.
- Discounts now have the option to prevent subsequent discounts from being applied.
- The start/end dates for Discounts and Sales can now specify the time of day.
- Discounts can now have a “Minimum Purchase Quantity” condition.
- Product Types now have an “Order Description Format” setting, which can be used to override the description of the products in orders’ line items.
- Addresses now have “Attention”, “Title”, and “Business ID” fields.
- Added the “Order PDF Filename Format” setting in Commerce → Settings → General Settings, for customizing the format of order PDF filenames.
- Added the `useBillingAddressForTax` config setting. If enabled, Craft Commerce will calculate taxes based on orders’ billing addresses, rather than their shipping addresses.
- Added the `requireEmailForAnonymousPayments` config setting. If enabled, Craft Commerce will require the email address of the order to be submitted in anonymous payment requests.
- The IP address of the customer is now stored on the order during order completion.
- Craft Commerce now makes all payment gateways available to unregistered installs, rather than limiting users to a single “Dummy” gateway.
- Added support for SagePay Server.
- Added support for the Netbanx Hosted.
- Added the `commerceCurrency` filter, which works identically to the |currency filter by default, but also has `convert` and `format` arguments that can be used to alter the behavior.
- Added `craft.commerce.shippingMethods`.
- Added `craft.commerce.shippingCategories`.
- Added `craft.commerce.shippingZones`.
- Added `craft.commerce.taxZones`.
- Added `OrderStatusService::getDefaultOrderStatusId()`.
- Added the `commerce_payments.onBeforeCaptureTransaction` and `onCaptureTransaction` events.
- Added the `commerce_payments.onBeforeRefundTransaction` and `onRefundTransaction` events.
- Added the `commerce_email.onBeforeSendEmail` and `onSendEmail` events.
- Added the `cp.commerce.order.edit` hook to the View Order page template.
- Added the [PHP Units of Measure](https://github.com/PhpUnitsOfMeasure/php-units-of-measure) PHP package.
- Added the [Vat Validation](https://github.com/snowcap/vat-validation) PHP package.

### Changed
- The tax categories returned by the template function `craft.commerce.getTaxCategories()` are now represented by `Commerce_TaxCategory` models by default, rather than arrays. To get them returned as arrays, you can pass `true` into the function.
- Status-change notification emails are now sent to the customer in the language they placed the order with.
- It’s now possible to update product statuses on the Products index page.
- The example templates folder has been renamed from “commerce” to “shop”.
- Craft Commerce now re-saves existing products when a Product Type’s settings are saved.
- The Tax Rates index page now lists the Tax Categories and Tax Zones each Tax Rate uses.
- Tax Rates now have the option to exclude themselves from orders with a valid VAT ID.
- Transaction Info HUDs on View Order pages now show the transaction IDs.
- Craft Commerce now stores the complete response data for gateway transaction requests in the commerce_transactions table.
- The commerce/cart/updateCart action now includes all validation errors found during partial cart updates in its response.
- Reduced the number of order recalculations performed during payment.
- The View Order page no longer labels an order as paid if its total price is zero.
- Craft Commerce now logs invalid email addresses when attempting to send order status notification emails.
- Custom fields on an order can now only be updated during payment if it is the user’s active cart.
- Craft Commerce now provides Stripe with the customer’s email address to support Stripe’s receipt email feature.
- Payment failures using PayPal Express now redirect the customer back to PayPal automatically, rather than displaying a message instructing the customer to return to PayPal.
- Updated the Authorize.Net gateway library to 2.4.2.
- Updated the Dummy gateway library to 2.1.2.
- Updated the Molli gateway library to 3.1.
- Updated the Payfast gateway library to 2.1.2.
- Updated the Payflow gateway library to 2.2.1.
- Updated the Stripe gateway library to 2.4.1.

### Deprecated
- Deprecated the `update` variable in email templates. The `orderHistory` variable should be used instead.

### Fixed
- Fixed a bug where `Commerce_OrderService::completeOrder()` was not checking to make sure the order was not already completed before doing its thing.
- Fixed a bug where addresses’ “Map” links on View Order pages were not passing the full address to the Google Maps window.
- Fixed an bug where address validation was not respecting the country setting, “Require a state to be selected when this country is chosen”.
- Fixed a bug where submitting new addresses to a fresh cart caused a cart update failure.
- Fixed a bug where collapsed variants’ summary info was overlapping the “Default” button.

## 1.1.1317 - 2016-09-27

### Added
- Craft Commerce is now translated into Portuguese.

### Fixed
- Fixed a bug where Edit Address modals on View Order pages were not including custom states in the State field options.

## 1.1.1217 - 2016-08-25

### Fixed
- Fixed a PHP error that occurred when referencing the default currency.

## 1.1.1216 - 2016-08-25

### Fixed
- Fixed a bug where eager-loading product variants wasn’t working.
- Fixed a bug where customer addresses were not showing up in the View Order page if they contained certain characters.
- Fixed a bug where orders were not getting marked as complete when they should have in some cases, due to a rounding comparison issue.

## 1.1.1215 - 2016-08-08

### Changed
- Customer Info fields now return the user’s `CustomerModel` when accessed in a template.

### Fixed
- Fixed a bug where discounts that apply free shipping to an order were not including the shipping reduction amount in the discount order adjustment amount.
- Fixed a bug where editing an address in the address book would unintentionally select that address as the active cart’s shipping address.
- Fixed SagePay Server gateway support.

## 1.1.1214 - 2016-07-20

### Fixed
- Fixed an error that occurred when PayPal rejected a payment completion request due to duplicate counting of included taxes.
- Fixed a MySQL error that could occur when `ElementsService::getTotalElements()` was called for orders, products, or variants.

## 1.1.1213 - 2016-07-05

### Changed
- Transaction dates are now shown on the View Order page.
- Order status change dates are now shown on the View Order page.
- Updated the Authorize.Net Omnipay gateway to 2.4, fixing issues with Authorize.Net support.
- Cart item information is now sent on gateway payment completion requests, in addition to initial payment requests.

### Fixed
- Fixed a bug where payments using Worldpay were not getting automatically redirected back to the store.

## 1.1.1212 - 2016-06-21

### Changed
- Line item detail HUDs within the View Order page now include the items’ subtotals.
- Renamed `Commerce_LineItemModel`’s `subtotalWithSale` attribute to `subtotal`, deprecating the former.
- Renamed `Commerce_OrderModel`’s `itemSubtotalWithSale` attribute to `itemSubtotal`, deprecating the former.
- Each of the nested arrays returned by `craft.commerce.availableShippingMethods` now include a `method` key that holds the actual shipping method object.

### Fixed
- Fixed a MySQL error that occurred when MySQL was running in Strict Mode.
- Fixed a rounding error that occurred when calculating tax on shipping costs.

## 1.1.1211 - 2016-06-07

### Added
- Added a new “Per Email Address Limit” condition to coupon-based discounts, which will limit the coupons’ use by email address.
- Added the ability to clear usage counters for coupon-based discounts.
- Added a new `hasSales` product criteria param, which can be used to limit the resulting products to those that have at least one applicable sale.
- Added a new `hasPurchasables` order criteria param, which can be used to limit the resulting orders to those that contain specific purchasables.
- Added a new `commerce_lineItems.onPopulateLineItem` event which is called right after a line item has been populated with a purchasable, and can be used to modify the line item attributes, such as its price.
- Added `LineItemModel::getSubtotal()` as an alias of the now-deprecated `getSubtotalWithSale()`.

### Fixed
- Fixed a bug where the “Per User Limit” discount condition was not being enforced for anonymous users.
- Fixed a bug where the quantity was not being taken into account when calculating a weight-based shipping cost.
- Fixed a validation error that could occur when submitting a payment for an order with a percentage-based discount.
- Fixed a bug where the cart was not getting recalculated when an associated address was updated in the user’s address book.

## 1.1.1210 - 2016-05-17

### Fixed
- Fixed a bug where sales could be applied to the same line item more than once.
- Fixed a bug where the `commerce/cart/cartUpdate` controller action’s Ajax response did not have up-to-date information.

## 1.1.1208 - 2016-05-16

### Added
- Added `commerce_products.onBeforeDeleteProduct` and `onDeleteProduct` events.

### Fixed
- Fixed a PHP error that occurred when adding a new item to the cart.

## 1.1.1207 - 2016-05-11

### Fixed
- Fixed a PHP error that occurred when saving a product with unlimited stock.

## 1.1.1206 - 2016-05-11

### Changed
- It’s now possible to show customers’ and companies’ names on the Orders index page.
- Craft Commerce now sends customers’ full names to the payment gateways, pulled from the billing address.
- Craft Commerce now ensures that orders’ prices don’t change in the middle of payment requests, and declines any payments where the price does change.
- The onBeforeSaveProduct event is now triggered earlier to allow more modification of the product model before saving.
- Updated the Omnipay gateway libraries to their latest versions.

### Fixed
- Fixed a bug where changes to purchasable prices were not reflected in active carts.
- Fixed a PHP error that occurred when an active cart contained a variant that had no stock or had been disabled.
- Fixed a PHP error that occurred when paying with the Paypal Express gateway.

## 1.1.1202 - 2016-05-03

### Added
- Added the `commerce_lineItems.onCreateLineItem` event.
- Added the `hasStock` variant criteria param, which can be set to `true` to find variants that have stock (including variants with unlimited stock).

### Changed
- The View Order page now shows whether a coupon code was used on the order.
- All payment gateways support payments on the View Order page now.
- It’s now possible to delete countries that are in use by tax/shipping zones and customer addresses.
- State-based tax/shipping zones now can match on the state abbreviation, in addition to the state name/ID.
- Craft Commerce now sends descriptions of the line items to gateways along with other cart info, when the `sendCartInfoToGateways` config setting is enabled.

### Fixed
- Fixed a bug where payment method setting values that were set from config/commerce.php would get saved to the database when the payment method was resaved in the Control Panel.
- Fixed a PHP error that occurred when calling `Commerce_OrderStatusesService::getAllEmailsByOrderStatusId()` if the order status ID was invalid.
- Fixed a PHP error that occurred when a cart contained a disabled purchasable.
- Fixed a bug where an order status’ sort order was forgotten when it was resaved.
- Fixed a bug where the `hasVariant` product criteria param was only checking the first 100 variants.
- Fixed a bug where only logged-in users could view a tokenized product preview URL.
- Fixed an issue where the selected shipping method was not getting removed from the cart when it was no longer available, in some cases.

## 1.1.1200 - 2016-04-13

### Added
- Added the `commerce_products.onBeforeSaveProduct` and `onSaveProduct` events.
- Added the `commerce_lineItems.onBeforeSaveLineItem` and `onSaveLineItem` events.

### Changed
- Stock fields are now marked as required to make it more clear that they are.
- Added a new “The Fleece Awakens” default product.

### Fixed
- Fixed an error that occurred when a variant was saved without a price.
- Fixed a bug where various front-end templates wouldn’t load correctly from the Control Panel if the [defaultTemplateFileExtensions](link) or [indexTemplateFilename](link) config settings had custom values.
- Fixed a bug where products’ `defaultVariantId` property was not being set on first save.
- Fixed a validation error that occurred when a cart was saved with a new shipping address and an existing billing address.
- Fixed a bug where customers’ last-used billing addresses were not being remembered.
- Fixed a MySQL error that occurred when attempting to delete a user that had an order transaction history.

### Security
- Fixed an XSS vulnerability.

## 1.1.1198 - 2016-03-22

### Added
- Added the `sendCartInfoToGateways` config setting, which defines whether Craft Commerce should send info about a cart’s line items and adjustments when sending payment requests to gateways.
- Product models now have a `totalStock` property, which returns the sum of all available stock across all of a product’s variants.
- Product models now have an `unlimitedStock` property, which returns whether any of a product’s variants have unlimited stock.
- Added the `commerce_variants.onOrderVariant` event.

### Changed
- Updated the Omnipay Authorize.Net driver to 2.3.1.
- Updated the Omnipay FirstData driver to 2.3.0.
- Updated the Omnipay Mollie driver to 3.0.5.
- Updated the Omnipay MultiSafePay driver to 2.3.0.
- Updated the Omnipay PayPal driver to 2.5.3.
- Updated the Omnipay Pin driver to 2.2.1.
- Updated the Omnipay SagePay driver to 2.3.1.
- Updated the Omnipay Stripe driver to  v2.3.1.
- Updated the Omnipay WorldPay driver to 2.2.

### Fixed
- Fixed a bug where shipping address rules and tax rates were not finding their matching shipping zone in some cases.
- Fixed a bug where the credit card number validator was not removing non-numeric characters.
- Fixed a PHP error that occurred when saving an order from a console command.

## 1.1.1197 - 2016-03-09

### Changed
- Ajax requests to the “commerce/payments/pay” controller action now include validation errors in the response, if any.

### Fixed
- Fixed a credit card validation bug that occurred when using the eWay Rapid gateway.
- Fixed an error that occurred on the Orders index page when searching for orders.
- Fixed a bug where refreshing the browser window after refunding or paying for an order on the View Order page would attempt to re-submit the refund/payment request.
- Fixed a bug where `Commerce_PaymentsService::processPayment()` was returning `false` when the order was already paid in full (e.g. due to a 100%-off coupon code).
- Fixed a bug where variants were defaulting to disabled for products that only had a single variant.

## 1.1.1196 - 2016-03-08

### Added
- Added Slovak message translations.
- Added Shipping Zones, making it easier to relate multiple Shipping Methods/Rules to a common list of countries/states. (Existing Shipping Rules will be migrated to use Shipping Zones automatically.)
- Added a “Recent Orders” Dashboard widget that shows a table of recently-placed orders.
- Added a “Revenue” Dashboard widget that shows a chart of recent revenue history.
- The Orders index page now shows a big, beautiful revenue chart above the order listing.
- It’s now possible to edit Billing and Shipping addresses on the View Order page.
- It’s now possible to manually mark orders as complete on the View Order page.
- It’s now possible to submit new order payments from the View Order page.
- Edit Product pages now have a “Save as a new product” option in the Save button menu.
- Edit Product pages now list any sales that are associated with the product.
- It’s now possible to sort custom order statuses.
- It’s now possible to sort custom payment methods.
- It’s now possible to soft-delete payment methods.
- Added a “Link to a product” option to Rich Text fields’ Link menus, making it easy to create links to products.
- Added support for Omnipay “item bags”, giving gateways some information about the cart contents.
- Added the “gatewayPostRedirectTemplate” config setting, which can be used to specify the template that should be used to render the POST redirection page for gateways that require it.
- Added support for eager-loading variants when querying products, by setting the `with: 'variants'` product param.
- Added support for eager-loading products when querying variants, by setting the `with: 'product'` variant param.
- Added `craft.commerce.variants` for querying product variants with custom parameters.
- Added the “defaultPrice” product criteria parameter, for querying products by their default variant’s price.
- Added the “hasVariant” product criteria parameter, for querying products that have a variant matching a specific criteria. (This replaces the now-deprecated “withVariant” parameter”.)
- Added the “stock” variant criteria parameter, for querying variants by their available stock.
- Added the “commerce/payments/pay” controller action, replacing the now-deprecated “commerce/cartPayment/pay” action.
- Added the “commerce/payments/completePayment” controller action, replacing the now-deprecated “commerce/cartPayment/completePayment” action.
- The “commerce/payments/pay” controller action now accepts an optional “orderNumber” param, for specifying which order should receive the payment. (If none is provided, the active cart is used.)
- The “commerce/payments/pay” controller action now accepts an optional “expiry” parameter, which takes a combined month + year value in the format “MM/YYYY”.
- The “commerce/payments/pay” controller action doesn’t required “redirect” and “cancelUrl” params, like its predecessor did.
- The “commerce/payments/pay” controller action supports Ajax requests.
- Added an abstract Purchasable class that purchasables can extend, if they want to.
- Gateway adapters are now responsible for creating the payment form model themselves, via the new `getPaymentFormModel()` method.
- Gateway adapters are now responsible for populating the CreditCard object based on payment form data themselves, via the new `populateCard()` method.
- Gateway adapters now have an opportunity to modify the Omnipay payment request, via the new `populateRequest()` method.
- Gateway adapters can now add support for Control Panel payments by implementing `cpPaymentsEnabled()` and `getPaymentFormHtml()`.

### Changed
- `Commerce_PaymentFormModel` has been replaced by an abstract BasePaymentFormModel class and subclasses that target specific gateway types.
- Gateway adapters must now implement the new `getPaymentFormModel()` and `populateCard()` methods, or extend `CreditCardGatewayAdapter`.
- The signatures and behaviors of `Commerce_PaymentsService::processPayment()` and `completePayment()` have changed.
- New Sales and Discounts are now enabled by default.
- The Orders index page now displays orders in chronological order by default.
- It is no longer possible to save a product with a disabled default variant.
- It is no longer possible to add a disabled variant, or the variant of a disabled product, to the cart.
- `Commerce_PaymentsService::processPayment()` and `completePayment()` no longer respond to the request directly, unless the gateway requires a redirect via POST. They now return `true` or `false` indicating whether the operation was successful, and leave it up to the controller to handle the client response.

### Deprecated
- The `commerce/cartPayment/pay` action has been deprecated. `commerce/payments/pay` should be used instead.
- The `commerce/cartPayment/completePayment` action has been deprecated. `commerce/payments/completePayment` should be used instead.
- The `withVariant` product criteria parameter has been deprecated. `hasVariant` should be used instead.

## 1.0.1190 - 2016-02-26

### Fixed
- Fixed a bug where product-specific sales were not being applied correctly.

## 1.0.1189 - 2016-02-23

### Changed
- Reduced the number of SQL queries required to perform various actions.
- The “Enabled” checkbox is now checked by default when creating new promotions and payment methods.
- Edit Product page URLs no longer require the slug to be appended after the product ID.
- Completed orders are now sorted by Date Ordered by default, and incomplete orders by Date Updated, in the Control Panel.

### Fixed
- Fixed a PHP error that occurred if an active cart contained a purchasable that had been deleted in the back-end.
- Fixed a PHP error that occurred when trying to access the addresses of a non-existent customer.
- Fixed a bug where only a single sale was being applied to products even if there were multiple matching sales.

## 1.0.1188 - 2016-02-09

### Changed
- Order queries will now return zero results if the `number` criteria param is set to any empty value besides `null` (e.g. `false` or `0`).
- Improved the behavior of the Status menu in the Update Order Status modal on View Order pages.
- Added some `<body>` classes to some of Craft Commerce’s Control Panel pages.

### Fixed
- Fixed a bug where new carts could be created with an existing order number.
- Fixed a bug where the default descriptions given to discounts were not necessarily using the correct currency and number formats.
- Fixed a bug where a default state was getting selected when creating a new shipping rule, but it was not getting saved.
- Fixed a bug where variants could not be saved as disabled.

## 1.0.1187 - 2016-01-28

### Added
- Added `craft.commerce.getDiscountByCode()`, making it possible for templates to fetch info about a discount by its code.

### Changed
- OrderHistoryModel objects now have a `dateCreated` attribute.

### Fixed
- Fixed a bug where customers could select addresses that did not belong to them.
- Fixed a bug where new billing addresses were not getting saved properly when carts were set to use an existing shipping address, but `sameAddress` was left unchecked.
- Fixed a bug where numeric variant fields (e.g Price) were storing incorrect values when entered from locales that use periods as the grouping symbol.
- Fixed a PHP error that occurred when saving a custom order status with no emails selected.
- Fixed a bug where discounts were being applied to carts even after the discount had been disabled.
- Fixed a bug where carts were not displaying descriptions for applied discounts.
- Fixed a bug where variants’ Title fields were not showing the correct locale ID in some cases.

## 1.0.1186 - 2016-01-06

### Changed
- Updated the translation strings.

### Fixed
- Fixed a PHP error that occurred when attempting to change a tax category’s handle.
- Fixed a PHP error that occurred when attempting to save a discount or sale without selecting any products or product types.

## 1.0.1185 - 2015-12-21

### Added
- Orders now have an `email` criteria parameter which can be used to only query orders placed with the given email.
- Address objects now have `getFullName()` method, for returning the customer’s first and last name combined.
- Added the `totalLength` attribute to front-end cart Ajax responses.
- It’s now possible to sort orders by Date Ordered and Date Paid on the Orders index page.

### Changed
- A clear error message is now displayed when attempting to save a product, if the product type’s Title Format setting is invalid.
- A clear error message is now displayed when attempting to save a product, if the product type’s Automatic SKU Format setting is invalid.
- Any Twig errors that occur when rendering email templates are now caught and logged, without affecting the actual order status change.
- The Payment Methods index now shows the payment methods’ gateways’ actual display names, rather than their class names.
- Payment method settings that are being overridden in craft/config/commerce.php now get disabled from Edit Payment Method pages.
- The extended line item info HUD now displays the included tax for the line item.

### Fixed
- Fixed a bug where the cart was not immediately forgotten when an order was completed.
- Fixed a bug where `Commerce_OrderModel::getTotalLength()` was returning the total height of each of its line items, rather than the length.
- Fixed a bug where variants’ height, length, and width were not being saved correctly on order line item snapshots.
- Fixed a bug where order queries would return results even when the `user` or `customer` params were set to invalid values.
- Fixed a PHP error that occurred when accessing a third party shipping method from an order object.
- Fixed a PHP error that occurred when accessing the Sales index page.
- Fixed a PHP error that occurred when loading dependencies on some servers.
- Fixed a JavaScript error that occurred when viewing extended info about an order’s line items.
- Fixed some language and styling bugs.

## 1.0.1184 - 2015-12-09

### Added
- Added support for inline product creation from product selection modals.
- Products now have an `editable` criteria parameter which can be used to only query products which the current user has permission to edit.
- Added support for payment methods using the eWAY Rapid gateway.

### Changed
- Improved compatibility with some payment gateways.
- Added the `shippingMethodId` attribute to front-end cart Ajax responses.
- Users that have permission to access Craft Commerce in the Control Panel, but not permission to manage Orders, Products, or Promotions now get a 403 error when accessing /admin/commerce, rather than a blank page.
- The “Download PDF” button no longer appears on the View Order page if no PDF template exists yet.
- `Commerce_OrderModel::getPdfUrl()` now only returns a URL if the PDF template exists; otherwise null will be returned.
- Errors that occur when parsing email templates now get logged in craft/storage/runtime/logs/commerce.log.
- Improved the wording of error messages that occur when an unsupported gateway request is made.

### Fixed
- Fixed a bug where entering a sale’s discount amount to a decimal number less than 1 would result in the sale applying a negative discount (surcharge) to applicable product prices. Please check any existing sales to make sure the correct amount is being discounted.
- Fixed bug where email template errors would cause order completion to fail.
- Fixed a bug where shipping rule description fields were not being saved.
- Fixed a PHP error that could occur when saving a product via an Element Editor HUD.
- Fixed a bug where billing and shipping addresses were receiving duplicate validation errors when the `sameAddress` flag was set to true.
- Fixed a JavaScript error that occurred when changing an order’s status on servers with case-sensitive file systems.

## 1.0.1183 - 2015-12-03

### Changed
- Discounts are now entered as positive numbers in the CP (e.g. a 50% discount is defined as either “0.5” or “50%” rather than “-0.5” or “-50%”).
- Added the `commerce_cart.onBeforeAddToCart` event.
- Added the `commerce_discounts.onBeforeMatchLineItem` event, making it possible for plugins to perform additional checks when determining if a discount should be applied to a line item.
- Added the `commerce_payments.onBeforeGatewayRequestSend` event.

### Fixed
- Fixed a PHP error that would occur when the Payment Methods index page if any of the existing payment methods were using classes that could not be found.
- Fixed a bug where some failed payment requests were not returning an error message.
- Fixed a bug where `PaymentsService::processPayment()` was attempting to redirect to the order’s return URL even if it didn’t have one, in the event that the order was already paid in full before `processPayment()` was called. Now `true` is returned instead.
- Fixed some UI strings that were not getting properly translated.

## 1.0.1182 - 2015-12-01

### Added
- Tax Rates now have a “Taxable Subject” setting, allowing admins to choose whether the Tax Rate should be applied to shipping costs, price, or both.
- View Order pages now display notes and options associated with line items.
- Added new `commerce_addresses.beforeSaveAddress` and `saveAddress` events.
- Purchasables now must implement a `getIsPromotable()` method, which returns whether the purchasable can be subject to discounts.
- Variants now support a `default` element criteria param, for only querying variants that are/aren’t the default variant of an invariable product.

### Changed
- All number fields now display values in the current locale’s number format.
- Variant descriptions now include the product’s title for products that have variants.
- It’s now more obvious in the UI that you are unable to delete an order status while orders exist with that status.
- The `commerce_orders.beforeSaveOrder` event now respects event’s `$peformAction` value.
- The `commerce_orders.beforeSaveOrder` and `saveOrder` events trigger for carts, in addition to completed orders.
- `Commerce_PaymentsService::processPayment()` no longer redirects the browser if the `$redirect` argument passed to it is `null`.
- Renamed `Commerce_VariantsService::getPrimaryVariantByProductId()` to `getDefaultVariantByProductId()`.
- Updated all instances of `craft.commerce.getCart()` to `craft.commerce.cart` in the example templates.
- Customers are now redirected to the main products page when attempting to view their cart while it is empty.

### Removed
- Removed the `commerceDecimal` and `commerceCurrency` template filters. Craft CMS’s built-in [number](https://craftcms.com/docs/templating/filters#number) and [currency](https://craftcms.com/docs/templating/filters#currency) filters should be used instead. Note that you will need to explicitly pass in the cart’s currency to the `currency` filter (e.g. `|currency(craft.commerce.cart.currency)`).

### Fixed
- Fixed a bug where View Order pages were displaying links to purchased products even if the product didn’t exist anymore, which would result in a 404 error.
- Fixed a bug where orders’ base shipping costs and base discounts were not getting reset when adjustments were recalculated.
- Fixed the “Country” and “State” field labels on Edit Shipping Rule pages, which were incorrectly pluralized.
- Fixed a bug where toggling a product/variant’s “Unlimited” checkbox was not enabling/disabling the Stock text input.
- Fixed a PHP error that occurred on order completion when purchasing a third party purchasable.
- Fixed a PHP error that occurred when attempting to add a line item to the cart with zero quantity.
- Fixed a bug where the state name was not getting included from address models’ `getStateText()` methods.
- Fixed a PHP error that would occur when saving a variable product without any variants.

## 0.9.1179 - 2015-11-24

### Added
- Added a new “Manage orders” user permission, which determines whether the current user is allowed to manage orders.
- Added a new “Manage promotions” user permission, which determines whether the current user is allowed to manage promotions.
- Added new “Manage _[type]_ products” user permissions for each product type, which determines whether the current user is allowed to manage products of that type.
- It’s now possible to set payment method settings from craft/config/commerce.php. To do so, have the file return an array with a `'paymentMethodSettings'` key, set to a sub-array that is indexed by payment method IDs, whose sub-values are set to the payment method’s settings (e.g. `return ['paymentMethodSettings' => ['1' => ['apiKey' => getenv('STRIPE_API_KEY')]]];`).
- Added an `isGuest()` method to order models, which returns whether the order is being made by a guest account.
- The `cartPayment/pay` controller action now checks for a `paymentMethodId` param, making it possible to select a payment gateway at the exact time of payment.
- Added `Commerce_TaxCategoriesService::getTaxCategoryByHandle()`.

### Changed
- Ajax requests to `commerce/cart/*` controller actions now get the `totalIncludedTax` amount in the response.
- Renamed `Commerce_ProductTypeService::save()` to `saveProductType()`.
- Renamed `Commerce_PurchasableService` to `Commerce_PurchasablesService` (plural).
- Renamed all `Commerce_OrderStatusService` methods to be more explicit (e.g. `save()` is now `saveOrderStatus()`).
- Renamed `Commerce_TaxCategoriesService::getAll()` to `getAllTaxCategories()`.
- Added “TYPE_” and “STATUS_” prefixes to each of the constants on TransactionRecord, to clarify their purposes.
- Order models no longer have $billingAddressData and $shippingAddressData properties. The billing/shipping addresses chosen by the customer during checkout are now duplicated in the craft_commerce_addresses table upon order completion, and the order’s billingAddressId and shippingAddressId attributes are updated to the new address records’ IDs.
- Purchasables must now have a `getTaxCategoryId()` method, which returns the ID of the tax category that should be applied to the purchasable.
- Third-party purchasables can now have taxes applied to their line items when in the cart.
- Added `totalTax`, `totalTaxIncluded`, `totalDiscount`, and `totalShippingCost` to the example templates’ order totals info.

### Fixed
- Fixed a bug where variants were not being returned in the user-defined order on the front end.
- Fixed a bug where `Commerce_OrdersService::getOrdersByCustomer()` was returning incomplete carts. It now only returns completed orders.
- Fixed a bug where the line items’ `taxIncluded` amount was not getting reset to zero before recalculating the amount of included tax.
- Fixed a bug where products of a type that had been switched from having variants to not having variants could end up with an extra Title field on the Edit Product page.
- Fixed an issue where Craft Personal and Client installations where making user groups available to sale and discount conditions.
- Fixed a PHP error that occurred when an order model’s `userId` attribute was set to the ID of a user account that didn’t have a customer record associated with it.
- Fixed a bug where quantity restrictions on a product/variant were not being applied consistently to line items that were added with custom options.
- Fixed some language strings that were not getting static translations applied to them.
- Fixed a bug where Price fields were displaying blank values when they had previously been set to `0`.
- Fixed a bug where `Commerce_TaxCategoriesService::getAllTaxCategories()` could return null values if `getTaxCategoryById()` had been called previously with an invalid tax category ID.

## 0.9.1177 - 2015-11-18

### Changed
- The example templates now display credit card errors more clearly.

### Fixed
- Fixed a bug where products’ and variants’ Stock fields were displaying blank values.

## 0.9.1176 - 2015-11-17

### Added
- Craft Commerce is now translated into German, Dutch, French (FR and CA), and Norwegian.
- Added the “Automatic SKU Format” Product Type setting, which defines what products’/variants’ SKUs should look like when they’re submitted without a value.
- It’s now possible to save arbitrary “options” to line items. When the same purchasable is added to the cart twice, but with different options, it will result in two separate line items rather than one line item with a quantity of 2.
- Order models now have a `totalDiscount` property, which returns the total of all discounts applied to its line items, in addition to the base discount.

### Changed
- The tax engine now records the amount of included tax for each line item, via a new `taxIncluded` property on line item models. (This does not affect existing tax calculation behaviors in any way.)
- Customer data stored in session is now cleared out whenever a user logs in/out, and when a logged-out guest completes their order.
- The example templates have been updated to demonstrate the new Line Item Options feature.
- Address management features are now hidden for guest users in the example templates to avoid confusion.

### Fixed
- Fixed a bug where products/variants that were out of stock would show a blank value for the “Stock” field, rather than “0”.
- Fixed a bug where the `shippingMethod` property returned by Ajax requests to `commerce/cart/*` was getting set to an incorrect value. The property is now set to the shipping method’s handle.

## 0.9.1175 - 2015-11-11

### Added
- Added a new “Show the Title field for variants” setting to Product Types that have variants. When checked, variants of products of that Product Type will get a new “Title” field that can be directly edited by product managers.
- It’s now possible to update an order’s custom fields when posting to the `commerce/cartPayment/pay` controller action.

### Changed
- Renamed `craft.commerce.getShippingMethods()` to `getAvailableShippingMethods()`.
- The shipping method info arrays returned by `craft.commerce.getAvailableShippingMethods()` now include `description` properties, set to the shipping methods’ active rules’ description. It also returns the shipping methods’ `type`.
- The shipping method info arrays returned by `craft.commerce.getAvailableShippingMethods()` are now sorted by their added cost, from cheapest to most expensive.
- Ajax requests to `commerce/cart/*` controller actions now get information about the available shipping methods in the response.
- Customer address info is now purged from the session when a user logs out with an active cart.
- Changes to the payment method in the example templates’ checkout process are now immediately applied to the cart.
- When the Stripe gateway is selected as the Payment Method during checkout we now show an example implementation of token billing with stripe.js

### Fixed
- Fixed a bug where the user-managed shipping methods’ edit URLs were missing a `/` before their IDs.
- Fixed a bug where it was possible to complete an order with a shipping method that was not supposed to be available, per its rules.
- Fixed a bug where it was possible to log out of Craft but still see address data in the cart.
- Fixed a bug where plugin-based shipping methods were getting re-instantiated each time `craft.commerce.getShippingMethods()` was called.
- Fixed a bug where batch product deletion from the Products index page was not also deleting their associated variants.

## 0.9.1173 - 2015-11-09

### Added
- Added a “Business Name” field to customer addresses (accessible via a `businessName` attribute), which replaces the “Company” field (and `company` attribute), and can be used to store customers’ businesses’ names when purchasing on behalf of their company.
- Added a “Business Tax ID” field to customer addresses (accessible via a `businessTaxId` attribute), which can be used to store customers’ businesses’ tax IDs (e.g. VAT) when purchasing on behalf of their company.
- Added a `getCountriesByTaxZoneId()` method to the Tax Zones service.
- Added a `getStatesByTaxZoneId()` method to the Tax Zones service.
- It’s now possible to create new Tax Zones and Tax Categories directly from the Edit Tax Rate page.

### Changed
- The ShippingMethod interface has three new methods: `getType()`, `getId()`, and `getCpEditUrl()`. (`getId()` should always return `null` for third party shipping methods.)
- It is no longer necessary to have created a Tax Zone before accessing Commerce → Settings → Tax Rates and creating a tax rate.
- The “Handle” field on Edit Tax Category pages is now automatically generated based on the “Name” field.
- Plugin-based shipping methods are now listed in Commerce → Settings → Shipping Methods alongside the user-managed ones.
- Orders can now be sorted by ID in the Control Panel.
- Updated the example templates to account for the new `businessName` and `businessTaxId` address attributes.

### Fixed
- Fixed a PHP error that occurred when editing a product if PHP was configured to display strict errors.
- Fixed a bug where products/variants would always show the “Dimensions” and “Weight” fields, even for product types that were configured to hide those fields.
- Fixed a PHP error that occurred when the tax calculator accessed third-party Shipping Methods.
- Fixed a MySQL error that occurred when saving a Tax Rate without a Tax Zone selected.
- Fixed an issue where clicking on the “Settings” global nav item under “Commerce” could direct users to the front-end site.

## 0.9.1171 - 2015-11-05

### Changed
- The “Promotable” and “Free Shipping” field headings on Edit Product pages now act as labels for their respective checkboxes.
- Craft Commerce now logs an error message when an order’s custom status is changed and the notification email’s template cannot be found.
- Commerce Customer Info fields are now read-only. (Customers can still edit their own addresses from the front-end.)
- Craft Commerce now keeps its customers’ emails in sync with their corresponding user accounts’ emails.
- Added a `shortNumber` attribute to order models, making it easy for templates to access the short version of the order number.
- The example templates’ product listings have new and improved icon images.

### Fixed
- Fixed a bug where the “Craft Commerce” link in the global sidebar would direct users to the front-end site, if the `cpTrigger` config setting was not set to `'admin'`.
- Updated the “Post Date” and “Expiry Date” table column headings on the Products index page, which were still labeled “Available On” and “Expires On”.
- Fixed a bug where one of the Market Commerce → Craft Commerce upgrade migrations wouldn’t run on case-sensitive file systems.
- Fixed a PHP error that occurred when viewing an active cart without an address from the Control Panel.
- Fixed a bug where custom field data was not saved via the `commerce/cart/updateCart` controller action if it wasn’t submitted along with other cart updates.
- Added some missing CSRF inputs to the example templates, when CSRF protection is enabled for the site.

### Security
- The example templates’ third party scripts now load over a protocol-relative URL, resolving security warnings.

## 0.9.1170 - 2015-11-04

### Added
- Renamed the plugin from Market Commerce to Craft Commerce.
- Craft Commerce supports One-Click Updating from the Updates page in the Control Panel.
- Gave Craft Commerce a fancy new plugin icon.
- Updated all of the Control Panel templates for improved consistency with Craft 2.5, and improved usability.
- Non-admins can now access Craft Commerce’s Control Panel pages via the “Access Craft Commerce” user permission (with the exception of its Settings section).
- Products are now localizable.
- It’s now possible to create a new sale or discount right from the Products index page, via a new Batch Action.
- It’s now possible to delete products from the Products index page in the Control Panel.
- Product variants are now managed right inline on Edit Product pages, via a new Matrix-inspired UI.
- Added Live Preview and Sharing support to Edit Product pages.
- It’s now possible to create new products right from Product Selector Modals (like the ones used by Products fields).
- Product types now have a “Has dimensions?” setting. The Width, Height, Length, and Weight variant fields will only show up when this is enabled now.
- It’s now possible to update multiple order statuses simultaneously from the Orders index page, via a new Batch Action.
- It’s now possible to delete orders from the Orders index page in the Control Panel.
- The View Order page now uses the same modal window to update order statuses as the Orders index page uses when updating statuses via the Batch Action.
- The View Order page now has “info” icons beside each line item and recorded transaction, for viewing deeper information about them.
- The View Order page now shows adjustments made on the order.
- Renamed the `craft.market` variable to `craft.commerce`.
- Added a new `commerce/cart/updateCart` controller action that can handle customer address/email changes, coupon application, line item additions, and shipping/payment method selections, replacing most of the old Cart actions. (The only other `commerce/cart/*` actions that remain are `updateLineItem`, `removeLineItem`, and `removeAllLineItems`.)
- It’s now possible to use token billing with some gateways, like Stripe, by passing a `token` POST param to the `cartPay/pay` controller action, so your customers’ credit card info never touches your server.
- It’s now possible to access through all custom Order Statuses `craft.commerce.orderStatuses`.
- Added the `itemSubtotalWithSale` attribute to order models, to get the subtotal of all order items before any adjustments have been applied.
- Renamed all class namespaces and prefixes for the Craft Commerce rename.
- Renamed nearly all service method names to be more explicit and follow Craft CMS naming conventions (i.e. `getById()` is now `getOrderById()`).
- All gateways must now implement the GatewayAdapterInterface interface. Craft Commerce provides a BaseGatewayAdapter class that adapts OmniPay gateway classes for this interface.
- Added the `commerce_transactions.onSaveTransaction` event.
- Added the `commerce_addOrderActions` hook.
- Added the `commerce_addProductActions` hook.
- Added the `commerce_defineAdditionalOrderTableAttributes` hook.
- Added the `commerce_defineAdditionalProductTableAttributes` hook.
- Added the `commerce_getOrderTableAttributeHtml` hook.
- Added the `commerce_getProductTableAttributeHtml` hook.
- Added the `commerce_modifyEmail` hook.
- Added the `commerce_modifyOrderSortableAttributes` hook.
- Added the `commerce_modifyOrderSources` hook.
- Added the `commerce_modifyPaymentRequest` hook.
- Added the `commerce_modifyProductSortableAttributes` hook.
- Added the `commerce_modifyProductSources` hook.
- Added the `commerce_registerShippingMethods` hook.

### Changed
- Sales rates and percentages are now entered as a positive number, and can be entered with or without a `%` sign.
- Products are now sorted by Post Date in descending order by default.
- All of the Settings pages have been cleaned up significantly.
- Renamed the `isPaid` order criteria param to `isUnpaid`.
- Renamed products’ `availableOn` and `expiresOn` attributes to `postDate` and `expiryDate`.
- Craft Commerce now records all failed payment transactions and include the gateway response.
- Reduced the number of SQL queries that get executed on order/product listing pages, depending on the attributes being accessed.
- Tax Categories now have “handles” rather than “codes”.
- When a Product Type is changed from having variants to not having variants, all of the existing products’ variants will be deleted, save for the Default Variants.
- If a default zone is not selected on an included tax rate, an error is displayed.
- Improved the extendability of the shipping engine. The new `ShippingMethod` and `ShippingRule` interfaces now allow a plugin to provide their own methods and rules which can dynamically add shipping costs to the cart.
- Added an `$error` argument to `Commerce_CartService::setPaymentMethod()` and `setShippingMethod()`.
- The example templates have been updated for the new variable names and controller actions, and their Twig code has been simplified to be more clear for newcomers (including more detailed explanation comments).
- The example PDF template now includes more information about the order, and a “PAID” stamp graphic.
- The example templates now include a customer address management section.
- Improved the customer address selection UI.

### Removed
- The “Cart Purge Interval” and “Cart Cookie Expiry Settings” have been removed from Control Panel. You will now need to add a `commerce.php` file in craft/config and set those settings from there. (See commerce/config.php for the default values.)
- Removed the default Shipping Method and improved the handling of blank shipping methods.
- Removed customer listing page. Add the Commerce Customer Info field type to your User field layout instead.

### Fixed
- Fixed a bug where you could pass an invalid `purchasableId` to the Cart.
- Fixed a bug where the customer link on the View Order page didn’t go to the user’s profile.
- Fixed a Twig error that occurred if a user manually went to /admin/commerce/orders/new. A 404 error is returned instead now.
- Fixed a bug where it was possible to use currency codes unsupported by OmniPay.
- Fixed a bug where the Mollie gateway was not providing the right token for payment completion.
- Fixed a bug where the `totalShipping` cost was incorrect when items with Free Shipping were in the cart.
- Fixed a bug in the Sale Amount logic.
- Products are now Promotable by default.
- Fixed bug where the logic to determine if an order is paid in full had a rounding error.<|MERGE_RESOLUTION|>--- conflicted
+++ resolved
@@ -1,6 +1,5 @@
 # Release Notes for Craft Commerce
 
-<<<<<<< HEAD
 ## Unreleased
 
 ### Fixed
@@ -1039,7 +1038,7 @@
 - Removed `craft\commerce\web\assets\RevenueWidgetAsset`.
 - Removed `craft\commerce\widgets\Revenue`. Use `craft\commerce\widgets\TotalRevenue` instead.
 - Removed the `phpoffice/phpspreadsheet` package dependency.
-=======
+
 ## 2.2.27 - 2021-03-17
 
 ### Fixed
@@ -1055,7 +1054,6 @@
 ### Fixed
 - Fixed a bug where comparing getTotalPaid and getTotal methods in `craft\commerce\elements\Order::getPaidStatus` returns invalid boolean value. ([#1836](https://github.com/craftcms/commerce/issues/1836))
 - Fixed a bug that prevented a customer from unsubscribing from a subscription and deleting payment sources.
->>>>>>> 1e8544ad
 
 ## 2.2.24 - 2020-11-16
 
