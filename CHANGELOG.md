# Release Notes for Craft Commerce

## Unreleased

### Changed
- Example templates address forms now show plain text custom fields.

### Fixed
- Fixed a bug where the `autoSetNewCartAddresses` setting did not work. ([#2804](https://github.com/craftcms/commerce/issues/2804))
- Fixed a PHP error that occurred when making a payment on the Edit Order page. ([#2795](https://github.com/craftcms/commerce/issues/2795))
- Fixed a PHP error that occurred when duplicating addresses that are not owned by Users.
- Fixed a bug when submitting a custom field on address namespace doesn't save the field. ([2809](https://github.com/craftcms/commerce/pull/2809))

## 4.0.0 - 2022-05-04

### Added
- Customers are now native Craft user elements. ([#2524](https://github.com/craftcms/commerce/discussions/2524), [2385](https://github.com/craftcms/commerce/discussions/2385))
- Discounts can now have condition builders, enabling flexible matching based on the order, user, and addresses. ([#2290](https://github.com/craftcms/commerce/discussions/2290),  [#2296](https://github.com/craftcms/commerce/discussions/2296), [#2299](https://github.com/craftcms/commerce/discussions/2299))
- Shipping zones can now have condition builders, enabling flexible matching based on the address. ([#2290](https://github.com/craftcms/commerce/discussions/2290), [#2296](https://github.com/craftcms/commerce/discussions/2296))
- Tax zones can now have condition builders, enabling flexible matching based on the address. ([#2290](https://github.com/craftcms/commerce/discussions/2290), [#2296](https://github.com/craftcms/commerce/discussions/2296))
- Discounts can now have multiple coupon codes, each with their own usage rules. ([#2377](https://github.com/craftcms/commerce/discussions/2377), [#2303](https://github.com/craftcms/commerce/discussions/2303), [#2713](https://github.com/craftcms/commerce/pull/2713))
- It’s now possible to bulk-generate coupon codes.
- It’s now possible to create orders from the Edit User page.
- Added a “Commerce” panel to the Debug Toolbar.
- Added “Edit”, “Create”, and “Delete” permissions for product types, sales, and discounts. ([#174](https://github.com/craftcms/commerce/issues/174), [#2400](https://github.com/craftcms/commerce/discussions/2400))
- Added the `|commercePaymentFormNamespace` Twig filter.
- Added `craft\commerce\base\Zone`.
- Added `craft\commerce\behaviors\CustomerAddressBehavior`.
- Added `craft\commerce\behaviors\CustomerBehavior`.
- Added `craft\commerce\console\controllers\UpgradeController`.
- Added `craft\commerce\controllers\DiscountsController::DISCOUNT_COUNTER_TYPE_EMAIL`.
- Added `craft\commerce\controllers\DiscountsController::DISCOUNT_COUNTER_TYPE_TOTAL`.
- Added `craft\commerce\controllers\DiscountsController::DISCOUNT_COUNTER_TYPE_USER`.
- Added `craft\commerce\controllers\DiscountsController::actionGenerateCoupons()`.
- Added `craft\commerce\controllers\OrdersController::actionCreateCustomer()`.
- Added `craft\commerce\controllers\OrdersController::actionGetCustomerAddresses()`.
- Added `craft\commerce\controllers\OrdersController::actionGetOrderAddress()`.
- Added `craft\commerce\controllers\OrdersController::actionValidateAddress()`.
- Added `craft\commerce\controllers\OrdersController::enforceManageOrderPermissions()`.
- Added `craft\commerce\controllers\SubscriptionsController::enforceManageSubscriptionPermissions()`.
- Added `craft\commerce\elements\Order::$sourceBillingAddressId`
- Added `craft\commerce\elements\Order::$sourceShippingAddressId`
- Added `craft\commerce\elements\Product::canCreateDrafts()`.
- Added `craft\commerce\elements\Product::canDelete()`.
- Added `craft\commerce\elements\Product::canDeleteForSite()`.
- Added `craft\commerce\elements\Product::canDuplicate()`.
- Added `craft\commerce\elements\Product::canSave()`.
- Added `craft\commerce\elements\Product::canView()`.
- Added `craft\commerce\elements\Subscription::canView()`.
- Added `craft\commerce\elements\actions\UpdateOrderStatus::$suppressEmails`.
- Added `craft\commerce\events\CommerceDebugPanelDataEvent`.
- Added `craft\commerce\events\OrderStatusEmailsEvent`.
- Added `craft\commerce\events\PdfRenderEvent`.
- Added `craft\commerce\fieldlayoutelements\UserAddressSettings`.
- Added `craft\commerce\helpers\DebugPanel`.
- Added `craft\commerce\helpers\PaymentForm`.
- Added `craft\commerce\models\Coupon`.
- Added `craft\commerce\models\Discount::$couponFormat`.
- Added `craft\commerce\models\Discount::getCoupons()`.
- Added `craft\commerce\models\Discount::setCoupons()`.
- Added `craft\commerce\models\OrderHistory::$userId`.
- Added `craft\commerce\models\OrderHistory::$userName`.
- Added `craft\commerce\models\OrderHistory::getUser()`.
- Added `craft\commerce\models\ShippingAddressZone::condition`.
- Added `craft\commerce\models\Store`.
- Added `craft\commerce\models\TaxAddressZone::condition`.
- Added `craft\commerce\plugin\Services::getCoupons()`.
- Added `craft\commerce\record\OrderHistory::$userName`.
- Added `craft\commerce\records\Coupon`.
- Added `craft\commerce\records\OrderHistory::$userId`.
- Added `craft\commerce\records\OrderHistory::getUser()`.
- Added `craft\commerce\service\Store`.
- Added `craft\commerce\services\Carts::$cartCookieDuration`.
- Added `craft\commerce\services\Carts::$cartCookie`.
- Added `craft\commerce\services\Coupons`.
- Added `craft\commerce\services\Customers::ensureCustomer()`.
- Added `craft\commerce\services\Customers::savePrimaryBillingAddressId()`.
- Added `craft\commerce\services\Customers::savePrimaryShippingAddressId()`.
- Added `craft\commerce\services\Discounts::clearUserUsageHistoryById()`.
- Added `craft\commerce\services\OrderStatuses::EVENT_ORDER_STATUS_CHANGE_EMAILS`.
- Added `craft\commerce\services\Pdfs::EVENT_BEFORE_DELETE_PDF`.
- Added `craft\commerce\services\ProductTypes::getCreatableProductTypeIds()`.
- Added `craft\commerce\services\ProductTypes::getCreatableProductTypes()`.
- Added `craft\commerce\services\ProductTypes::getEditableProductTypeIds()`.
- Added `craft\commerce\services\ProductTypes::hasPermission()`.
- Added `craft\commerce\validators\CouponValidator`.
- Added `craft\commerce\validators\StoreCountryValidator`.
- Added `craft\commerce\web\assets\coupons\CouponsAsset`.

### Changed
- Craft Commerce now requires Craft CMS 4.0.0-RC2 or later.
- Tax rate inputs no longer require the percent symbol.
- Subscription plans are no longer accessible via old Control Panel URLs.
- Addresses can no longer be related to both a user’s address book and an order at the same time. ([#2457](https://github.com/craftcms/commerce/discussions/2457))
- Gateways’ `isFrontendEnabled` settings now support environment variables.
- The active cart number is now stored in a cookie rather than the PHP session data, so it can be retained across browser reboots. ([#2790](https://github.com/craftcms/commerce/pull/2790))
- The installer now archives any database tables that were left behind by a previous Craft Commerce installation.
- `commerce/*` actions no longer accept `orderNumber` params. `number` can be used instead.
- `commerce/cart/*` actions no longer accept `cartUpdatedNotice` params. `successMessage` can be used instead.
- `commerce/cart/*` actions no longer include `availableShippingMethods` in their JSON responses. `availableShippingMethodOptions` can be used instead.
- `commerce/payment-sources/*` actions no longer include `paymentForm` in their JSON responses. `paymentFormErrors` can be used instead.
- `commerce/payments/*` actions now expect payment form fields to be namespaced with the `|commercePaymentFormNamespace` Twig filter’s response.
- `craft\commerce\elements\Order::getCustomer()` now returns a `craft\elements\User` object.
- `craft\commerce\elements\Product::getVariants()`, `getDefaultVariant()`, `getCheapestVariant()`, `getTotalStock()`, and `getHasUnlimitedStock()` now only return data related to enabled variants by default.
- `craft\commerce\model\ProductType::$titleFormat` was renamed to `$variantTitleFormat`.
- `craft\commerce\models\TaxRate::getRateAsPercent()` now returns a localized value.
- `craft\commerce\services\LineItems::createLineItem()` no longer has an `$orderId` argument.
- `craft\commerce\services\LineItems::resolveLineItem()` now has an `$order` argument rather than `$orderId`.
- `craft\commerce\services\Pdfs::EVENT_AFTER_RENDER_PDF` now raises `craft\commerce\events\PdfRenderEvent` rather than `PdfEvent`.
- `craft\commerce\services\Pdfs::EVENT_AFTER_SAVE_PDF` now raises `craft\commerce\events\PdfEvent` rather than `PdfSaveEvent`.
- `craft\commerce\services\Pdfs::EVENT_BEFORE_RENDER_PDF` now raises `craft\commerce\events\PdfRenderEvent` rather than `PdfEvent`.
- `craft\commerce\services\Pdfs::EVENT_BEFORE_SAVE_PDF` now raises `craft\commerce\events\PdfEvent` rather than `PdfSaveEvent`.
- `craft\commerce\services\ShippingMethods::getAvailableShippingMethods()` has been renamed to `getMatchingShippingMethods()`.
- `craft\commerce\services\Variants::getAllVariantsByProductId()` now accepts a `$includeDisabled` argument.

### Deprecated
- Deprecated `craft\commerce\elements\Order::getUser()`. `getCustomer()` should be used instead.
- Deprecated `craft\commerce\services\Carts::getCartName()`. `$cartCookie['name']` should be used instead.
- Deprecated `craft\commerce\services\Plans::getAllGatewayPlans()`. `getPlansByGatewayId()` should be used instead.
- Deprecated `craft\commerce\services\Subscriptions::doesUserHaveAnySubscriptions()`. `doesUserHaveSubscriptions()` should be used instead.
- Deprecated `craft\commerce\services\Subscriptions::getSubscriptionCountForPlanById()`. `getSubscriptionCountByPlanId()` should be used instead.
- Deprecated `craft\commerce\services\TaxRates::getTaxRatesForZone()`. `getTaxRatesByTaxZoneId()` should be used instead.
- Deprecated `craft\commerce\services\Transactions::deleteTransaction()`. `deleteTransactionById()` should be used instead.

### Removed
- Removed the `orderPdfFilenameFormat` setting.
- Removed the `orderPdfPath` setting.
- Removed the `commerce-manageCustomers` permission.
- Removed the `commerce-manageProducts` permission.
- Removed `json_encode_filtered` Twig filter.
- Removed the `commerce/orders/purchasable-search` action. `commerce/orders/purchasables-table` can be used instead.
- Removed `Plugin::getInstance()->getPdf()`. `getPdfs()` can be used instead.
- Removed `craft\commerce\Plugin::t()`. `Craft::t('commerce', 'My String')` can be used instead.
- Removed `craft\commerce\base\AddressZoneInterface`. `craft\commerce\base\ZoneInterface` can be used instead.
- Removed `craft\commerce\base\OrderDeprecatedTrait`.
- Removed `craft\commerce\controllers\AddressesController`.
- Removed `craft\commerce\controllers\CountriesController`.
- Removed `craft\commerce\controllers\CustomerAddressesController`.
- Removed `craft\commerce\controllers\CustomersController`.
- Removed `craft\commerce\controllers\PlansController::actionRedirect()`.
- Removed `craft\commerce\controllers\ProductsPreviewController::actionSaveProduct()`.
- Removed `craft\commerce\controllers\ProductsPreviewController::enforceProductPermissions()`.
- Removed `craft\commerce\controllers\StatesController`.
- Removed `craft\commerce\elements\Order::getAdjustmentsTotalByType()`. `getTotalTax()`, `getTotalDiscount()`, or `getTotalShippingCost()` can be used instead.
- Removed `craft\commerce\elements\Order::getAvailableShippingMethods()`. `getAvailableShippingMethodOptions()` can be used instead.
- Removed `craft\commerce\elements\Order::getOrderLocale()`. `$orderLanguage` can be used instead.
- Removed `craft\commerce\elements\Order::getShippingMethodId()`. `getShippingMethodHandle()` can be used instead.
- Removed `craft\commerce\elements\Order::getShouldRecalculateAdjustments()`. `getRecalculationMode()` can be used instead.
- Removed `craft\commerce\elements\Order::getTotalTaxablePrice()`. The taxable price is now calculated within the tax adjuster.
- Removed `craft\commerce\elements\Order::removeEstimatedBillingAddress()`. `setEstimatedBillingAddress(null)` can be used instead.
- Removed `craft\commerce\elements\Order::removeEstimatedShippingAddress()`. `setEstimatedShippingAddress(null)` can be used instead.
- Removed `craft\commerce\elements\Order::setShouldRecalculateAdjustments()`. `setRecalculationMode()` can be used instead.
- Removed `craft\commerce\elements\actions\DeleteOrder`. `craft\elements\actions\Delete` can be used instead.
- Removed `craft\commerce\elements\actions\DeleteProduct`. `craft\elements\actions\Delete` can be used instead.
- Removed `craft\commerce\elements\traits\OrderDeprecatedTrait`.
- Removed `craft\commerce\events\AddressEvent`.
- Removed `craft\commerce\events\CustomerAddressEvent`.
- Removed `craft\commerce\events\CustomerEvent`.
- Removed `craft\commerce\events\DefineAddressLinesEvent`. `craft\services\Addresses::formatAddress()` can be used instead.
- Removed `craft\commerce\events\LineItemEvent::isValid`.
- Removed `craft\commerce\events\PdfSaveEvent`.
- Removed `craft\commerce\helpers\Localization::formatAsPercentage()`.
- Removed `craft\commerce\models\Country`.
- Removed `craft\commerce\models\Discount::$code`.
- Removed `craft\commerce\models\Discount::getDiscountUserGroups()`.
- Removed `craft\commerce\models\Discount::getUserGroupIds()`. Discount user groups were migrated to the customer condition rule.
- Removed `craft\commerce\models\Discount::setUserGroupIds()`. Discount user groups were migrated to the customer condition rule.
- Removed `craft\commerce\models\Email::getPdfTemplatePath()`. `getPdf()->getTemplatePath()` can be used instead.
- Removed `craft\commerce\models\LineItem::getAdjustmentsTotalByType()`. `getTax()`, `getDiscount()`, or `getShippingCost()` can be used instead.
- Removed `craft\commerce\models\LineItem::setSaleAmount()`.
- Removed `craft\commerce\models\OrderHistory::$customerId`. `$userId` can be used instead.
- Removed `craft\commerce\models\OrderHistory::getCustomer()`. `getUser()` can be used instead.
- Removed `craft\commerce\models\ProductType::getLineItemFormat()`.
- Removed `craft\commerce\models\ProductType::setLineItemFormat()`.
- Removed `craft\commerce\models\Settings::$showCustomerInfoTab`. `$showEditUserCommerceTab` can be used instead.
- Removed `craft\commerce\models\ShippingAddressZone::getCountries()`.
- Removed `craft\commerce\models\ShippingAddressZone::getCountriesNames()`.
- Removed `craft\commerce\models\ShippingAddressZone::getCountryIds()`.
- Removed `craft\commerce\models\ShippingAddressZone::getStateIds()`.
- Removed `craft\commerce\models\ShippingAddressZone::getStates()`.
- Removed `craft\commerce\models\ShippingAddressZone::getStatesNames()`.
- Removed `craft\commerce\models\ShippingAddressZone::isCountryBased`.
- Removed `craft\commerce\models\State`.
- Removed `craft\commerce\models\TaxAddressZone::getCountries()`.
- Removed `craft\commerce\models\TaxAddressZone::getCountriesNames()`.
- Removed `craft\commerce\models\TaxAddressZone::getCountryIds()`.
- Removed `craft\commerce\models\TaxAddressZone::getStateIds()`.
- Removed `craft\commerce\models\TaxAddressZone::getStates()`.
- Removed `craft\commerce\models\TaxAddressZone::getStatesNames()`.
- Removed `craft\commerce\models\TaxAddressZone::isCountryBased`.
- Removed `craft\commerce\queue\jobs\ConsolidateGuestOrders`.
- Removed `craft\commerce\records\Country`.
- Removed `craft\commerce\records\CustomerAddress`. `craft\records\Address` can be used instead.
- Removed `craft\commerce\records\Discount::CONDITION_USER_GROUPS_ANY_OR_NONE`. Discount user groups were migrated to the customer condition rule.
- Removed `craft\commerce\records\Discount::CONDITION_USER_GROUPS_EXCLUDE`. Discount user groups were migrated to the customer condition rule.
- Removed `craft\commerce\records\Discount::CONDITION_USER_GROUPS_INCLUDE_ALL`. Discount user groups were migrated to the customer condition rule.
- Removed `craft\commerce\records\Discount::CONDITION_USER_GROUPS_INCLUDE_ANY`. Discount user groups were migrated to the customer condition rule.
- Removed `craft\commerce\records\DiscountUserGroup`.
- Removed `craft\commerce\records\OrderHistory::getCustomer()`. `getUser()` can be used instead.
- Removed `craft\commerce\records\ShippingZoneCountry`.
- Removed `craft\commerce\records\ShippingZoneState`.
- Removed `craft\commerce\records\State`.
- Removed `craft\commerce\records\TaxZoneCountry`.
- Removed `craft\commerce\records\TaxZoneState`.
- Removed `craft\commerce\services\Addresses::purgeOrphanedAddresses()`.
- Removed `craft\commerce\services\Addresses`.
- Removed `craft\commerce\services\Countries`.
- Removed `craft\commerce\services\Customers::EVENT_AFTER_SAVE_CUSTOMER_ADDRESS`.
- Removed `craft\commerce\services\Customers::EVENT_AFTER_SAVE_CUSTOMER`.
- Removed `craft\commerce\services\Customers::EVENT_BEFORE_SAVE_CUSTOMER_ADDRESS`.
- Removed `craft\commerce\services\Customers::EVENT_BEFORE_SAVE_CUSTOMER`.
- Removed `craft\commerce\services\Customers::SESSION_CUSTOMER`.
- Removed `craft\commerce\services\Customers::consolidateOrdersToUser()`.
- Removed `craft\commerce\services\Customers::deleteCustomer()`.
- Removed `craft\commerce\services\Customers::forgetCustomer()`.
- Removed `craft\commerce\services\Customers::getAddressIds()`.
- Removed `craft\commerce\services\Customers::getCustomer()`.
- Removed `craft\commerce\services\Customers::getCustomerById()`.
- Removed `craft\commerce\services\Customers::getCustomerByUserId()`.
- Removed `craft\commerce\services\Customers::getCustomerId()`.
- Removed `craft\commerce\services\Customers::getCustomersQuery()`.
- Removed `craft\commerce\services\Customers::purgeOrphanedCustomers()`.
- Removed `craft\commerce\services\Customers::saveAddress()`.
- Removed `craft\commerce\services\Customers::saveCustomer()`.
- Removed `craft\commerce\services\Customers::saveUserHandler()`.
- Removed `craft\commerce\services\Discounts::EVENT_BEFORE_MATCH_LINE_ITEM`. `EVENT_DISCOUNT_MATCHES_LINE_ITEM` can be used instead.
- Removed `craft\commerce\services\Discounts::getOrderConditionParams()`. `$order->toArray()` can be used instead.
- Removed `craft\commerce\services\Discounts::populateDiscountRelations()`.
- Removed `craft\commerce\services\Orders::cartArray()`. `toArray()` can be used instead.
- Removed `craft\commerce\services\Payments::getTotalAuthorizedForOrder()`.
- Removed `craft\commerce\services\Payments::getTotalAuthorizedOnlyForOrder()`. `craft\commerce\elements\Order::getTotalAuthorized()` can be used instead.
- Removed `craft\commerce\services\Payments::getTotalPaidForOrder()`. `craft\commerce\elements\Order::getTotalPaid()` can be used instead.
- Removed `craft\commerce\services\Payments::getTotalRefundedForOrder()`.
- Removed `craft\commerce\services\Sales::populateSaleRelations()`.
- Removed `craft\commerce\services\States`.

## 3.4.15 - 2022-05-16

### Changed
- It’s now possible to disable the default variant on the Edit Product page.

### Fixed
<<<<<<< HEAD
- Fixed an issue on address page example templates where adding required attribute to input elements in form throws an error of "field is not focusable".
=======
- Fixed a bug where it wasn’t possible to navigate the color field with the keyboard on the Edit Order Status page. ([#2601](https://github.com/craftcms/commerce/issues/2601))
- Fixed a bug where it was possible to attempt a payment for a cart with unsaved changes on the Edit Order page. ([#2795](https://github.com/craftcms/commerce/issues/2795))
>>>>>>> d4d51cb5

## 3.4.14 - 2022-04-06

### Fixed
- Fixed a bug where eager-loaded line items weren’t getting returned in a consistent order. ([#2740](https://github.com/craftcms/commerce/issues/2740))
- Fixed a bug where it wasn’t possible to remove an address on the Edit Order page. ([#2745](https://github.com/craftcms/commerce/issues/2745))
- Fixed a bug where the First Name and Last Name fields weren’t shown in payment modals on the Edit Order page, when using the Dummy gateway.

## 3.4.13 - 2022-03-24

### Changed
- Condition formulas now support `abs`, `filter`, `first`, `map`, and `merge` filters. ([#2744](https://github.com/craftcms/commerce/issues/2744))

### Fixed
- Fixed a bug where some order history records were getting deleted along with guest customer records during garbage collection. ([#2727](https://github.com/craftcms/commerce/issues/2727))

## 3.4.12 - 2022-03-16

### Added
- Added support for PHP 8.1.

### Changed
- `craft\commerce\models\ProductType` now supports `EVENT_DEFINE_BEHAVIORS`. ([#2715](https://github.com/craftcms/commerce/issues/2715))

### Fixed
- Fixed a bug where collapsed variant blocks weren’t showing the correct preview text on Edit Product pages.
- Fixed a bug where `craft\commerce\errors\ProductTypeNotFoundException` had the wrong namespace (`craft\errors`) and wasn’t autoloadable with Composer 2.

## 3.4.11 - 2022-02-09

### Changed
- Improved memory usage for `craft\commerce\services\LineItems::getAllLineItemsByOrderId()`.  ([#2673](https://github.com/craftcms/commerce/issues/2673))

### Fixed
- Fixed a bug that could occur when attempting to create a customer on the Edit Order page. ([#2671](https://github.com/craftcms/commerce/issues/2671))
- Fixed a bug where the shipping method name wasn’t getting updated in the Edit Order page sidebar if the shipping method was changed. ([#2682](https://github.com/craftcms/commerce/issues/2682))
- Fixed a bug where `Addresses::getStoreLocation()` could return an address with `isStoreLocation` set to `false`. ([#2688](https://github.com/craftcms/commerce/issues/2688))
- Fixed a bug where Edit State pages included a breadcrumb that linked to a 404. ([#2692](https://github.com/craftcms/commerce/pull/2692))
- Fixed an error that could occur when saving a discount. ([#2505](https://github.com/craftcms/commerce/issues/2505))

## 3.4.10.1 - 2022-01-13

### Fixed
- Fixed a bug where `craft\commerce\models\LiteTaxSettings::getTaxRateAsPercent()` wasn’t returning a value.

## 3.4.10 - 2022-01-12

### Added
- It’s now possible to completely disable the Donation purchasable. ([#2374](https://github.com/craftcms/commerce/discussions/2374))
- Added support for searching orders by line item description. ([#2658](https://github.com/craftcms/commerce/pull/2658))
- Added `craft\commerce\elements\Order::isPaymentAmountPartial()`.
- Added `craft\commerce\helpers\Localization`.

### Fixed
- Fixed a bug where gateways’ `supportsPartialPayment()` methods weren’t being respected.
- Fixed an error that could occur when saving a discount. ([#2660](https://github.com/craftcms/commerce/issues/2660))
- Fixed a bug where partial payment errors weren’t getting returned correctly for Ajax requests to `commerce/payments/pay`.
- Fixed an error that could occur when trying to refund an order. ([#2642](https://github.com/craftcms/commerce/pull/2642))
- Fixed a bug where tax rates weren’t properly supporting localized number formats.

### Security
- Fixed XSS vulnerabilities.

## 3.4.9.3 - 2021-12-23

### Fixed
- Fixed a bug where it wasn’t possible to scroll transactions’ gateway response data on View Order pages. ([#2639](https://github.com/craftcms/commerce/issues/2639))
- Fixed a bug where it wasn’t possible to save sales.

## 3.4.9.2 - 2021-12-15

### Fixed
- Fixed an error that occurred when loading the Order Edit page. ([#2640](https://github.com/craftcms/commerce/issues/2640))

## 3.4.9.1 - 2021-12-15

### Changed
- Craft Commerce now requires Craft CMS 3.7.25 or later. ([#2638](https://github.com/craftcms/commerce/issues/2638))

## 3.4.9 - 2021-12-14

### Added
- Discounts and sales now have “All purchasables”, “All categories”, and “All customers” settings. ([#2615](https://github.com/craftcms/commerce/issues/2615))

### Changed
- Product indexes now use a “Product” header column heading by default, rather than “Title”.

### Fixed
- Fixed a bug where adjustment snapshots were removed when recalculating a completed order.
- Fixed a bug where email previews included control panel assets. ([#2632](https://github.com/craftcms/commerce/issues/2632))

## 3.4.8 - 2021-11-25

### Added
- Added `craft\commerce\controllers\ProductsController::enforceEditProductPermissions()`.
- Added `craft\commerce\controllers\ProductsController::enforceDeleteProductPermissions()`.
- Added `craft\commerce\controllers\ProductsPreviewController::enforceEditProductPermissions()`.
- Added `craft\commerce\controllers\SubscriptionsController::enforceEditSubscriptionPermissions()`.

### Changed
- Improved the performance of order saving.
- Formula condition results are now cached.
- Products now support `EVENT_DEFINE_IS_EDITABLE` and `EVENT_DEFINE_IS_DELETABLE`. ([#2606](https://github.com/craftcms/commerce/issues/2606))
- Subscriptions now support `EVENT_DEFINE_IS_EDITABLE`.

## Deprecated
- Deprecated `craft\commerce\controllers\ProductsController::enforceProductPermissions()`.
- Deprecated `craft\commerce\controllers\ProductsPreviewController::enforceProductPermissions()`.
- Deprecated `craft\commerce\controllers\ProductsPreviewController::actionSaveProduct()`.

### Fixed
- Fixed a bug where active/inactive cart queries weren’t factoring the system time zone properly. ([#2601](https://github.com/craftcms/commerce/issues/2601))
- Fixed a bug where it was possible to save a product without any variants. ([#2612](https://github.com/craftcms/commerce/issues/2612))
- Fixed a bug where the First Name and Last Name fields within payment modals weren’t immediately visible. ([#2603](https://github.com/craftcms/commerce/issues/2603))
- Fixed a bug where the “Billing Details URL” subscription setting didn’t fully support being set to an environment variable. ([#2571](https://github.com/craftcms/commerce/pull/2571))

## 3.4.7 - 2021-11-03

### Deprecated
- Deprecated `craft\commerce\models\ProductType::getLineItemFormat()` and `setLineItemFormat()`.

### Fixed
- Fixed a bug where products’ Variants fields could be added to the field layout twice.
- Fixed a bug where PDFs could be rendered incorrectly. ([#2599](https://github.com/craftcms/commerce/issues/2599))
- Fixed an error that that could occur when instantiating a `craft\commerce\elements\Order` object. ([#2602](https://github.com/craftcms/commerce/issues/2602))

### Security
- Fixed XSS vulnerabilities.

## 3.4.6 - 2021-10-20

### Added
- Added `craft\commerce\services\PaymentSources::getPaymentSourceByTokenAndGatewayId()`.

### Changed
- Improved the styling and behavior of the example templates.

### Fixed
- Fixed a bug where purging inactive carts did not respect time zones. ([#2588](https://github.com/craftcms/commerce/issues/2588))
- Fixed a bug where it was possible to manage discounts when using the Lite edition. ([#2590](https://github.com/craftcms/commerce/issues/2590))

## 3.4.5 - 2021-10-13

### Added
- Added `craft\commerce\services\Transactions::getTransactionByReference()`.

### Fixed
- Fixed a bug where shipping rules could never match when the cart was empty. ([#2583](https://github.com/craftcms/commerce/issues/2583))
- Fixed a bug where a default shipping method was not being set per the `autoSetCartShippingMethodOption` setting. ([#2584](https://github.com/craftcms/commerce/issues/2584))

## 3.4.4 - 2021-10-07

### Added
- Added the `autoSetCartShippingMethodOption` config setting.

### Changed
- The `commerce/cart/update-cart` action now supports a `clearLineItems` param.

### Fixed
- Fixed a bug where addresses weren’t getting copied to orders correctly. ([#2555](https://github.com/craftcms/commerce/issues/2555))

## 3.4.3 - 2021-09-22

### Fixed
- Fixed a bug where discounts’ purchasable conditions weren’t applying to products when they were initially added to the cart. ([#2559](https://github.com/craftcms/commerce/issues/2559))
- Fixed a bug where carts weren’t getting recalculated when force-saved. ([#2560](https://github.com/craftcms/commerce/issues/2560))
- Fixed a bug where Commerce models’ `defineRules()` methods were declared as `public` instead of `protected`.
- Fixed a bug where new Commerce installs were getting a `sendCartInfo` column added to their `commerce_gateways` table, which isn’t needed.

### Security
- Fixed XSS vulnerabilities.

## 3.4.2 - 2021-08-11

### Changed
- Discount condition formulas now allow `|date` filters. ([#2505](https://github.com/craftcms/commerce/issues/2505))
- Orders now include billing and shipping addresses in search their keywords.
- The `registerUserOnOrderComplete` order parameter is now honored when completing an order from the control panel. ([#2503](https://github.com/craftcms/commerce/issues/2503))

### Fixed
- Fixed a bug where zero-value payment amounts would be ignored in favor of the outstanding balance, if using an alternative currency. ([#2501](https://github.com/craftcms/commerce/issues/2501))
- Fixed a bug where it wasn't possible to modify the address query from `craft\commerce\services\Addresses::EVENT_BEFORE_PURGE_ADDRESSES` event handlers.
- Fixed a bug where `craft\commerce\services\Formulas::validateFormulaSyntax()` wasn't working properly.

## 3.4.1 - 2021-07-26

### Changed
- Improved the performance of order recalculation.

### Fixed
- Fixed a bug where discount queries on coupon codes were case sensitive. ([#2249](https://github.com/craftcms/commerce/issues/2249))
- Fixed a SQL error that could occur during a migration with a database using a table prefix. ([#2497](https://github.com/craftcms/commerce/issues/2497))

## 3.4.0.3 - 2021-07-21

### Fixed
- Fixed a bug where it wasn't possible for customers to select shipping methods registered by plugins. ([#2278](https://github.com/craftcms/commerce/issues/2278))
- Fixed a PHP error that could occur when accessing an orders’ shipping method that was registered by plugins. ([#2279](https://github.com/craftcms/commerce/issues/2279))

## 3.4.0.2 - 2021-07-19

### Fixed
- Fixed a bug where it wasn't possible for customers to select shipping methods registered by plugins. ([#2273](https://github.com/craftcms/commerce/issues/2273))

## 3.4.0.1 - 2021-07-14

### Fixed
- Fixed a couple UI bugs on Edit Order pages. ([#2270](https://github.com/craftcms/commerce/issues/2270))
- Fixed a bug where `orderSiteId` and `orderLanguage` order query params woren’t working correctly. ([#2272](https://github.com/craftcms/commerce/issues/2272))

## 3.4.0 - 2021-07-13

### Added
- Added the ability to download multiple orders’ PDFs as a single, combined PDF from the Orders index page. ([#1785](https://github.com/craftcms/commerce/issues/1785))
- Added the ability to disable included tax removal. ([#1881](https://github.com/craftcms/commerce/issues/1881))
- Added the “Revenue Options” setting to the Top Products widget. ([#1919](https://github.com/craftcms/commerce/issues/1919))
- Added the ability to bulk-delete discounts from the Discounts index page. ([#2172](https://github.com/craftcms/commerce/issues/2172))
- Added the ability to bulk-delete sales from the Sales index page.
- Added the `cp.commerce.discounts.index`, `cp.commerce.discounts.edit`, `cp.commerce.discounts.edit.content`, and `cp.commerce.discounts.edit.details` template hooks. ([#2173](https://github.com/craftcms/commerce/issues/2173))
- Added the `cp.commerce.sales.index`, `cp.commerce.sales.edit`, `cp.commerce.sales.edit.content`, and `cp.commerce.sales.edit.details` template hooks. ([#2173](https://github.com/craftcms/commerce/issues/2173))
- Added `craft\commerce\base\Plan::$dateCreated`.
- Added `craft\commerce\base\Plan::$dateUpdated`.
- Added `craft\commerce\elements\Order::hasShippableItems()`.
- Added `craft\commerce\models\Address::$dateCreated`.
- Added `craft\commerce\models\Address::$dateUpdated`.
- Added `craft\commerce\models\Country::$dateCreated`.
- Added `craft\commerce\models\Country::$dateUpdated`.
- Added `craft\commerce\models\Customer::$dateCreated`.
- Added `craft\commerce\models\Customer::$dateUpdated`.
- Added `craft\commerce\models\LineItem::getIsShippable()`.
- Added `craft\commerce\models\PaymentCurrency::$dateCreated`.
- Added `craft\commerce\models\PaymentCurrency::$dateUpdated`.
- Added `craft\commerce\models\Sale::$dateCreated`.
- Added `craft\commerce\models\Sale::$dateUpdated`.
- Added `craft\commerce\models\ShippingAddressZone::$dateCreated`.
- Added `craft\commerce\models\ShippingAddressZone::$dateUpdated`.
- Added `craft\commerce\models\ShippingCategory::$dateCreated`.
- Added `craft\commerce\models\ShippingCategory::$dateUpdated`.
- Added `craft\commerce\models\ShippingMethod::$dateCreated`.
- Added `craft\commerce\models\ShippingMethod::$dateUpdated`.
- Added `craft\commerce\models\ShippingRule::$dateCreated`.
- Added `craft\commerce\models\ShippingRule::$dateUpdated`.
- Added `craft\commerce\models\State::$dateCreated`.
- Added `craft\commerce\models\State::$dateUpdated`.
- Added `craft\commerce\models\TaxAddressZone::$dateCreated`.
- Added `craft\commerce\models\TaxAddressZone::$dateUpdated`.
- Added `craft\commerce\models\TaxCategory::$dateCreated`.
- Added `craft\commerce\models\TaxCategory::$dateUpdated`.
- Added `craft\commerce\models\TaxRate::$dateCreated`.
- Added `craft\commerce\models\TaxRate::$dateUpdated`.
- Added `craft\commerce\models\TaxRate::$removeIncluded`.
- Added `craft\commerce\models\TaxRate::$removeVatIncluded`.
- Added `craft\commerce\stats\TopProducts::$revenueOptions`.
- Added `craft\commerce\stats\TopProducts::REVENUE_OPTION_DISCOUNT`.
- Added `craft\commerce\stats\TopProducts::REVENUE_OPTION_SHIPPING`.
- Added `craft\commerce\stats\TopProducts::REVENUE_OPTION_TAX_INCLUDED`.
- Added `craft\commerce\stats\TopProducts::REVENUE_OPTION_TAX`.
- Added `craft\commerce\stats\TopProducts::TYPE_QTY`.
- Added `craft\commerce\stats\TopProducts::TYPE_REVENUE`.
- Added `craft\commerce\stats\TopProducts::createAdjustmentsSubQuery()`.
- Added `craft\commerce\stats\TopProducts::getAdjustmentsSelect()`.
- Added `craft\commerce\stats\TopProducts::getGroupBy()`.
- Added `craft\commerce\stats\TopProducts::getOrderBy()`.
- Added libmergepdf.

### Changed
- Craft Commerce now requires Craft CMS 3.7 or later.
- Product slideouts now include the full field layout and meta fields. ([#2205](https://github.com/craftcms/commerce/pull/2205))
- Discounts now have additional user group condition options. ([#220](https://github.com/craftcms/commerce/issues/220))
- It’s now possible to select any shipping method for a completed order. ([#1521](https://github.com/craftcms/commerce/issues/1521))
- The order field layout no longer validates if it contains a field called `billingAddress`, `customer`, `estimatedBillingAddress`, `estimatedShippingAddress`, `paymentAmount`, `paymentCurrency`, `paymentSource`, `recalculationMode` or `shippingAddress`.
- Product field layouts no longer validate if they contain a field called `cheapestVariant`, `defaultVariant` or `variants`.
- Variant field layouts no longer validate if they contain a field called `description`, `price`, `product` or `sku`.
- Order notices are now cleared when orders are completed. ([#2116](https://github.com/craftcms/commerce/issues/2116))
- Donations, orders, products, and variants now support `EVENT_DEFINE_IS_EDITABLE` and `EVENT_DEFINE_IS_DELETABLE`. ([craftcms/cms#8023](https://github.com/craftcms/cms/issues/8023))
- Address, customer, country, state, payment currency, promotion, shipping, subscription plan, and tax edit pages now display date meta info.
- Emails are now added to the queue with a higher priority than most jobs. ([#2157](https://github.com/craftcms/commerce/issues/2157))
- Improved the performance of store location address retrieval. ([#2238](https://github.com/craftcms/commerce/issues/2238))

### Fixed
- Fixed a bug where discounts weren’t displaying validation errors for the “Per Email Address Discount Limit” field. ([#1455](https://github.com/craftcms/commerce/issues/1455))
- Fixed a bug where orders that didn‘t contain any shippable items still required a shipping method selection. ([#2204](https://github.com/craftcms/commerce/issues/2204))
- Fixed a UI bug with Order Edit page template hooks. ([#2148](https://github.com/craftcms/commerce/issues/2148))
- Fixed a PHP error that could occur when adding multiple items to the cart at once.

## 3.3.5.1 - 2021-07-07

### Fixed
- Fixed a bug where the customer search box was showing as “undefined” on Edit Order pages. ([#2247](https://github.com/craftcms/commerce/issues/2247))
- Fixed a bug where it wasn’t possible to query for products by `productTypeId` via GraphQL. ([#2248](https://github.com/craftcms/commerce/issues/2248))

## 3.3.5 - 2021-07-06

### Added
- It’s now possible to copy a subscription’s reference from its edit page.
- It’s now possible to search for orders by their shipping and billing addresses.

### Fixed
- Fixed a bug where long subscription references would break the meta layout on Edit Subscription pages. ([#2211](https://github.com/craftcms/commerce/issues/2211))
- Fixed a bug where non-promotable purchasables could have order-level discounts applied. ([#2180](https://github.com/craftcms/commerce/issues/2180))
- Fixed a bug where it wasn’t possible to change the base currency. ([#2221](https://github.com/craftcms/commerce/issues/2221))
- Fixed a bug where primary addresses weren’t being copied to new guest customers’ address books. ([#2224](https://github.com/craftcms/commerce/issues/2224))
- Fixed a bug where months were missing in Past Year stat queries.
- Fixed a bug where the outstanding payment amount due in an alternate currency wasn’t getting rounded after conversion, preventing orders from being barked as fully paid. ([#2222](https://github.com/craftcms/commerce/issues/2222))
- Fixed a bug where some PDF settings weren’t getting migrated properly when updating from an earlier version of Commerce than 3.2.0. ([#2213](https://github.com/craftcms/commerce/issues/2213))
- Fixed a PHP 8 compatibility bug. ([#2198](https://github.com/craftcms/commerce/issues/2198))

## 3.3.4.1 - 2021-06-16

### Fixed
- Fixed a bug where the database schema for new Craft Commerce installations wasn’t consistent with older installations.

## 3.3.4 - 2021-06-15

### Added
- Added `craft\commerce\elements\db\VariantQuery::hasUnlimitedStock()`. ([#2188](https://github.com/craftcms/commerce/issues/2188))
- Added `craft\commerce\models\LineItem::getIsTaxable()`.

### Changed
- Improved the performance of determining an order’s available discounts. ([#1744](https://github.com/craftcms/commerce/issues/1744))

### Fixed
- Fixed a bug that could occur when rebuilding the project config. ([#2194](https://github.com/craftcms/commerce/issues/2194))
- Fixed a bug where it was possible for an order to use a disabled payment gateway. ([#2150](https://github.com/craftcms/commerce/issues/2150))
- Fixed a SQL error that could occur when programmatically saving a variant without stock. ([#2186](https://github.com/craftcms/commerce/issues/2186))
- Fixed a bug where a donation marked as non-taxable could still receive tax. ([#2144](https://github.com/craftcms/commerce/pull/2144))
- Fixed a bug where the order field layout’s UID would change on every save. ([#2193](https://github.com/craftcms/commerce/issues/2193))
- Fixed a SQL error that occurred when saving a payment currency without a conversion rate. ([#2149](https://github.com/craftcms/commerce/issues/2149))
- Fixed a bug where discounts weren’t displaying validation errors for the “Per User Discount Limit” field. ([#2176](https://github.com/craftcms/commerce/issues/2176))

## 3.3.3 - 2021-06-01

### Added
- Added the `productCount` and `variantCount` GraphQL queries. ([#1411](https://github.com/craftcms/commerce/issues/1411))

### Changed
- It’s now possible to sort products by their SKUs on product indexes. ([#2167](https://github.com/craftcms/commerce/issues/2167))
- Products now have a `url` field when queried via GraphQL.

### Fixed
- Fixed a bug where it wasn’t possible to customize product search keywords via `EVENT_DEFINE_KEYWORDS`. ([#2142](https://github.com/craftcms/commerce/issues/2142))
- Fixed a bug where the “Add Product to Sale” modal on Edit Product pages could be unresponsive when opened multiple times. ([#2146](https://github.com/craftcms/commerce/issues/2146))
- Fixed an error that could occur if MySQL’s time zone tables weren’t populated yet. ([#2163](https://github.com/craftcms/commerce/issues/2163))
- Fixed a PHP error that could occur when validating a product. ([#2138](https://github.com/craftcms/commerce/issues/2138))

## 3.3.2 - 2021-05-18

### Added
- It’s now possible to create customer addresses in the control panel. ([#1324](https://github.com/craftcms/commerce/issues/1324))
- Added `craft\commerce\events\PurchasableShippableEvent`.
- Added `craft\commerce\services\Purchasables::EVENT_PURCHASABLE_SHIPPABLE`.
- Added `craft\commerce\services\Purchasables::isPurchasableShippable()`.

### Fixed
- Customer search Ajax requests are now cancelled before sending new ones on Edit Order pages. ([#2137](https://github.com/craftcms/commerce/issues/2137))
- Fixed an error that occurred when submitting a blank line item quantity from an Edit Order page, when running PHP 8. ([#2125](https://github.com/craftcms/commerce/issues/2125))
- Fixed a bug where changes to addresses’ State fields on Edit Order pages weren’t persisting. ([#2136](https://github.com/craftcms/commerce/issues/2136))
- Fixed a bug where charts weren’t always displaying the correct data for the date range, when running MySQL. ([#2117](https://github.com/craftcms/commerce/issues/2117))

## 3.3.1.1 - 2021-05-09

### Fixed
- Fixed a bug that caused the billing address to be overridden by the shipping address on order completion. ([#2128](https://github.com/craftcms/commerce/issues/2128))

## 3.3.1 - 2021-05-04

### Added
- Added `craft\commerce\events\RefundTransactionEvent::$refundTransaction`. ([#2081](https://github.com/craftcms/commerce/issues/2081))
- Added `craft\commerce\services\Purchasables::EVENT_PURCHASABLE_AVAILABLE`.
- Added `craft\commerce\services\Purchasables::isPurchasableAvailable()`.

### Changed
- Order condition formulas now include serialized custom field values. ([#2066](https://github.com/craftcms/commerce/issues/2066))
- Replaced `date` to `datetime` filter of `orderHistory.dateCreated` attribute in status history tab in order edit page.

### Fixed
- Fixed a PHP error that occurred when changing a variant from having unlimited stock. ([#2111](https://github.com/craftcms/commerce/issues/2111))
- Fixed a PHP error that occurred when passing the `registerUserOnOrderComplete` parameter to the `commerce/cart/complete` action.
- Fixed a PHP error that occurred when attempting to retrieve an order notice that doesn’t exist. ([#2108](https://github.com/craftcms/commerce/issues/2108))
- Fixed a bug where orders’ address IDs were `null` at the time `EVENT_AFTER_COMPLETE_ORDER` was triggered.
- Fixed a bug where payment source error messages weren’t being returned correctly.

## 3.3.0.1 - 2021-04-26

### Fixed
- Fixed a bug where an incorrect amount could be calculated when paying an outstanding balance in a non-primary currency.
- Fixed a bug where shipping rules were enforcing the “Order Condition Formula” field as required. ([#2098](https://github.com/craftcms/commerce/issues/2098))
- Fixed a bug where Base Discount and Per Item Discount fields could show negative values on the Edit Discount page. ([#2090](https://github.com/craftcms/commerce/issues/2090))

## 3.3.0 - 2021-04-20

### Added
- Added support for partial payments. ([#585](https://github.com/craftcms/commerce/issues/585))
- Carts can now display customer-facing notices on price changes and when items are automatically removed due to going out of stock. ([#2000](https://github.com/craftcms/commerce/pull/2000))
- It’s now possible to set dynamic condition formulas on shipping rules. ([#1959](https://github.com/craftcms/commerce/issues/1959))
- The Orders index page and Edit Order page now have a “Share cart” action, which generates a sharable URL that will load the cart into the user’s session, making it the active cart. ([#1386](https://github.com/craftcms/commerce/issues/1386))
- Shipping rule conditions can now be based on an order’s discounted price, rather than its original price. ([#1948](https://github.com/craftcms/commerce/pull/1948))
- Added the `allowCheckoutWithoutPayment` config setting.
- Added the `allowPartialPaymentOnCheckout` config setting.
- Added the `commerce/cart/complete` action.
- Added `craft\commerce\base\GatewayInterface::supportsPartialPayment()`.
- Added `craft\commerce\base\Gateway::supportsPartialPayment()`.
- Added `craft\commerce\elements\Order::getLoadCartUrl()`.
- Added `craft\commerce\services\Addresses::EVENT_BEFORE_PURGE_ADDRESSES`. ([#1627](https://github.com/craftcms/commerce/issues/1627))
- Added `craft\commerce\services\PaymentCurrencies::convertCurrency()`.
- Added `craft\commerce\test\fixtures\elements\ProductFixture::_getProductTypeIds()`.

### Changed
- Improved the line item editing workflow on the Edit Order page.
- Line item descriptions now link to the purchasable’s edit page in the control panel. ([#2048](https://github.com/craftcms/commerce/issues/2048))
- All front-end controllers now support passing the order number via a `number` param. ([#1970](https://github.com/craftcms/commerce/issues/1970))
- Products are now resaved when a product type’s available tax or shipping categories change. ([#1933](https://github.com/craftcms/commerce/pull/1933))
- Updated Dompdf to 1.0.2.

### Deprecated
- Deprecated `craft\commerce\services\Gateways::getGatewayOverrides()` and the `commerce-gateways.php` config file. Gateway-specific config files should be used instead. ([#1963](https://github.com/craftcms/commerce/issues/1963))

### Fixed
- Fixed a PHP 8 compatibility bug. ([#1987](https://github.com/craftcms/commerce/issues/1987))
- Fixed an error that occurred when passing an unsupported payment currency to `craft\commerce\services\PaymentCurrencies::convert()`.

## 3.2.17.4 - 2021-04-06

### Fixed
- Fixed a bug where line items would disappear from the Edit Order page when their quantity value was cleared. ([#2058](https://github.com/craftcms/commerce/issues/2058))
- Fixed a bug where customers without primary billing and shipping addresses weren’t being shown in the Customers list. ([#2052](https://github.com/craftcms/commerce/issues/2052))

## 3.2.17.3 - 2021-03-18

### Fixed
- Fixed a bug where the “All Totals” column on the Orders index page was showing blank values. ([#2047](https://github.com/craftcms/commerce/pull/2047))

## 3.2.17.2 - 2021-03-17

### Fixed
- Fixed a bug where the `commerce/reset-data` command did not delete addresses. ([#2042](https://github.com/craftcms/commerce/issues/2042))
- Fixed a bug where included tax totals may be incorrect after updating from Commerce 1.
- Fixed a bug where the `success` and `error` keys were missing from `commerce/payments/complete-payment` JSON responses. ([#2043](https://github.com/craftcms/commerce/issues/2043))

## 3.2.17.1 - 2021-03-08

### Changed
- The `generateTransformsBeforePageLoad` config setting is now automatically enabled when rendering emails. ([#2034](https://github.com/craftcms/commerce/issues/2034))
- `craft\commerce\services\Pdfs::EVENT_BEFORE_RENDER_PDF` event handlers can now modify the variables the PDF will be rendered with. ([#2039](https://github.com/craftcms/commerce/issues/2039))

### Fixed
- Fixed a bug where the Orders index page was showing the wrong shipping and billing addresses. ([#1962](https://github.com/craftcms/commerce/issues/1962))
- Fixed a bug where sales were storing incorrect amounts for locales that use a period for the grouping symbol. ([#2029](https://github.com/craftcms/commerce/issues/2029))

## 3.2.17 - 2021-03-03

### Added
- Added the ability to set a cart’s order site on the Edit Order page. ([#2031](https://github.com/craftcms/commerce/issues/2031))
- Added the `cp.commerce.customers.edit`, `cp.commerce.customers.edit.content`, and `cp.commerce.customers.edit.details` template hooks to the Edit Customer page. ([#2030](https://github.com/craftcms/commerce/issues/2030))

### Fixed
- Fixed a UI bug with the “Order Site” and “Status” fields on the Edit Order page. ([#2023](https://github.com/craftcms/commerce/issues/2023))

### Security
- Fixed an XSS vulnerability.

## 3.2.16 - 2021-02-26

### Fixed
- Fixed a bug where it wasn’t possible to paginate addresses on the Edit Order page. ([#2024](https://github.com/craftcms/commerce/issues/2024))
- Fixed a PHP error that could occur when adding purchasables to a sale from the Edit Product page. ([#1998](https://github.com/craftcms/commerce/issues/1998))
- Fixed a bug where guest customers weren’t being consolidated to the user’s customer. ([#2019](https://github.com/craftcms/commerce/issues/2019))
- Fixed a migration error that could occur when updating from Commerce 2. ([#2022](https://github.com/craftcms/commerce/issues/2022))

## 3.2.15.3 - 2021-02-24

### Fixed
- Fixed a bug where past orders weren’t being consolidated to the user’s customer. ([#2019](https://github.com/craftcms/commerce/issues/2019))

## 3.2.15.2 - 2021-02-18

### Fixed
- Fixed a bug where querying for an empty array on the `productId` variant query param would return all variants.

## 3.2.15.1 - 2021-02-18

### Fixed
- Fixed an error that occurred when deleting products. ([#2009](https://github.com/craftcms/commerce/issues/2009))

## 3.2.15 - 2021-02-17

### Changed
- Carts that only contains non-shipppable items no longer attempt to match any shipping rules. ([#1990](https://github.com/craftcms/commerce/issues/1990))
- Product queries with the `type` or `typeId` param will now only invalidate their `{% cache %}` tags when products of the same type(s) are saved/deleted.
- Variant queries with the `product` or `productId` param will now only invalidate their `{% cache %}` tags when the referenced products are saved/deleted.
- The `commerce/payment-sources/add`, `commerce/subscriptions/subscribe`, `commerce/subscriptions/switch`, `commerce/subscriptions/cancel`, and `commerce/subscriptions/reactivate` actions now accept hashed `successMessage` params. ([#1955](https://github.com/craftcms/commerce/issues/1955))
- `craft\commerce\elements\db\VariantQuery::product` is now write-only.

### Fixed
- Fixed a bug where carts weren’t getting recalculated after their billing address was saved via the `commerce/customer-addresses/save` action. ([#1997](https://github.com/craftcms/commerce/issues/1997))
- Fixed a bug where category shipping rules weren’t remembering their cost overrides when set to `0` . ([#1999](https://github.com/craftcms/commerce/issues/1999))

## 3.2.14.1 - 2021-01-28

### Fixed
- Fixed a UI bug with product dimension inputs on Craft 3.6. ([#1977](https://github.com/craftcms/commerce/issues/1977))

## 3.2.14 - 2021-01-13

### Added
- It is now possible to sort purchasables by `description`, `sku` or `price` when adding a line item on the Edit Order page. ([#1940](https://github.com/craftcms/commerce/issues/1940))
- Added `craft\commerce\elements\db\ProductQuery::defaultPrice()`, `defaultWidth()`, `defaultHeight()`, `defaultLength()`, `defaultWeight()`, and `defaultSku()`. ([#1877](https://github.com/craftcms/commerce/issues/1877))

### Changed
- Purchasables are now sorted by `id` by default when adding a line item to an order on the Edit Order page.

### Fixed
- Fixed a bug where the Edit Order page was listing soft-deleted purchasables when adding a line item. ([#1939](https://github.com/craftcms/commerce/issues/1939))
- Fixed a bug where product indexes’ “Title” columns were getting mislabeled as “ID”. ([#1787](https://github.com/craftcms/commerce/issues/1787))
- Fixed an error that could occur when saving a product, if a price, weight, or dimension field was set to a non-numeric value. ([#1942](https://github.com/craftcms/commerce/issues/1942))
- Fixed a bug where line item prices could show the wrong currency on Edit Order pages. ([#1890](https://github.com/craftcms/commerce/issues/1890))
- Fixed an error that could occur when saving an address. ([#1947](https://github.com/craftcms/commerce/issues/1947))
- Fixed an error that occurred when calling `Plans::getPlansByInformationEntryId()`. ([#1949](https://github.com/craftcms/commerce/issues/1949))
- Fixed a SQL error that occurred when purging customers on MySQL. ([#1958](https://github.com/craftcms/commerce/issues/1958))
- Fixed a SQL error that occurred when retrieving the default line item status on PostgreSQL.

## 3.2.13.2 - 2020-12-15

### Fixed
- Fixed a bug where product URLs were resolving even though the product was not live. ([#1929](https://github.com/craftcms/commerce/pull/1929))

## 3.2.13.1 - 2020-12-15

### Fixed
- Fixed a migration error that could occur when updating from Commerce 3.1 ([#1928](https://github.com/craftcms/commerce/issues/1928))

## 3.2.13 - 2020-12-10

### Added
- Emails and PDFs now have Language settings that can be used to specify the language that should be used, instead of the order’s language. ([#1884](https://github.com/craftcms/commerce/issues/1884))
- Added the `cp.commerce.order.content`, `cp.commerce.order.edit.order-actions`, and `cp.commerce.order.edit.order-secondary-actions` template hooks to the Edit Order page. ([#138](https://github.com/craftcms/commerce/issues/138), [#1269](https://github.com/craftcms/commerce/issues/1269))

### Changed
- Improved the Edit Product page load time by lazy-loading variants’ related sales on scroll. ([#1883](https://github.com/craftcms/commerce/issues/1883))
- The Edit Order page no longer requires orders to have at least one line item to be saved.

### Fixed
- Fixed a bug where Products indexes weren’t displaying `0` stock values. ([#1908](https://github.com/craftcms/commerce/issues/1908))
- Fixed a bug where dates and numbers in order PDFs weren’t always rendered with the order’s locale. ([#1876](https://github.com/craftcms/commerce/issues/1876))
- Fixed a bug where `craft\commerce\models\Address::getAddressLines()` wasn’t including a `businessTaxId` key. ([#1894](https://github.com/craftcms/commerce/issues/1894))
- Fixed a bug where `craft\commerce\services\Discounts::getDiscountByCode()` was returning disabled discounts.
- Fixed a bug where `craft\commerce\models\Address::setAttributes()` wasn’t setting the `businessId` by default. ([#1909](https://github.com/craftcms/commerce/issues/1909))
- Fixed some PostgreSQL compatibility issues.

## 3.2.12 - 2020-11-17

### Added
- Variants now have `priceAsCurrency` and `salePriceAsCurrency` fields when queried via GraphQL. ([#1856](https://github.com/craftcms/commerce/issues/1856))
- Products now have an `defaultPriceAsCurrency` field when queried via GraphQL. ([#1856](https://github.com/craftcms/commerce/issues/1856))

### Changed
- Improved the Edit Order page’s ability to warn against losing unsaved changes. ([#1850](https://github.com/craftcms/commerce/issues/1850))
- All built-in success/fail flash messages are now customizable by passing hashed `successMessage` and `failMessage` params with the request. ([#1871](https://github.com/craftcms/commerce/issues/1871))

### Fixed
- Fixed an error that occurred when attempting to edit a subscription plan, if `allowAdminChanges` was disabled. ([#1857](https://github.com/craftcms/commerce/issues/1857))
- Fixed an error that occurred when attempting to preview an email, if no orders had been completed yet. ([#1858](https://github.com/craftcms/commerce/issues/1858))
- Fixed an error that occurred when adding a new address to a completed order on the Edit Order page, if using PostgreSQL.
- Fixed a bug where template caches weren’t getting invalidated when sales were added or removed. ([#1849](https://github.com/craftcms/commerce/issues/1849))
- Fixed a bug where sales weren’t properly supporting localized number formats.
- Fixed a deprecation warning that occurred in the example templates. ([#1859](https://github.com/craftcms/commerce/issues/1859))

## 3.2.11 - 2020-11-04

### Changed
- Moved subscription plans from `commerce/settings/subscriptions/plans` to `commerce/store-settings/subscription-plans` in the control panel. ([#1846](https://github.com/craftcms/commerce/issues/1846))

### Fixed
- Emails that are prevented from being sent using the `\craft\commerce\services\Emails::EVENT_BEFORE_SEND_MAIL` event are no longer shown as failed jobs on the queue. ([#1842](https://github.com/craftcms/commerce/issues/1842))
- Fixed a PHP error that occurred when creating a new Product with multiple variants. ([#1851](https://github.com/craftcms/commerce/issues/1851))

## 3.2.10.1 - 2020-11-03

### Fixed
- Fixed a PostgreSQL migration issue. ([#1845](https://github.com/craftcms/commerce/pull/1845))

## 3.2.10 - 2020-11-02

### Added
- Added the ability to unset a cart’s selected payment source with the `commerce/cart/update-cart` action. ([#1835](https://github.com/craftcms/commerce/issues/1835))
- Added `craft\commerce\services\Pdfs::EVENT_MODIFY_RENDER_OPTIONS`. ([#1761](https://github.com/craftcms/commerce/issues/1761))

### Fixed
- Fixed a PHP error that occurred when retrieving the field layout for a variant of a deleted product. ([#1830](https://github.com/craftcms/commerce/pull/1830))
- Fixed a bug where restoring a deleted product restored previously-deleted variants. ([#1827](https://github.com/craftcms/commerce/issues/1827))
- Fixed a template error that would occur when creating or editing a tax rate. ([#1841](https://github.com/craftcms/commerce/issues/1841))

## 3.2.9.1 - 2020-10-30

### Fixed
- Fixed a bug where the `commerce_orders` table was missing the `orderSiteId` column on fresh installs. ([#1828](https://github.com/craftcms/commerce/pull/1828))

## 3.2.9 - 2020-10-29

### Added
- Added the ability to track which site an order was placed from.
- Added the “ID” column to the Products index page. ([#1787](https://github.com/craftcms/commerce/issues/1787))
- Added the “Order Site” column to the Orders index page.
- Added the ability to retry failed order status emails. ([#1397](https://github.com/craftcms/commerce/issues/1379))
- Added the ability to change the default tax category right from the Tax Categories index page. ([#1499](https://github.com/craftcms/commerce/issues/1499))
- Added the ability to change the default shipping category right from the Shipping Categories index page.
- Added the ability to update a shipping method’s status right from the Shipping Methods index page.
- All front-end success/fail flash messages are now customizable by passing hashed `successMessage`/`failMessage` params with the request. ([#1801](https://github.com/craftcms/commerce/issues/1801))
- It’s now possible to see purchasables’ snaphsot data when adding line items to an order from the Edit Order page. ([#1792](https://github.com/craftcms/commerce/issues/1792))
- Addresses now show whether they are the primary shipping/billing address for a customer on the Edit Address page. ([#1802](https://github.com/craftcms/commerce/issues/1802))
- Added the `cp.commerce.shippingMethods.edit.content` hook to the `shipping/shippingmethods/_edit.html` template. ([#1819](https://github.com/craftcms/commerce/pull/1819))
- Added `craft\commerce\elements\Order::$orderSiteId`.
- Added `craft\commerce\services\Customers::EVENT_AFTER_SAVE_CUSTOMER_ADDRESS`. ([#1220](https://github.com/craftcms/commerce/issues/1220))
- Added `craft\commerce\services\Customers::EVENT_AFTER_SAVE_CUSTOMER`.
- Added `craft\commerce\services\Customers::EVENT_BEFORE_SAVE_CUSTOMER_ADDRESS`. ([#1220](https://github.com/craftcms/commerce/issues/1220))
- Added `craft\commerce\services\Customers::EVENT_BEFORE_SAVE_CUSTOMER`.
- Added `craft\commerce\services\Webhooks::EVENT_AFTER_PROCESS_WEBHOOK`. ([#1799](https://github.com/craftcms/commerce/issues/1799))
- Added `craft\commerce\services\Webhooks::EVENT_BEFORE_PROCESS_WEBHOOK`. ([#1799](https://github.com/craftcms/commerce/issues/1799))

### Changed
- `salePrice` is now included when calling a purchasable’s `toArray()` method. ([#1793](https://github.com/craftcms/commerce/issues/1793))

### Deprecated
- Deprecated support for passing a `cartUpdatedNotice` param to the `commerce/cart/update-cart` action. A hashed `successMessage` param should be passed instead.

### Fixed
- Fixed a bug where changing the customer of an order could result in an “Address does not belong to customer” error. ([#1227](https://github.com/craftcms/commerce/issues/1227))
- Fixed a bug where cached discounts were not getting updated when a discount was saved or deleted. ([#1813](https://github.com/craftcms/commerce/pull/1813))
- Fixed formatting of URLs in the example templates. ([#1808](https://github.com/craftcms/commerce/issues/1808))
- Fixed a bug where `commerce/products/save-product`, `commerce/products/duplicate-product` and `commerce/products/delete-product` actions required the “Access Craft Commerce” permission. ([#1814](https://github.com/craftcms/commerce/pull/1814))
- Fixed a bug where it was possible to delete the default tax category.
- Fixed a bug where it was possible to delete the default shipping category.
- Restored the missing `craft\commerce\services\Payments::EVENT_AFTER_PROCESS_PAYMENT` event. ([#1818](https://github.com/craftcms/commerce/pull/1818))

## 3.2.8.1 - 2020-10-15

### Fixed
- Fixed a PHP error that occurred when duplicating a product. ([#1783](https://github.com/craftcms/commerce/issues/1783))

## 3.2.8 - 2020-10-13

### Added
- Added a “Variants” column to the Products index page. ([#1765](https://github.com/craftcms/commerce/issues/1765))
- Added the `commerce/reset-data` command. ([#581](https://github.com/craftcms/commerce/issues/581))
- Added `craft\commerce\console\controlllers\ResetData`.
- Added `craft\commerce\elements\Variants::getSkuAsText()`.
- Added `craft\commerce\helpers\Purchasable`.
- Added `craft\commerce\services\PaymentSources::getAllPaymentSourcesByGatewayId()`.

### Changed
- Coupon codes are no longer case-sensitive. ([#1763](https://github.com/craftcms/commerce/issues/1763))
- Disabled the browser autosuggest list when searching for a customer on the Edit Order page. ([#1752](https://github.com/craftcms/commerce/issues/1752))

### Fixed
- Fixed a PHP error that occurred when an order’s history was changed via a queue job.
- Fixed a bug where the store location address had its `isStoreLocation` property set to `false`. ([#1773](https://github.com/craftcms/commerce/issues/1773))
- Fixed a bug where the Template setting for product types wasn’t showing autosuggestions.
- Fixed a bug where disabled variants weren’t getting deleted along with their products. ([#1772](https://github.com/craftcms/commerce/issues/1772))
- Fixed a bug where incomplete carts weren’t getting updated when their selected payment gateway was disabled. ([#1531](https://github.com/craftcms/commerce/issues/1531))
- Fixed a bug where the incorrect confirmation message was shown when deleting a subscription plan.
- Fixed a PHP error that occurred when a subscription plan and gateway had been deleted. ([#1667](https://github.com/craftcms/commerce/issues/1667))
- Fixed a bug where address changes weren’t persisting on the Edit Order page. ([#1766](https://github.com/craftcms/commerce/issues/1766))
- Fixed a SQL error that could occur when saving a product, if it was disabled and missing required field values. ([#1764](https://github.com/craftcms/commerce/issues/1764))
- Fixed a bug where it was possible to change the primary currency after completed orders had been placed. ([#1777](https://github.com/craftcms/commerce/issues/1777))
- Fixed a JavaScript error that occurred on the payment page of the example templates.

## 3.2.7 - 2020-09-24

### Added
- Craft Commerce is now translated into Japanese.
- Added the ability to retrieve a customer’s addresses via Ajax. ([#1682](https://github.com/craftcms/commerce/issues/1682))
- Added the ability to retrieve a customer’s previous orders via Ajax. ([#1682](https://github.com/craftcms/commerce/issues/1682))
- Added `craft\commerce\controllers\CustomerAddressesController::actionGetAddresses`. ([#1682](https://github.com/craftcms/commerce/issues/1682))
- Added `craft\commerce\controllers\CustomerOrdersControllers`. ([#1682](https://github.com/craftcms/commerce/issues/1682))

### Changed
- Improved the performance of exporting orders using the “Raw Data” export type. ([#1744](https://github.com/craftcms/commerce/issues/1744))
- Disabled the browser autosuggest list when searching for a customer on the Edit Order page. ([#1752](https://github.com/craftcms/commerce/issues/1752))
- `craft\models\Customer::getOrders()` now returns orders sorted by date ordered, in descending order.

### Fixed
- Fixed a migration error that could occur when updating to Commerce 3. ([#1726](https://github.com/craftcms/commerce/issues/1726))
- Fixed a bug where control panel styles were getting included in rendered email previews. ([#1734](https://github.com/craftcms/commerce/issues/1734))
- Fixed a PHP error that could occur when saving an order without a customer ID.
- Fixed a PHP error that occurred when rendering a PDF, if the temp directory was missing. ([#1745](https://github.com/craftcms/commerce/issues/1745))
- Fixed a bug where `craft\commerce\models\Address:getAddressLines()` wasn’t including `countryText` in the response data.
- Fixed a PHP error that occurred when entering a localized number as a category shipping rule price.
- Fixed a bug where long translations would break the line item layout on the Edit Order page.
- Fixed a JavaScript error that occurred when editing shipping rules.

## 3.2.6 - 2020-09-13

### Fixed
- Fixed a bug that prevented a customer from unsubscribing from a subscription. ([#1650](https://github.com/craftcms/commerce/issues/1650))
- Fixed a bug that prevented a customer from deleting a payment source. ([#1650](https://github.com/craftcms/commerce/issues/1650))

## 3.2.5 - 2020-09-11

### Changed
- Purchasable descriptions are now generated based on data from the primary site only.
- JSON responses from the `commerce/payments/pay` action now include order information.

### Fixed
- Fixed a PHP error that occurred when exporting orders using the “Raw data” export type.
- Fixed a PHP error that could occur when resaving products. ([#1698](https://github.com/craftcms/commerce/issues/1698))
- Fixed a PHP error that occurred when using the `|commerceCurrency` Twig filter for currency conversion. ([#1702](https://github.com/craftcms/commerce/issues/1702))
- Fixed a SQL error that occurred when previewing emails on PostgreSQL. ([#1673](https://github.com/craftcms/commerce/issues/1673))
- Fixed a PHP error that occurred when there was a syntax error in an order condition formula. ([#1716](https://github.com/craftcms/commerce/issues/1716))
- Fixed a bug where order history records created at the same time were ordered incorrectly.
- Fixed a 400 error that could occur when a product type’s Template setting was blank.
- Fixed a bug where purchasables without a product type were incorrectly showing on the “Top Product Types” Dashboard widget. ([#1720](https://github.com/craftcms/commerce/issues/1720))
- Fixed a bug where shipping zone caches weren’t getting invalidated. ([#1721](https://github.com/craftcms/commerce/issues/1721))
- Fixed a Twig error that occurred when viewing the “Buy” example templates. ([#1722](https://github.com/craftcms/commerce/issues/1722))

## 3.2.4 - 2020-09-07

### Added
- Added the “Item Total” and “Item Subtotal” Orders index page columns. ([#1695](https://github.com/craftcms/commerce/issues/1695))
- Added the `hasProduct` argument to GraphQL variant queries. ([#1697](https://github.com/craftcms/commerce/issues/1697))
- Added `craft\commerce\elements\Order::$storedItemSubtotalAsCurrency`. ([#1695](https://github.com/craftcms/commerce/issues/1695))
- Added `craft\commerce\elements\Order::$storedItemSubtotal`. ([#1695](https://github.com/craftcms/commerce/issues/1695))
- Added `craft\commerce\services\Addresses::EVENT_BEFORE_DELETE_ADDRESS`. ([#1590](https://github.com/craftcms/commerce/pull/1590))

### Changed
- Address forms now show the Country field before State to avoid confusion when editing an address.
- Products’, subscriptions’, and orders’ date sort options are now sorted in descending order by default when selected (requires Craft 3.5.9 or later).
- `craft\commerce\models\Address::getAddressLines()` now has a `$sanitize` argument. ([#1671](https://github.com/craftcms/commerce/issues/1671))

### Deprecated
- Deprecated `craft\commerce\Plugin::t()`.
- Deprecated `craft\commerce\services\Discounts::populateDiscountRelations()`.

### Fixed
- Fixed a bug where donation queries weren’t returning complete results if the primary site had changed.
- Fixed a bug where addresses would always get a new ID when updating the cart. ([#1683](https://github.com/craftcms/commerce/issues/1683))
- Fixed a bug where sales weren’t being applied to orders on the Edit Order page. ([#1662](https://github.com/craftcms/commerce/issues/1662))
- Fixed a bug where users without orders weren’t available for selection in customer lists.
- Fixed a bug where the `*AsCurrency` order attributes were showing the base currency rather than the order currency. ([#1668](https://github.com/craftcms/commerce/issues/1668))
- Fixed a bug where it wasn’t possible to permanently delete orders from the Orders index page. ([#1708](https://github.com/craftcms/commerce/issues/1708))
- Fixed a bug where it wasn’t possible to permanently delete products from the Product index page. ([#1708](https://github.com/craftcms/commerce/issues/1708))
- Fixed a missing validation error when saving a product type. ([#1678](https://github.com/craftcms/commerce/issues/1678))
- Fixed a bug where address lines were getting double-encoded. ([#1671](https://github.com/craftcms/commerce/issues/1671))
- Fixed a bug where shipping method caches weren’t getting invalidated. ([#1674](https://github.com/craftcms/commerce/issues/1674))
- Fixed a bug where `dateUpdated` wasn’t getting populated when saving a line item. ([#1691](https://github.com/craftcms/commerce/issues/1691))
- Fixed a bug where purchasable descriptions were able to be longer than line item descriptions.
- Fixed a bug where discounts could be applied to products that were already on sale, even if their “Exclude this discount for products that are already on sale” condition was enabled. ([#1700](https://github.com/craftcms/commerce/issues/1700))
- Fixed a bug where discount condition formulas weren’t preventing discount codes from applying to a cart. ([#1705](https://github.com/craftcms/commerce/pull/1705))
- Fixed a bug where orders’ cached transactions were not getting updated when a transaction was saved. ([#1703](https://github.com/craftcms/commerce/pull/1703))

## 3.2.3 - 2020-08-19

### Fixed
- Fixed a SQL error that occurred when searching for orders from the Orders index page. ([#1652](https://github.com/craftcms/commerce/issues/1652))
- Fixed a bug where discounts with purchasable conditions were not being applied correctly to the cart. ([#1641](https://github.com/craftcms/commerce/issues/1641))
- Fixed a migration error that could occur when updating to Commerce 3.2. ([#1655](https://github.com/craftcms/commerce/issues/1655))
- Fixed a PHP error that occurred when displaying the “Top Product Types” Dashboard widget.
- Fixed a deprecation warning that occurred on the Orders index page. ([#1656](https://github.com/craftcms/commerce/issues/1656))
- Fixed a bug where Live Preview wasn’t showing custom fields for products. ([#1651](https://github.com/craftcms/commerce/issues/1651))

## 3.2.2.1 - 2020-08-14

### Fixed
- Fixed a bug where `craft\commerce\services\LineItemStatuses::getLineItemStatusByHandle()`, `getDefaultLineItemStatus()`, `getDefaultLineItemStatusForLineItem()` and `getLineItemStatusById()` were returning archived statuses. ([#1643](https://github.com/craftcms/commerce/issues/1643))
- Fixed a bug where line item status caches weren’t getting invalidated.

## 3.2.2 - 2020-08-13

### Added
- Added `craft\commerce\models\LineItem::setLineItemStatus()`. ([#1638](https://github.com/craftcms/commerce/issues/1638))
- Added `craft\commerce\services\LineItems::orderCompleteHandler()`.

### Changed
- Commerce now requires Craft 3.5.4 or later.

### Fixed
- Fixed a bug where the default line item status was not getting applied on order completion. ([#1643](https://github.com/craftcms/commerce/issues/1643))
- Fixed a bug where sales weren’t getting initialized with their `sortOrder` value. ([#1633](https://github.com/craftcms/commerce/issues/1633))
- Fixed a PHP error that could occur when downloading a PDF. ([#1626](https://github.com/craftcms/commerce/issues/1626))
- Fixed a PHP error that could occur when adding a custom purchasable to an order from the Edit Order page. ([#1646](https://github.com/craftcms/commerce/issues/1646))
- Fixed a bug where duplicate orders could be returned by an order query when using the `hasPurchasables` or `hasTransactions` params. ([#1637](https://github.com/craftcms/commerce/issues/1637))
- Fixed a bug where the Top Products and Top Product Types lists weren’t counting correctly on multi-site installs. ([#1644](https://github.com/craftcms/commerce/issues/1644))
- Fixed a bug where the Edit Order page wasn’t swapping the selected tab correctly when saving changes, if a custom tab was selected. ([#1647](https://github.com/craftcms/commerce/issues/1647))
- Fixed a bug where custom field JavaScript wasn’t getting initialized properly on the Edit Order page in some cases. ([#1647](https://github.com/craftcms/commerce/issues/1647))

## 3.2.1 - 2020-08-06

### Added
- Added `craft\commerce\models\Address::sameAs()`. ([#1616](https://github.com/craftcms/commerce/issues/1616))

### Fixed
- Fixed an error that could occur when rebuilding the project config. ([#1618](https://github.com/craftcms/commerce/issues/1618))
- Fixed an error that could occur on the order index page when viewing orders with deleted gateways. ([#1617](https://github.com/craftcms/commerce/issues/1617))
- Fixed a deprecation warning that occurred when sending an Ajax request to `commerce/cart/*` actions. ([#1548](https://github.com/craftcms/commerce/issues/1548))
- Fixed a bug where purchasables weren’t getting pre-populated properly when clicking “Add all to Sale” on the Edit Product page. ([#1595](https://github.com/craftcms/commerce/issues/1595))
- Fixed PHP 7.0 compatibility.
- Fixed a Twig error that occurred when viewing the “Buy” example templates. ([#1621](https://github.com/craftcms/commerce/issues/1621))

## 3.2.0.2 - 2020-08-04

### Fixed
- Fixed a bug that caused the product Title field to be hidden on Edit Product pages. ([#1614](https://github.com/craftcms/commerce/pull/1614))

## 3.2.0.1 - 2020-08-04

### Fixed
- Fixed a SQL error that could occur when updating to Commerce 3.2.

## 3.2.0 - 2020-08-04

### Added
- Order, product, and variant field layouts now support the new field layout features added in Craft 3.5.
- It’s now possible to set Title fields’ positions within product and variant field layouts.
- It’s now possible to set the Variants field’s position within product field layouts.
- Added support for managing multiple PDF templates. Each email can choose which PDF should be attached. ([#208](https://github.com/craftcms/commerce/issues/208))
- Added a “Download PDF” action to the Orders index page, which supports downloading multiple orders’ PDFs at once. ([#1598](https://github.com/craftcms/commerce/issues/1598))
- Shipping rules can now be duplicated from the Edit Shipping Rule page. ([#153](https://github.com/craftcms/commerce/issues/153))
- Added the ability to preview HTML emails from the Emails index page. ([#1387](https://github.com/craftcms/commerce/issues/1387))
- Variants now have a `product` field when queried via the GraphQL API.
- It’s now possible to query for variants by their dimensions. ([#1570](https://github.com/craftcms/commerce/issues/1570))
- Products can now have auto-generated titles with the “Title Format” product type setting. ([#148](https://github.com/craftcms/commerce/issues/148))
- Added the `withLineItems`, `withTransactions`, `withAdjustments`, `withCustomer` and `withAddresses` order query params, for eager-loading related models. ([#1603](https://github.com/craftcms/commerce/issues/1603))
- Added `apply`, `applyAmount`, `applyAmountAsPercent`, `applyAmountAsFlat`, `dateFrom` and `dateTo` fields to sales when queried via the GraphQL API. ([#1607](https://github.com/craftcms/commerce/issues/1607))
- Added the `freeOrderPaymentStrategy` config setting. ([#1526](https://github.com/craftcms/commerce/pull/1526))
- Added the `cp.commerce.order.edit.details` template hook. ([#1597](https://github.com/craftcms/commerce/issues/1597))
- Added `craft\commerce\controllers\Pdf`.
- Added `craft\commerce\elements\Orders::EVENT_AFTER_APPLY_ADD_LINE_ITEM`. ([#1516](https://github.com/craftcms/commerce/pull/1516))
- Added `craft\commerce\elements\Orders::EVENT_AFTER_APPLY_REMOVE_LINE_ITEM`. ([#1516](https://github.com/craftcms/commerce/pull/1516))
- Added `craft\commerce\elements\db\VariantQuery::width()`, `height()`, `length()` and `weight()`. ([#1570](https://github.com/craftcms/commerce/issues/1570))
- Added `craft\commerce\events\DefineAddressLinesEvent`.
- Added `craft\commerce\fieldlayoutelements\ProductTitleField`.
- Added `craft\commerce\fieldlayoutelements\VariantTitleField`.
- Added `craft\commerce\fieldlayoutelements\VariantsField`.
- Added `craft\commerce\models\Address::getAddressLines()`.
- Added `craft\commerce\models\EVENT_DEFINE_ADDRESS_LINES`. ([#1305](https://github.com/craftcms/commerce/issues/1305))
- Added `craft\commerce\models\Email::$pdfId`.
- Added `craft\commerce\models\LineItem::dateUpdated`. ([#1132](https://github.com/craftcms/commerce/issues/1132))
- Added `craft\commerce\models\Pdf`.
- Added `craft\commerce\records\Pdf`.
- Added `craft\commerce\services\Addresses::eagerLoadAddressesForOrders()`.
- Added `craft\commerce\services\Customers::eagerLoadCustomerForOrders()`.
- Added `craft\commerce\services\LineItems::eagerLoadLineItemsForOrders()`.
- Added `craft\commerce\services\OrderAdjustments::eagerLoadOrderAdjustmentsForOrders()`.
- Added `craft\commerce\services\Pdfs::EVENT_AFTER_SAVE_PDF`.
- Added `craft\commerce\services\Pdfs::EVENT_BEFORE_SAVE_PDF`.
- Added `craft\commerce\services\Pdfs::getAllEnabledPdfs()`.
- Added `craft\commerce\services\Pdfs::getAllPdfs()`.
- Added `craft\commerce\services\Pdfs::getDefaultPdf()`.
- Added `craft\commerce\services\Pdfs::getPdfByHandle()`.
- Added `craft\commerce\services\Pdfs::getPdfById()`.
- Added `craft\commerce\services\Pdfs::savePdf()`.
- Added `craft\commerce\services\Transactions::eagerLoadTransactionsForOrders()`.

### Changed
- Commerce now requires Craft 3.5.0 or later.
- Improved the performance of order indexes.
- Improved the performance of querying for products and orders via the GraphQL API.
- Countries are now initially sorted by name, rather than country code.
- Improved customer search and creation when editing an order. ([#1594](https://github.com/craftcms/commerce/issues/1594))
- It’s now possible to use multiple keywords when searching for variants from the Edit Order page. ([#1546](https://github.com/craftcms/commerce/pull/1546))
- New products, countries, states, and emails are now enabled by default.

### Deprecated
- Deprecated `craft\commerce\controllers\Orders::actionPurchasableSearch()`. Use `actionPurchasablesTable()` instead.
- Deprecated `craft\commerce\services\Sales::populateSaleRelations()`.
- Deprecated the `orderPdfPath` config setting.
- Deprecated the `orderPdfFilenameFormat` config setting.

### Removed
- Removed `craft\commerce\models\ProductType::$titleLabel`.
- Removed `craft\commerce\models\ProductType::$variantTitleLabel`.
- Removed `craft\commerce\records\ProductType::$titleLabel`.
- Removed `craft\commerce\records\ProductType::$variantTitleLabel`.
- Removed `craft\commerce\models\Email::$pdfTemplatePath`.
- Removed `craft\commerce\records\Email::$pdfTemplatePath`.

### Fixed
- Fixed a bug where interactive custom fields weren’t working within newly created product variants, from product editor HUDs.
- Fixed a bug where it was possible to select purchasables that weren’t available for purchase on the Edit Order page. ([#1505](https://github.com/craftcms/commerce/issues/1505))
- Fixed a PHP error that could occur during line item validation on Yii 2.0.36. ([yiisoft/yii2#18175](https://github.com/yiisoft/yii2/issues/18175))
- Fixed a bug that prevented shipping rules for being sorted correctly on the Edit Shipping Method page.
- Fixed a bug where programmatically-set related IDs could be ignored when saving a sale.
- Fixed a bug where order status descriptions were getting dropped when rebuilding the project config.

## 3.1.12 - 2020-07-14

### Changed
- Improved the wording of the “Categories Relationship Type” setting’s instructions and option labels on Edit Sale and Edit Discount pages. ([#1565](https://github.com/craftcms/commerce/pull/1565))

### Fixed
- Fixed a bug where existing sales and discounts would get the wrong “Categories Relationship Type” seletion when upgrading to Commerce 3. ([#1565](https://github.com/craftcms/commerce/pull/1565))
- Fixed a bug where the wrong shipping method could be selected for completed orders on the Edit Order page. ([#1557](https://github.com/craftcms/commerce/issues/1557))
- Fixed a bug where it wasn’t possible to update a customer’s primary billing or shipping address from the front end. ([#1562](https://github.com/craftcms/commerce/issues/1562))
- Fixed a bug where customers’ states weren’t always shown in the control panel. ([#1556](https://github.com/craftcms/commerce/issues/1556))
- Fixed a bug where programmatically removing an unsaved line item could remove the wrong line item. ([#1555](https://github.com/craftcms/commerce/issues/1555))
- Fixed a PHP error that could occur when using the `currency` Twig filter. ([#1554](https://github.com/craftcms/commerce/issues/1554))
- Fixed a PHP error that could occur on the order completion template when outputting dates. ([#1030](https://github.com/craftcms/commerce/issues/1030))
- Fixed a bug that could occur if a gateway had truncated its “Gateway Message”.

## 3.1.11 - 2020-07-06

### Added
- Added new `*AsCurrency` attributes to all currency attributes on orders, line items, products, variants, adjustments and transactions.
- Added the `hasVariant` argument to GraphQL product queries. ([#1544](https://github.com/craftcms/commerce/issues/1544))
- Added `craft\commerce\events\ModifyCartInfoEvent::$cart`. ([#1536](https://github.com/craftcms/commerce/issues/1536))
- Added `craft\commerce\behaviors\CurrencyAttributeBehavior`.
- Added `craft\commerce\gql\types\input\Variant`.

### Fixed
- Improved performance when adding items to the cart. ([#1543](https://github.com/craftcms/commerce/pull/1543), [#1520](https://github.com/craftcms/commerce/issues/1520))
- Fixed a bug where products that didn’t have current sales could be returned when the `hasSales` query parameter was enabled.
- Fixed a bug where the “Message” field wasn’t getting cleared after updating the order status on the Order edit page. ([#1366](https://github.com/craftcms/commerce/issues/1366))
- Fixed a bug where it wasn’t possible to update the conversion rate on a payment currency. ([#1547](https://github.com/craftcms/commerce/issues/1547))
- Fixed a bug where it wasn’t possible to delete all line item statuses.
- Fixed a bug where zero currency values weren’t getting formatted correctly in `commerce/cart/*` actions’ JSON responses. ([#1539](https://github.com/craftcms/commerce/issues/1539))
- Fixed a bug where the wrong line item could be added to the cart when using the Lite edition. ([#1552](https://github.com/craftcms/commerce/issues/1552))
- Fixed a bug where a validation error was being shown incorrectly on the Edit Discount page. ([#1549](https://github.com/craftcms/commerce/issues/1549))

### Deprecated
- The `|json_encode_filtered` twig filter has now been deprecated.

## 3.1.10 - 2020-06-23

### Added
- Added the `salePrice` and `sales` fields to GraphQL variant queries. ([#1525](https://github.com/craftcms/commerce/issues/1525))
- Added support for non-parameterized gateway webhook URLs. ([#1530](https://github.com/craftcms/commerce/issues/1530))
- Added `craft\commerce\gql\types\SaleType`.

### Changed
- The selected shipping method now shows both name and handle for completed orders on the Edit Order page. ([#1472](https://github.com/craftcms/commerce/issues/1472))

### Fixed
- Fixed a bug where the current user’s email was unintentionally being used as a fallback when creating a customer with an invalid email address on the Edit Order page. ([#1523](https://github.com/craftcms/commerce/issues/1523))
- Fixed a bug where an incorrect validation error would be shown when using custom address validation on the Edit Order page. ([#1519](https://github.com/craftcms/commerce/issues/1519))
- Fixed a bug where `defaultVariantId` wasn’t being set when saving a Product. ([#1529](https://github.com/craftcms/commerce/issues/1529))
- Fixed a bug where custom shipping methods would show a zero price. ([#1532](https://github.com/craftcms/commerce/issues/1532))
- Fixed a bug where the payment form modal wasn’t getting sized correctly on the Edit Order page. ([#1441](https://github.com/craftcms/commerce/issues/1441))
- Fixed the link to Commerce documentation from the control panel. ([#1517](https://github.com/craftcms/commerce/issues/1517))
- Fixed a deprecation warning for `Order::getAvailableShippingMethods()` on the Edit Order page. ([#1518](https://github.com/craftcms/commerce/issues/1518))

## 3.1.9 - 2020-06-17

### Added
- Added `craft\commerce\base\Gateway::getTransactionHashFromWebhook()`.
- Added `craft\commerce\services\OrderAdjustments::EVENT_REGISTER_DISCOUNT_ADJUSTERS`.
- Added `craft\commerce\services\Webhooks`.

### Changed
- Discount calculations now take adjustments created by custom discount adjusters into account. ([#1506](https://github.com/craftcms/commerce/issues/1506))
- Improved handling of race conditions between processing a webhook and completing an order. ([#1510](https://github.com/craftcms/commerce/issues/1510))
- Improved performance when retrieving order statuses. ([#1497](https://github.com/craftcms/commerce/issues/1497))

### Fixed
- Fixed a bug where zero stock items would be removed from the order before accepting payment. ([#1503](https://github.com/craftcms/commerce/issues/1503))
- Fixed an error that occurred when saving an order with a deleted variant on the Edit Order page. ([#1504](https://github.com/craftcms/commerce/issues/1504))
- Fixed a bug where line items weren’t being returned in the correct order after adding a new line item to the card via Ajax. ([#1496](https://github.com/craftcms/commerce/issues/1496))
- Fixed a bug where countries and states weren’t being returned in the correct order. ([#1512](https://github.com/craftcms/commerce/issues/1512))
- Fixed a deprecation warning. ([#1508](https://github.com/craftcms/commerce/issues/1508))

## 3.1.8 - 2020-06-11

### Added
- Added `craft\commerce\services\Sales::EVENT_AFTER_DELETE_SALE`.

### Changed
- Custom adjuster types now show as read-only on the Edit Order page. ([#1460](https://github.com/craftcms/commerce/issues/1460))
- Variant SKU, price, and stock validation is now more lenient unless the product and variant are enabled.

### Fixed
- Fixed a bug where empty carts would get new cart numbers on every request. ([#1486](https://github.com/craftcms/commerce/issues/1486))
- Fixed a PHP error that occurred when saving a payment source using an erroneous card. ([#1492](https://github.com/craftcms/commerce/issues/1492))
- Fixed a bug where deleted orders were being included in reporting widget calculations. ([#1490](https://github.com/craftcms/commerce/issues/1490))
- Fixed the styling of line item option values on the Edit Order page.
- Fixed a SQL error that occurred when duplicating a product on a multi-site Craft install. ([#1491](https://github.com/craftcms/commerce/issues/1491))
- Fixed a bug where products could be duplicated even if there was a validation error that made it look like the product hadn’t been duplicated.

## 3.1.7 - 2020-06-02

### Fixed
- Fixed a bug where blank addresses were being automatically created on new carts. ([#1486](https://github.com/craftcms/commerce/issues/1486))
- Fixed a SQL error that could occur during order consolidation on PostgreSQL.

## 3.1.6 - 2020-06-02

### Changed
- `craft\commerce\services\Customers::consolidateOrdersToUser()` is no longer deprecated.

### Fixed
- Fixed a bug where the “Purchase Total” and “Purchase Quantity” discount conditions weren’t being applied correctly. ([#1389](https://github.com/craftcms/commerce/issues/1389))
- Fixed a bug where a customer could be deleted if `Order::$registerUserOnOrderComplete` was set to `true` on order completion. ([#1483](https://github.com/craftcms/commerce/issues/1483))
- Fixed a bug where it wasn’t possible to save an order without addresses on the Edit Order page. ([#1484](https://github.com/craftcms/commerce/issues/1484))
- Fixed a bug where addresses weren’t being set automatically when retrieving a cart. ([#1476](https://github.com/craftcms/commerce/issues/1476))
- Fixed a bug where transaction information wasn’t being displayed correctly on the Edit Order page. ([#1467](https://github.com/craftcms/commerce/issues/1467))
- Fixed a bug where `commerce/pay/*` and `commerce/customer-addresses/*` actions ignored the `updateCartSearchIndexes` config setting.
- Fixed a deprecation warning. ([#1481](https://github.com/craftcms/commerce/issues/1481))

## 3.1.5 - 2020-05-27

### Added
- Added the `updateCartSearchIndexes` config setting. ([#1416](https://github.com/craftcms/commerce/issues/1416))
- Added `craft\commerce\services\Discounts::EVENT_DISCOUNT_MATCHES_ORDER`.
- Renamed the `Totals` column to `All Totals` and `Total` to `Total Price` on the Orders index page. ([#1482](https://github.com/craftcms/commerce/issues/1482))

### Deprecated
- Deprecated `craft\commerce\services\Discounts::EVENT_BEFORE_MATCH_LINE_ITEM`. `EVENT_DISCOUNT_MATCHES_LINE_ITEM` should be used instead.

### Fixed
- Fixed a PHP error that could occur on Craft 3.5. ([#1471](https://github.com/craftcms/commerce/issues/1471))
- Fixed a bug where the “Purchase Total” discount condition would show a negative value.
- Fixed a bug where payment transaction amounts where not being formatted correctly on Edit Order pages. ([#1463](https://github.com/craftcms/commerce/issues/1463))
- Fixed a bug where free shipping discounts could be applied incorrectly. ([#1473](https://github.com/craftcms/commerce/issues/1473))

## 3.1.4 - 2020-05-18

### Added
- Added a “Duplicate” action to the Products index page. ([#1107](https://github.com/craftcms/commerce/issues/1107))
- It’s now possible to query for a single product or variant via GraphQL.
- Address and line item notes now support emoji characters. ([#1426](https://github.com/craftcms/commerce/issues/1426))
- Added `craft\commerce\fields\Products::getContentGqlType()`.
- Added `craft\commerce\fields\Variants::getContentGqlType()`.
- Added `craft\commerce\models\Address::getCountryIso()`. ([#1419](https://github.com/craftcms/commerce/issues/1419))
- Added `craft\commerce\web\assets\commerceui\CommerceOrderAsset`.

### Changed
- It’s now possible to add multiple line items at a time on the Edit Order page. ([#1446](https://github.com/craftcms/commerce/issues/1446))
- It’s now possible to copy the billing address over to the shipping address, and vise-versa, on Edit Order pages. ([#1412](https://github.com/craftcms/commerce/issues/1412))
- Edit Order pages now link to the customer’s edit page. ([#1397](https://github.com/craftcms/commerce/issues/1397))
- Improved the line item options layout on the Edit Order page.

### Fixed
- Fixed a bug where products weren’t getting duplicate correctly when the “Save as a new product” option was selected. ([#1393](https://github.com/craftcms/commerce/issues/1393))
- Fixed a bug where addresses were being incorrectly duplicated when updating a cart from the Edit Order page. ([#1435](https://github.com/craftcms/commerce/issues/1435))
- Fixed a bug where `product` and `variant` fields were returning the wrong type in GraphQL queries. ([#1434](https://github.com/craftcms/commerce/issues/1434))
- Fixed a SQL error that could occur when saving a product. ([#1407](https://github.com/craftcms/commerce/pull/1407))
- Fixed a bug where only admin users were allowed to add line item on the Edit Order page. ([#1424](https://github.com/craftcms/commerce/issues/1424))
- Fixed a bug where it wasn’t possible to remove an address on the Edit Order page. ([#1436](https://github.com/craftcms/commerce/issues/1436))
- Fixed a bug where user groups would be unset when saving a primary address on the Edit User page. ([#1421](https://github.com/craftcms/commerce/issues/1421))
- Fixed a PHP error that could occur when saving an address. ([#1417](https://github.com/craftcms/commerce/issues/1417))
- Fixed a bug where entering a localized number for a base discount value would save incorrectly. ([#1400](https://github.com/craftcms/commerce/issues/1400))
- Fixed a bug where blank addresses were being set on orders from the Edit Order page. ([#1401](https://github.com/craftcms/commerce/issues/1401))
- Fixed a bug where past orders weren’t being consolidated for new users. ([#1423](https://github.com/craftcms/commerce/issues/1423))
- Fixed a bug where unnecessary order recalculation could occur during a payment request. ([#1431](https://github.com/craftcms/commerce/issues/1431))
- Fixed a bug where variants weren’t getting resaved automatically if their field layout was removed from the product type settings. ([#1359](https://github.com/craftcms/commerce/issues/1359))
- Fixed a PHP error that could occur when saving a discount.

## 3.1.3 - 2020-04-22

### Fixed
- Fixed a PHP error that occurred when saving variants. ([#1403](https://github.com/craftcms/commerce/pull/1403))
- Fixed an error that could occur when processing Project Config changes that also included new sites. ([#1390](https://github.com/craftcms/commerce/issues/1390))
- Fixed a bug where “Purchase Total” and “Purchase Quantity” discount conditions weren’t being applied correctly. ([#1389](https://github.com/craftcms/commerce/issues/1389))

## 3.1.2 - 2020-04-17

### Added
- It’s now possible to query for products and variants by their custom field values via GraphQL.
- Added the `variants` field to GraphQL product queries.
- Added `craft\commerce\service\Variants::getVariantGqlContentArguments()`.

### Changed
- It’s now possible to query for orders using multiple email addresses. ([#1361](https://github.com/craftcms/commerce/issues/1361))
- `craft\commerce\controllers\CartController::$_cart` is now protected.
- `craft\commerce\controllers\CartController::$_cartVariable` is now protected.

### Deprecated
- Deprecated `craft\commerce\queue\jobs\ConsolidateGuestOrders::consolidate()`. `craft\commerce\services\Customers::consolidateGuestOrdersByEmail()` should be used instead.

### Fixed
- Fixed a bug where orders weren’t marked as complete when using an offsite gateway and the “authorize” payment type.
- Fixed an error that occurred when attempting to pay for an order from the control panel. ([#1362](https://github.com/craftcms/commerce/issues/1362))
- Fixed a PHP error that occurred when using a custom shipping method during checkout. ([#1378](https://github.com/craftcms/commerce/issues/1378))
- Fixed a bug where Edit Address pages weren’t redirecting back to the Edit User page on save. ([#1368](https://github.com/craftcms/commerce/issues/1368))
- Fixed a bug where selecting the “All Orders” source on the Orders index page wouldn’t update the browser’s history. ([#1367](https://github.com/craftcms/commerce/issues/1367))
- Fixed a bug where the Orders index page wouldn’t work as expected after cancelling an order status update. ([#1375](https://github.com/craftcms/commerce/issues/1375))
- Fixed a bug where the Edit Order pages would continue showing the previous order status message after it had been changed. ([#1366](https://github.com/craftcms/commerce/issues/1366))
- Fixed a race condition that could occur when consolidating guest orders.
- Fixed a bug where the Edit Order page was showing order-level adjustments’ “Edit” links for incomplete orders. ([#1374](https://github.com/craftcms/commerce/issues/1374))
- Fixed a PHP error that could occur when viewing a disabled country in the control panel.
- Fixed a bug where `craft\commerce\models\LineItem::$saleAmount` was being incorrectly validated. ([#1365](https://github.com/craftcms/commerce/issues/1365))
- Fixed a bug where variants weren’t getting deleted when a product was hard-deleted. ([#1186](https://github.com/craftcms/commerce/issues/1186))
- Fixed a bug where the `cp.commerce.product.edit.details` template hook was getting called in the wrong place in Edit Product pages. ([#1376](https://github.com/craftcms/commerce/issues/1376))
- Fixed a bug where line items’ caches were not being invalidated on save. ([#1377](https://github.com/craftcms/commerce/issues/1377))

## 3.1.1 - 2020-04-03

### Changed
- Line items’ sale amounts are now calculated automatically.

### Fixed
- Fixed a bug where orders weren’t saving properly during payment.
- Fixed a bug where it wasn’t obvious how to set shipping and billing addresses on a new order. ([#1354](https://github.com/craftcms/commerce/issues/1354))
- Fixed a bug where variant blocks were getting extra padding above their fields.
- Fixed an error that could occur when using the `|commerceCurrency` Twig filter if the Intl extension wasn’t enabled. ([#1353](https://github.com/craftcms/commerce/issues/1353))
- Fixed a bug where the `hasSales` variant query param could override most other params.
- Fixed a SQL error that could occur when querying for variants using the `hasStock` param on PostgreSQL. ([#1356](https://github.com/craftcms/commerce/issues/1356))
- Fixed a SQL error that could occur when querying for orders using the `isPaid` or `isUnpaid` params on PostgreSQL.
- Fixed a bug where passing `false` to a subscription query’s `isCanceled` or `isExpired` params would do nothing.

## 3.1.0.1 - 2020-04-02

### Fixed
- Fixed a bug where the `commerce_discounts` table was missing an `orderConditionFormula` column on fresh installs. ([#1351](https://github.com/craftcms/commerce/issues/1351))

## 3.1.0 - 2020-04-02

### Added
- It’s now possible to set dynamic condition formulas on discounts. ([#470](https://github.com/craftcms/commerce/issues/470))
- It’s now possible to reorder states. ([#1284](https://github.com/craftcms/commerce/issues/1284))
- It’s now possible to load a previous cart into the current session. ([#1348](https://github.com/craftcms/commerce/issues/1348))
- Customers can now pay the outstanding balance on a cart or completed order.
- It’s now possible to pass a `paymentSourceId` param on `commerce/payments/pay` requests, to set the desired payment gateway at the time of payment. ([#1283](https://github.com/craftcms/commerce/issues/1283))
- Edit Order pages now automatically populate the billing and shipping addresses when a new customer is selected. ([#1295](https://github.com/craftcms/commerce/issues/1295))
- It’s now possible to populate the billing and shipping addresses on an order based on existing addresses in the customer’s address book. ([#990](https://github.com/craftcms/commerce/issues/990))
- JSON responses for `commerce/cart/*` actions now include an `availableShippingMethodOptions` array, which lists all available shipping method options and their prices.
- It’s now possible to query for variants via GraphQL. ([#1315](https://github.com/craftcms/commerce/issues/1315))
- It’s now possible to set an `availableForPurchase` argument when querying for products via GraphQL.
- It’s now possible to set a `defaultPrice` argument when querying for products via GraphQL.
- Products now have an `availableForPurchase` field when queried via GraphQL.
- Products now have a `defaultPrice` field when queried via GraphQL.
- Added `craft\commerce\adjusters\Tax::_getTaxAmount()`.
- Added `craft\commerce\base\TaxEngineInterface`.
- Added `craft\commerce\controllers\AddressesController::actionValidate()`.
- Added `craft\commerce\controllers\AddressesController::getAddressById()`.
- Added `craft\commerce\controllers\AddressesController::getCustomerAddress()`.
- Added `craft\commerce\controllers\CartController::actionLoadCart()`.
- Added `craft\commerce\elements\Order::getAvailableShippingMethodsOptions()`.
- Added `craft\commerce\elements\Order::removeBillingAddress()`.
- Added `craft\commerce\elements\Order::removeEstimateBillingAddress()`.
- Added `craft\commerce\elements\Order::removeEstimateShippingAddress()`.
- Added `craft\commerce\elements\Order::removeShippingAddress()`.
- Added `craft\commerce\elements\Variant::getGqlTypeName()`.
- Added `craft\commerce\elements\Variant::gqlScopesByContext()`.
- Added `craft\commerce\elements\Variant::gqlTypeNameByContext()`.
- Added `craft\commerce\engines\TaxEngine`.
- Added `craft\commerce\gql\arguments\elements\Variant`.
- Added `craft\commerce\gql\arguments\interfaces\Variant`.
- Added `craft\commerce\gql\arguments\queries\Variant`.
- Added `craft\commerce\gql\arguments\resolvers\Variant`.
- Added `craft\commerce\gql\arguments\types\elements\Variant`.
- Added `craft\commerce\gql\arguments\types\generators\VariantType`.
- Added `craft\commerce\models\Settings::$loadCartRedirectUrl`.
- Added `craft\commerce\models\ShippingMethodOption`.
- Added `craft\commerce\services\Addresses::removeReadOnlyAttributesFromArray()`.
- Added `craft\commerce\services\Carts::getCartName()`.
- Added `craft\commerce\services\Customers::getCustomersQuery()`.
- Added `craft\commerce\services\Taxes`.

### Changed
- Improved performance for installations with millions of orders.
- Improved the “Add a line item” behavior and styling on the Edit Order page.
- Discount adjustments are now only applied to line items, not the whole order. The “Base discount” amount is now spread across all line items.
- Line items’ sale prices are now rounded before being multiplied by the quantity.
- Improved the consistency of discount and tax calculations and rounding logic across the system.
- Products and subscriptions can now be sorted by their IDs in the control panel.
- Improved the styling and behavior of the example templates.

### Deprecated
- Deprecated the ability to create percentage-based order-level discounts.

### Fixed
- Fixed an error that could occur when querying for products by type via GraphQL.
- Fixed a bug where it was possible to issue refunds for more than the remaining transaction amount. ([#1098](https://github.com/craftcms/commerce/issues/1098))
- Fixed a bug where order queries could return orders in the wrong sequence when ordered by `dateUpdated`. ([#1345](https://github.com/craftcms/commerce/issues/1345))
- Fixed a PHP error that could occur on the Edit Order page if the customer had been deleted. ([#1347](https://github.com/craftcms/commerce/issues/1347))
- Fixed a bug where shipping rules and discounts weren’t properly supporting localized number formats. ([#1332](https://github.com/craftcms/commerce/issues/1332), [#1174](https://github.com/craftcms/commerce/issues/1174))
- Fixed an error that could occur while updating an order status message, if the order was being recalculated at the same time. ([#1309](https://github.com/craftcms/commerce/issues/1309))
- Fixed an error that could occur when deleting an address on the front end.

## 3.0.12 - 2020-03-20

### Added
- Added the `validateCartCustomFieldsOnSubmission` config setting. ([#1292](https://github.com/craftcms/commerce/issues/1292))
- It’s now possible to search orders by the SKUs being purchased. ([#1328](https://github.com/craftcms/commerce/issues/1328))
- Added `craft\commerce\services\Carts::restorePreviousCartForCurrentUser()`.

### Changed
- Updated the minimum required version to upgrade to `2.2.18`.

### Fixed
- Fixed a bug where “Purchase Total” and “Purchase Quantity” discount conditions were not checked when removing shipping costs. ([#1321](https://github.com/craftcms/commerce/issues/1321))
- Fixed an error that could occur when eager loading `product` on a variant query.
- Fixed an PHP error that could occur when all countries are disabled. ([#1314](https://github.com/craftcms/commerce/issues/1314))
- Fixed a bug that could occur for logged in users when removing all items from the cart. ([#1319](https://github.com/craftcms/commerce/issues/1319))

## 3.0.11 - 2020-02-25

### Added
- Added the `cp.commerce.subscriptions.edit.content`, `cp.commerce.subscriptions.edit.meta`, and `cp.commerce.product.edit.content` template hooks. ([#1290](https://github.com/craftcms/commerce/pull/1290))

### Changed
- The order index page now updates the per-status order counts after using the “Update Order Status” action. ([#1217](https://github.com/craftcms/commerce/issues/1217))

### Fixed
- Fixed an error that could occur when editing variants’ stock value. ([#1288](https://github.com/craftcms/commerce/issues/1288))
- Fixed a bug where `0` values were being shown for order amounts. ([#1293](https://github.com/craftcms/commerce/issues/1293))

## 3.0.10 - 2020-02-20

### Fixed
- Fixed an error that could occur when creating a new product.

## 3.0.9 - 2020-02-19

### Fixed
- Fixed a migration error that could occur when updating. ([#1285](https://github.com/craftcms/commerce/issues/1285))

## 3.0.8 - 2020-02-18

### Fixed
- Fixed an SQL error that could occur when updating to Commerce 3.

## 3.0.7 - 2020-02-18

### Added
- Order indexes can now have a “Totals” column.
- Added `craft\commerce\models\LineItem::$sku`.
- Added `craft\commerce\models\LineItem::$description`.
- Added `craft\commerce\elements\Order::$dateAuthorized`.
- Added `craft\commerce\elements\Order::EVENT_AFTER_ORDER_AUTHORIZED`.
- Added `craft\commerce\models\LineItem::$sku`.
- Added `craft\commerce\models\LineItem::$description`.

### Changed
- Line items now store their purchasable’s SKU and description directly, in addition to within the snapshot.
- Ajax requests to `commerce/cart/*` now include line items’ `subtotal` values in their responses. ([#1263](https://github.com/craftcms/commerce/issues/1263))

### Fixed
- Fixed a bug where `commerce/cart/*` actions weren’t formatting `0` values correctly in their JSON responses. ([#1278](https://github.com/craftcms/commerce/issues/1278))
- Fixed a bug that caused adjustments’ “Included” checkbox to be ticked when editing another part of the order. ([#1234](https://github.com/craftcms/commerce/issues/1243))
- Fixed a JavaScript error that could occur when editing products. ([#1273](https://github.com/craftcms/commerce/issues/1273))
- Restored the missing “New Subscription Plan” button. ([#1271](https://github.com/craftcms/commerce/pull/1271))
- Fixed an error that could occur when updating to Commerce 3 from 2.2.5 or earlier.
- Fixed a bug where the “Transactions” tab on Edit Order pages was disabled for incomplete orders. ([#1268](https://github.com/craftcms/commerce/issues/1268))
- Fixed a error that prevented redirection back to the Edit Customer page after editing an address.

## 3.0.6 - 2020-02-06

### Added
- It’s now possible to sort customers by email address.

### Fixed
- Fixed PHP 7.0 compatibility. ([#1262](https://github.com/craftcms/commerce/issues/1262))
- Fixed a bug where it wasn’t possible to refund orders. ([#1259](https://github.com/craftcms/commerce/issues/1259))
- Fixed a bug where it wasn’t possible to add purchasables to an order on the Edit Order page.
- Fixed a bug where clicking on “Save and return to all orders” wouldn’t redirect back to the Orders index page. ([#1266](https://github.com/craftcms/commerce/issues/1266))
- Fixed an error that occurred when attempting to open a product editor HUD.

## 3.0.5 - 2020-01-31

### Fixed
- Fixed a bug that prevented emails from being sent. ([#1257](https://github.com/craftcms/commerce/issues/1257))

## 3.0.4 - 2020-01-31

### Added
- Orphaned addresses are now purged as part of garbage collection.
- Added `craft\commerce\services\Addresses::purgeOrphanedAddresses()`.
- Added the `commerce/addresses/set-primary-address` action.

### Changed
- `craft\commerce\events\OrderStatusEvent` no longer extends `craft\events\CancelableEvent`. ([#1244](https://github.com/craftcms/commerce/issues/1244))

### Fixed
- Fixed an error that could occur when trying to changing the customer the Edit Order page. ([#1238](https://github.com/craftcms/commerce/issues/1238))
- Fixed a PHP error that occurred on Windows environments. ([#1247](https://github.com/craftcms/commerce/issues/1247))
- Fixed a bug where orders’ Date Ordered attributes could shift after saving an order from the Edit Order page. ([#1246](https://github.com/craftcms/commerce/issues/1246))
- Fixed a bug that caused the “Variant Fields” tab to disappear on Edit Product Type pages.
- Fixed a bug that prevented emails from being sent. ([#1257](https://github.com/craftcms/commerce/issues/1257))
- Fixed a error that occurred on the Edit User page when the logged-in user did’t have the “Manage subscriptions” permission. ([#1252](https://github.com/craftcms/commerce/issues/1252))
- Fixed an error that occurred when setting a primary address on a customer. ([#1253](https://github.com/craftcms/commerce/issues/1253))
- Fixed an error that could occur when selecting certain options on the Total Revenue dashboard widget. ([#1255](https://github.com/craftcms/commerce/issues/1255))
- Fixed an error that could occur when sending an email from the Edit Order page if the email settings had not be resaved after updating to Craft Commerce 3.
- Fixed a bug where it wasn’t possible to change order statuses and custom field values when using the Lite edition.
- Fixed an error that could occur on order complete if a discount had been applied programmatically.

## 3.0.3 - 2020-01-29

### Fixed
- Fixed the styling of the address’s “Edit” button on the Edit Order page.

## 3.0.2 - 2020-01-29

### Added
- Ajax requests to `commerce/cart/*` now include `totalTax`, `totalTaxIncluded`, `totalDiscount`, and `totalShippingCost` fields in the JSON response.

### Fixed
- Fixed a PostgreSQL error that occurred on the Edit Order page.

## 3.0.1 - 2020-01-29

### Changed
- A customer record is now created when saving a user. ([#1237](https://github.com/craftcms/commerce/issues/1237))

### Fixed
- Fixed an error that occurred on order complete. ([#1239](https://github.com/craftcms/commerce/issues/1239))

## 3.0.0 - 2020-01-28

> {warning} Order notification emails are now sent via a queue job, so running a queue worker as a daemon is highly recommended to avoid notification delays.

> {warning} Plugins and modules that modify the Edit Order page are likely to break with this update.

### Added
- Commerce 3.0 requires Craft 3.4 or later.
- Added the ability to create and edit orders from the control panel.
- Added the ability to manage customers and customer addresses from the control panel. ([#1043](https://github.com/craftcms/commerce/issues/1043))
- Added GraphQL support for products. ([#1092](https://github.com/craftcms/commerce/issues/1092))
- Added the ability to send emails from the Edit Order page.
- Line items can now be exported from the Orders index page. ([#976](https://github.com/craftcms/commerce/issues/976))
- Added the “Edit orders” and “Delete orders” user permissions.
- Line items now have a status that can be changed on Edit Order pages.
- Line items now have a Private Note field for store managers.
- Inactive carts are now purged during garbage collection.
- Orders now have recalculation modes to determine what should be recalculated on the order.
- Added the `origin` order query param.
- Added the `hasLineItems` order query param.
- `commerce/payments/pay` JSON responses now include an `orderErrors` array if there were any errors on the order.
- Added warnings to settings that are being overridden in the config file. ([#746](https://github.com/craftcms/commerce/issues/746))
- Promotions can now specify which elements are the source vs. target on category relations added by the promotion. ([#984](https://github.com/craftcms/commerce/issues/984))
- Added the ability to add products existing sales from Edit Product pages. ([#594](https://github.com/craftcms/commerce/issues/594))
- Added the ability to set a plain text template for Commerce emails. ([#1106](https://github.com/craftcms/commerce/issues/1106))
- Added the `showCustomerInfoTab` config setting, which determines whether Edit User pages should show a “Customer Info” tab. ([#1037](https://github.com/craftcms/commerce/issues/1037))
- Added the ability to create a percentage-based discount on the order total. ([#438](https://github.com/craftcms/commerce/issues/438))
- Added the ability to sort by customer attributes on the Orders index page. ([#1089](https://github.com/craftcms/commerce/issues/1089))
- Added the ability to set the title label for products and variants per product type. ([#244](https://github.com/craftcms/commerce/issues/244))
- Added the ability to enable/disabled countries and states. ([#213](https://github.com/craftcms/commerce/issues/213))
- Added the ability to show customer info on the Orders index page.
- Added `craft\commerce\base\Stat`.
- Added `craft\commerce\base\StatInterface`.
- Added `craft\commerce\base\StatTrait`.
- Added `craft\commerce\controllers\CountriesController::actionUpdateStatus()`.
- Added `craft\commerce\controllers\DiscountsController::actionClearDiscountUses()`.
- Added `craft\commerce\controllers\DiscountsController::actionUpdateStatus()`.
- Added `craft\commerce\controllers\DiscountsController::DISCOUNT_COUNTER_TYPE_CUSTOMER`.
- Added `craft\commerce\controllers\DiscountsController::DISCOUNT_COUNTER_TYPE_EMAIL`.
- Added `craft\commerce\controllers\DiscountsController::DISCOUNT_COUNTER_TYPE_TOTAL`.
- Added `craft\commerce\controllers\LineItemStatuses`.
- Added `craft\commerce\controllers\OrdersController::_getTransactionsWIthLevelsTableArray()`.
- Added `craft\commerce\controllers\OrdersController::actionNewOrder()`.
- Added `craft\commerce\controllers\SalesController::actionUpdateStatus()`.
- Added `craft\commerce\controllers\StatesController::actionUpdateStatus()`.
- Added `craft\commerce\elements\Order::$origin`.
- Added `craft\commerce\elements\Order::$recalculationMode`.
- Added `craft\commerce\elements\Order::getAdjustmentsByType()`.
- Added `craft\commerce\elements\Order::getCustomerLinkHtml()`.
- Added `craft\commerce\elements\Order::hasLineItems()`.
- Added `craft\commerce\models\Country::$enabled`.
- Added `craft\commerce\models\Customer::getCpEditUrl()`.
- Added `craft\commerce\models\Discount::$totalDiscountUseLimit`.
- Added `craft\commerce\models\Discount::$totalDiscountUses`.
- Added `craft\commerce\models\LineItem::$lineItemStatusId`.
- Added `craft\commerce\models\LineItem::$privateNote`.
- Added `craft\commerce\models\ProductType::$titleLabel`.
- Added `craft\commerce\models\ProductType::$variantTitleLabel`.
- Added `craft\commerce\models\State::$enabled`.
- Added `craft\commerce\queue\ConsolidateGuestOrders`.
- Added `craft\commerce\records\Country::$enabled`.
- Added `craft\commerce\records\LineItemStatus`.
- Added `craft\commerce\records\Purchasable::$description`.
- Added `craft\commerce\records\State::$enabled`.
- Added `craft\commerce\services\Countries::getAllEnabledCountries`.
- Added `craft\commerce\services\Countries::getAllEnabledCountriesAsList`.
- Added `craft\commerce\services\Discounts::clearCustomerUsageHistoryById()`.
- Added `craft\commerce\services\Discounts::clearDiscountUsesById()`.
- Added `craft\commerce\services\Discounts::clearEmailUsageHistoryById()`.
- Added `craft\commerce\services\Discounts::getCustomerUsageStatsById()`.
- Added `craft\commerce\services\Discounts::getEmailUsageStatsById()`.
- Added `craft\commerce\services\Emails::getAllEnabledEmails()`.
- Added `craft\commerce\services\LineItemStatuses::EVENT_DEFAULT_LINE_ITEM_STATUS`.
- Added `craft\commerce\services\LineItemStatuses`.
- Added `craft\commerce\services\States::getAllEnabledStates`.
- Added `craft\commerce\services\States::getAllEnabledStatesAsList`.
- Added `craft\commerce\services\States::getAllEnabledStatesAsListGroupedByCountryId`.
- Added `craft\commerce\services\States::getAllStatesAsListGroupedByCountryId`.
- Added `craft\commerce\stats\AverageOrderTotal`.
- Added `craft\commerce\stats\NewCustomers`.
- Added `craft\commerce\stats\RepeatCustomers`.
- Added `craft\commerce\stats\TopCustomers`.
- Added `craft\commerce\stats\TopProducts`.
- Added `craft\commerce\stats\TopProductTypes`.
- Added `craft\commerce\stats\TopPurchasables`.
- Added `craft\commerce\stats\TotalOrders`.
- Added `craft\commerce\stats\TotalOrdersByCountry`.
- Added `craft\commerce\stats\TotalRevenue`.
- Added `craft\commerce\web\assets\chartjs\ChartJsAsset`.
- Added `craft\commerce\web\assets\deepmerge\DeepMerge`.
- Added `craft\commerce\web\assets\statwidgets\StatWidgets`.
- Added `craft\commerce\widgets\AverageOrderTotal`.
- Added `craft\commerce\widgets\NewCustomers`.
- Added `craft\commerce\widgets\RepeatCustomers`.
- Added `craft\commerce\widgets\TopCustomers`.
- Added `craft\commerce\widgets\TopProducts`.
- Added `craft\commerce\widgets\TopProductTypes`.
- Added `craft\commerce\widgets\TopPurchasables`.
- Added `craft\commerce\widgets\TotalOrders`.
- Added `craft\commerce\widgets\TotalOrdersByCountry`.
- Added `craft\commerce\widgets\TotalRevenue`.

## Changed
- When a customer logs in, and their current guest cart is empty, their most recent cart that had items in it will be restored as the new current cart.
- The date range picker on the Orders index page has been moved to the page toolbar, and now affects which orders are shown in the order listing and which orders are included in order exports, rather than just affecting the chart.
- The Edit Order page is now a Vue app.
- Order status change emails are triggered by a queue job for faster checkout.
- When adding a donation to the cart, supplying a `donationAmount` parameter is no longer required. (Donations will default to zero if omitted.)
- `commerce/cart/*` actions now call `craft\commerce\elements\Order::toArray()` when generating the cart array for JSON responses.
- `commerce/payments/pay` JSON responses now list payment form errors under `paymentFormErrors` rather than `paymentForm`.
- Customer records that are anonymous and orphaned are now deleted during garbage collection.
- Changed the default category relationship type on promotions from `sourceElement` to `element`. ([#984](https://github.com/craftcms/commerce/issues/984))
- The `purgeInactiveCartsDuration` and `activeCartDuration` config settings now support all value formats supported by `craft\cms\helpers\ConfigHelper::durationInSeconds()`. ([#1071](https://github.com/craftcms/commerce/issues/1071))
- The `commerce/customer-addresses/save` action no long forces primary shipping and billing addresses if they do not exist. ([#1069](https://github.com/craftcms/commerce/issues/1069))
- Moved `craft\commerce\services\States::getAllStatesAsList()` logic to `craft\commerce\services\States::getAllStatesAsListGroupedByCountryId()` to be consistent with other service methods.
- The `allowEmptyCartOnCheckout` config setting is now set to `false` by default.
- Discount usage conditions now apply to the discount as a whole, rather than just the coupon code.
- Discounts’ user and email usage counters can be cleared individually.
- Addresses no longer require a first and last name.
- Guest orders are now consolidated with other orders from the same customer immediately after an order is completed, rather than when a user logs in. ([#1062](https://github.com/craftcms/commerce/issues/1062))
- It is no longer possible to merge previous carts automatically using the `mergeCarts` param.
- Removed the `mergeCarts` parameter from `craft\commerce\services\Carts::getCart()`.

## Deprecated
- Deprecated `craft\commerce\elements\Order::getShouldRecalculateAdjustments()` and `setShouldRecalculateAdjustments()`. `craft\commerce\elements\Order::$recalculationMode` should be used instead.
- Deprecated `craft\commerce\serviced\Customers::consolidateOrdersToUser()`. `craft\commerce\queue\ConsolidateGuestOrders` jobs should be used instead.
- Deprecated `craft\commerce\services\Orders::cartArray()`. `craft\commerce\elements\Order::toArray()` should be used instead.

## Removed
- Removed the Customer Info field type. ([#1037](https://github.com/craftcms/commerce/issues/1037))
- Removed the `craft.commerce.availableShippingMethods` Twig property.
- Removed the `craft.commerce.cart` Twig property.
- Removed the `craft.commerce.countriesList` Twig property.
- Removed the `craft.commerce.customer` Twig property.
- Removed the `craft.commerce.discountByCode` Twig property.
- Removed the `craft.commerce.primaryPaymentCurrency` Twig property.
- Removed the `craft.commerce.statesArray` Twig property.
- Removed the `commerce/cart/remove-all-line-items` action.
- Removed the `commerce/cart/remove-line-item` action.
- Removed the `commerce/cart/update-line-item` action.
- Removed `craft\commerce\base\Purchasable::getPurchasableId()`.
- Removed `craft\commerce\controllers\ChartsController`.
- Removed `craft\commerce\controllers\DiscountsController::actionClearCouponUsageHistory()`.
- Removed `craft\commerce\controllers\DownloadController::actionExportOrder()`.
- Removed `craft\commerce\elements\db\OrderQuery::updatedAfter()`.
- Removed `craft\commerce\elements\db\OrderQuery::updatedBefore()`.
- Removed `craft\commerce\elements\db\SubscriptionQuery::subscribedAfter()`.
- Removed `craft\commerce\elements\db\SubscriptionQuery::subscribedBefore()`.
- Removed `craft\commerce\elements\Order::getOrderLocale()`.
- Removed `craft\commerce\elements\Order::updateOrderPaidTotal()`.
- Removed `craft\commerce\elements\Product::getSnapshot()`.
- Removed `craft\commerce\elements\Product::getUnlimitedStock()`.
- Removed `craft\commerce\elements\Variant::getSalesApplied()`.
- Removed `craft\commerce\helpers\Order::mergeOrders()`.
- Removed `craft\commerce\models\Address::getFullName()`.
- Removed `craft\commerce\models\Discount::$totalUses`.
- Removed `craft\commerce\models\Discount::$totalUseLimit`.
- Removed `craft\commerce\models\Discount::getFreeShipping()`.
- Removed `craft\commerce\models\Discount::setFreeShipping()`.
- Removed `craft\commerce\models\LineItem::fillFromPurchasable()`.
- Removed `craft\commerce\models\LineItem::getDescription()`. Use `craft\commerce\models\LineItem::$description` instead.
- Removed `craft\commerce\models\LineItem::getSku()`. Use `craft\commerce\models\LineItem::$sku` instead.
- Removed `craft\commerce\models\Order::getDiscount()`.
- Removed `craft\commerce\models\Order::getShippingCost()`.
- Removed `craft\commerce\models\Order::getTax()`.
- Removed `craft\commerce\models\Order::getTaxIncluded()`.
- Removed `craft\commerce\models\ShippingMethod::$amount`.
- Removed `craft\commerce\services\Countries::getAllCountriesListData()`.
- Removed `craft\commerce\services\Discounts::clearCouponUsageHistoryById()`.
- Removed `craft\commerce\services\Gateways::getAllFrontEndGateways()`.
- Removed `craft\commerce\services\ShippingMethods::getOrderedAvailableShippingMethods()`.
- Removed `craft\commerce\services\Reports::getOrdersExportFile()`.
- Removed `craft\commerce\models\Address::EVENT_REGISTER_ADDRESS_VALIDATION_RULES` event. Use `craft\base\Model::EVENT_DEFINE_RULES` instead.
- Removed `craft\commerce\services\Reports::EVENT_BEFORE_GENERATE_EXPORT` event. Use `craft\base\Element::EVENT_REGISTER_EXPORTERS` to create your own exports.
- Removed `craft\commerce\web\assets\RevenueWidgetAsset`.
- Removed `craft\commerce\widgets\Revenue`. Use `craft\commerce\widgets\TotalRevenue` instead.
- Removed the `phpoffice/phpspreadsheet` package dependency.

## 2.2.27 - 2021-03-17

### Fixed
- Fixed a bug where included taxes may not have shown up in order totals.

## 2.2.26 - 2021-03-03

### Fixed
- Fixed a bug where `craft\commerce\elements\Order::getTotalShippingCost()` wasn’t returning a value. ([#2027](https://github.com/craftcms/commerce/pull/2027))

## 2.2.25 - 2021-01-21

### Fixed
- Fixed a bug where comparing getTotalPaid and getTotal methods in `craft\commerce\elements\Order::getPaidStatus` returns invalid boolean value. ([#1836](https://github.com/craftcms/commerce/issues/1836))
- Fixed a bug that prevented a customer from unsubscribing from a subscription and deleting payment sources.

## 2.2.24 - 2020-11-16

### Fixed
- Fixed a bug when deleting an address as a customer throws an error when cart is not empty. ([#1874](https://github.com/craftcms/commerce/pull/1874))

## 2.2.23 - 2020-10-19

### Fixed
- Fixed a bug where addresses were incorrectly associated with a customer after logging in. ([#1227](https://github.com/craftcms/commerce/issues/1227))

## 2.2.22 - 2020-09-15

### Fixed
- Fixed a PHP error that could occur during line item validation on Yii 2.0.36. ([yiisoft/yii2#18175](https://github.com/yiisoft/yii2/issues/18175))
- Fixed a bug products were incorrectly showing as having sales when using the `hasSales` query parameter.
- Fixed a bug where it wasn’t possible to update the rate on a payment currency. ([#1547](https://github.com/craftcms/commerce/issues/1547))

## 2.2.21 - 2020-06-17

### Changed
- Improved handling of race conditions between processing a webhook and completing an order. ([#1510](https://github.com/craftcms/commerce/issues/1510))

### Fixed
- Fixed a bug where “Purchase Total” and “Purchase Quantity” discount conditions weren’t being applied correctly. ([#1389](https://github.com/craftcms/commerce/issues/1389))

## 2.2.20 - 2020-05-27

### Fixed
- Fixed a bug where free shipping discounts could be applied incorrectly. ([#1473](https://github.com/craftcms/commerce/issues/1473))

## 2.2.19 - 2020-04-15

### Fixed
- Fixed a bug where “Purchase Total” and “Purchase Quantity” discount conditions were not checked when removing shipping costs. ([#1321](https://github.com/craftcms/commerce/issues/1321))

## 2.2.18 - 2020-03-05

### Fixed
- Fixed an error that occurred when editing a product from a Products field. ([#1291](https://github.com/craftcms/commerce/pull/1291))
- Fixed an error that could occur when editing a variant’s stock value. ([#1306](https://github.com/craftcms/commerce/issues/1306))

## 2.2.17 - 2020-02-12

### Changed
- Improved the performance of the Orders index page.

## 2.2.16 - 2020-02-10

### Changed
- Improved the performance of the Orders index page.

### Fixed
- Fixed a bug where customers could get an “Address does not belong to customer” validation error incorrectly during checkout. ([#1227](https://github.com/craftcms/commerce/issues/1227))

## 2.2.15 - 2020-01-25

### Fixed
- Fixed a bug where sales were not being applied to the cart in some cases. ([#1206](https://github.com/craftcms/commerce/issues/1206))
- Fixed a validation error that occurred when saving an order status.
- All models now extend base model rules correctly.

## 2.2.14 - 2020-01-14

### Added
- Added `craft\commerce\services\Discounts::getAllActiveDiscounts()`.

### Fixed
- Fixed an error that occurred when calling `toArray()` on a payment currency model. ([#1200](https://github.com/craftcms/commerce/issues/1200))
- Fixed a bug where adding items to the cart was slow if there were several disabled or outdated discounts.

## 2.2.13 - 2019-12-19

### Fixed
- Fixed a bug where discounts were getting calculated incorrectly when using a “Per Email Limit” condition.

## 2.2.12 - 2019-12-19

### Fixed
- Fixed a PHP error that could occur when using coupon codes.
- Fixed a bug where taxes were getting calculated incorrectly when shipping costs were marked as having taxes included.

## 2.2.11 - 2019-12-16

### Fixed
- Fixed an infinite recursion bug that could occur when calculating discounts. ([#1182](https://github.com/craftcms/commerce/issues/1182))

## 2.2.10 - 2019-12-14

### Fixed
- Fixed an issue where discounts matching an order were referencing a missing method.

## 2.2.9 - 2019-12-13

### Added
- Order indexes can now have a “Coupon Code” column.
- Added the `resave/orders` and `resave/carts` commands.

### Deprecated
- Deprecated `craft\commerce\elements\Order::getTotalTaxablePrice()`.

### Fixed
- Fixed a bug where the wrong tax zone could be selected when editing a tax rate.
- Fixed a bug where some address data would be forgotten after completing an order.
- Fixed a typo in the `totalShipping` column heading on order exports. ([#1153](https://github.com/craftcms/commerce/issues/1153))
- Fixed a bug where discounts without a coupon code weren’t checking other discount conditions. ([#1144](https://github.com/craftcms/commerce/issues/1144))
- Fixed a SQL error that occurred when trying to save a long zip code condition formula. ([#1138](https://github.com/craftcms/commerce/issues/1138))
- Fixed an error that could occur on the Orders index page. ([#1160](https://github.com/craftcms/commerce/issues/1160))
- Fixed an error that could occur when executing a variant query with the `hasSales` param, if no one was logged in.
- Fixed an bug where it wasn’t possible to clear out the State field value on an address. ([#1162](https://github.com/craftcms/commerce/issues/1162))
- Fixed an error that occurred when marking an order as complete in the Control Panel. ([#1166](https://github.com/craftcms/commerce/issues/1166))
- Fixed an error that could occur when validating a product that had variants which didn’t have a SKU yet. ([#1165](https://github.com/craftcms/commerce/pull/1165))
- Fixed a bug where payments source active records could not retrieve their related gateway record. ([#1121](https://github.com/craftcms/commerce/pull/1121))
- Fixed a JavaScript error that occurred when editing shipping rules.

## 2.2.8 - 2019-11-21

### Added
- It’s now possible to sort products by Date Updated, Date Created and Promotable on the Products index page. ([#1101](https://github.com/craftcms/commerce/issues/1101))
- `totalTax`, `totalTaxIncluded`, `totalDiscount`, and `totalShipping` are now included on order exports. ([#719](https://github.com/craftcms/commerce/issues/719))
- Added the `COMMERCE_PAYMENT_CURRENCY` environment variable. ([#999](https://github.com/craftcms/commerce/pull/999))

### Fixed
- Fixed an error that could occur when deploying `project.yaml` changes to a new environment. ([#1085](https://github.com/craftcms/commerce/issues/1085))
- Fixed an issue where purchasables were added to the cart when the qty submitted was `0` (zero).
- Fixed a performance issue using the `craft\commerce\elements\db\VariantQuery::hasSales()` query param.
- Fixed an error that could occur with `dateCreated` when programmatically adding line items.

## 2.2.7 - 2019-10-30

### Changed
- `commerce/cart/*` requests now include estimated address data in their JSON responses. ([#1084](https://github.com/craftcms/commerce/issues/1084))

### Deprecated
- Deprecated `craft\commerce\models\Address::getFullName()`.

### Fixed
- Fixed an error that could occur when deploying `project.yaml` changes to a new environment. ([#1085](https://github.com/craftcms/commerce/issues/1085))
- Fixed a missing import. ([#1087](https://github.com/craftcms/commerce/issues/1087))
- Fixed a SQL error that occurred when eager-loading variants. ([#1093](https://github.com/craftcms/commerce/pull/1093))
- Fixed an error that occurred on the Orders index page if the “Shipping Business Name” column was shown.

## 2.2.6 - 2019-10-26

### Fixed
- Fixed a PHP error that occurred when rendering PDFs. ([#1072](https://github.com/craftcms/commerce/pull/1072))
- Fixed a PHP error that occurred when saving order statuses. ([#1082](https://github.com/craftcms/commerce/issues/1082))

## 2.2.5 - 2019-10-24

### Fixed
- Fixed formatting of customer info field.

## 2.2.4 - 2019-10-24

### Fixed
- Fixed a PHP error when loading the order in the CP. ([#1079](https://github.com/craftcms/commerce/issues/1079))
- Fixed a 404 error for missing JavaScript. ([#1078](https://github.com/craftcms/commerce/issues/1078))

## 2.2.3 - 2019-10-24

### Fixed
- Fixed a PHP error when calculating shipping or taxes in the cart. ([#1076](https://github.com/craftcms/commerce/issues/1076))
- Fixed a PHP error when saving a sale. ([#1075](https://github.com/craftcms/commerce/issues/1075))

## 2.2.2 - 2019-10-23

### Fixed
- Fixed a PHP error when calculating shipping or taxes in the cart.

## 2.2.1 - 2019-10-23

### Fixed
- Fixed a PostgreSQL migration issue.

## 2.2.0 - 2019-10-23

### Added
- Added the ability to produce estimated shipping and tax costs based on incomplete shipping and billing addresses. ([#514](https://github.com/craftcms/commerce/issues/514))
- Edit User pages now have a “Customer Info” tab.
- It’s now possible to view and create discounts directly from the Edit Product page.
- It’s now possible to delete customer addresses directly from the Edit User page. ([#171](https://github.com/craftcms/commerce/issues/171))
- Addresses can now have “Address 3”, “Full Name”, “Label”, “Notes”, and four custom fields.
- Email settings can now specify CC and Reply To email addresses.
- Discounts now have the option to ignore sales when applied (enabled by default for new discounts). ([#1008](https://github.com/craftcms/commerce/issues/1008))
- Shipping and tax zones can now have a dynamic zip code condition. ([#204](https://github.com/craftcms/commerce/issues/304))
- Tax rates can now have codes. ([#707](https://github.com/craftcms/commerce/issues/707))
- Countries can now be ordered manually. ([#224](https://github.com/craftcms/commerce/issues/224))
- Order statuses can now have descriptions. ([#1004](https://github.com/craftcms/commerce/issues/1004))
- Added support for using cards that require Strong Customer Authentication for subscriptions.
- Added the ability to resolve payment issues for subscriptions.
- Added the “Default View” setting, which determines which view should be shown by default when “Commerce” is selected in the global nav. ([#555](https://github.com/craftcms/commerce/issues/555))
- Added the `activeCartDuration` config setting. ([#959](https://github.com/craftcms/commerce/issues/959))
- Added the `allowEmptyCartOnCheckout` config setting, which determines whether a customer can check out with an empty cart. ([#620](https://github.com/craftcms/commerce/issues/620))
- Added the ability to pass additional variables to the PDF template. ([#599](https://github.com/craftcms/commerce/issues/599))
- Added the ability to override the “Cart updated” flash message by passing a `cartUpdatedNotice` parameter to the `commerce/cart/update-cart` action. ([#1038](https://github.com/craftcms/commerce/issues/1038))
- Added the `shortNumber` order query param.
- `commerce/cart/update-cart` requests can now specify `estimatedShippingAddress` and `estimatedBillingAddress` params.
- Added `craft\commerce\base\SubscriptionGatewayInterface::getBillingIssueDescription()`.
- Added `craft\commerce\base\SubscriptionGatewayInterface::getBillingIssueResolveFormHtml()`.
- Added `craft\commerce\base\SubscriptionGatewayInterface::getHasBillingIssues()`.
- Added `craft\commerce\controllers\BaseFrontEndController::EVENT_MODIFY_CART_INFO`. ([#1002](https://github.com/craftcms/commerce/issues/1002))
- Added `craft\commerce\elements\db\SubscriptionQuery::$dateSuspended`.
- Added `craft\commerce\elements\db\SubscriptionQuery::$hasStarted`.
- Added `craft\commerce\elements\db\SubscriptionQuery::$isSuspended`.
- Added `craft\commerce\elements\db\SubscriptionQuery::anyStatus()`.
- Added `craft\commerce\elements\db\SubscriptionQuery::dateSuspended()`.
- Added `craft\commerce\elements\db\SubscriptionQuery::hasStarted()`.
- Added `craft\commerce\elements\db\SubscriptionQuery::isSuspended()`.
- Added `craft\commerce\elements\Order::$estimatedBillingAddressId`.
- Added `craft\commerce\elements\Order::$estimatedBillingSameAsShipping`.
- Added `craft\commerce\elements\Order::$estimatedShippingAddressId`.
- Added `craft\commerce\elements\Order::getEstimatedBillingAddress()`.
- Added `craft\commerce\elements\Order::getEstimatedShippingAddress()`.
- Added `craft\commerce\elements\Order::setEstimatedBillingAddress()`.
- Added `craft\commerce\elements\Order::setEstimatedShippingAddress()`.
- Added `craft\commerce\elements\Subscription::$dateSuspended`.
- Added `craft\commerce\elements\Subscription::$hasStarted`.
- Added `craft\commerce\elements\Subscription::$isSuspended`.
- Added `craft\commerce\elements\Subscription::getBillingIssueDescription()`.
- Added `craft\commerce\elements\Subscription::getBillingIssueResolveFormHtml()`.
- Added `craft\commerce\elements\Subscription::getHasBillingIssues()`.
- Added `craft\commerce\models\Address::$isEstimated`.
- Added `craft\commerce\models\Customer::getActiveCarts()`.
- Added `craft\commerce\models\Customer::getInactiveCarts()`.
- Added `craft\commerce\models\OrderAdjustment::$isEstimated`.
- Added `craft\commerce\services\Sales::EVENT_AFTER_SAVE_SALE`. ([#622](https://github.com/craftcms/commerce/issues/622))
- Added `craft\commerce\services\Sales::EVENT_BEFORE_SAVE_SALE`. ([#622](https://github.com/craftcms/commerce/issues/622))
- Added `craft\commerce\test\fixtures\elements\ProductFixture`. ([#1009](https://github.com/craftcms/commerce/pull/1009))
- Added the `updateBillingDetailsUrl` config setting.
- Added the `suspended` status for Subscriptions.

### Changed
- Craft Commerce now required Craft CMS 3.3.0 or later.
- Edit Product pages no longer show SKU fields for new products or variants when the SKU will be automatically generated. ([#217](https://github.com/craftcms/commerce/issues/217))
- The View Order page now shows timestamps for “Order Completed”, “Paid”, and “Last Updated”. ([#1020](https://github.com/craftcms/commerce/issues/1020))
- The Orders index page now has unique URLs for each order status. ([#901](https://github.com/craftcms/commerce/issues/901))
- Orders now show whether they’ve been overpaid. ([#945](https://github.com/craftcms/commerce/issues/945))
- Carts now return their line items  `dateCreated DESC` in the cart by default. ([#1055](https://github.com/craftcms/commerce/pull/1055))
- Leading and trailing whitespace is now trimmed from all address fields.
- Coupon code usage is now tracked even for discounts with no limit set. ([#521](https://github.com/craftcms/commerce/issues/521))
- Variants now always include their product’s title in their search keywords. ([#934](https://github.com/craftcms/commerce/issues/934))
- The Subscriptions index page now includes “Failed to start” and “Payment method issue” sources.
- Subscriptions now get suspended if there are any payment issues.
- Expired orders are now purged during garbage collection rather than when viewing the Orders index page.
- Customer records that are not related to anything are now purged during garbage collection. ([#1045](https://github.com/craftcms/commerce/issues/1045))
- `commerce/cart/update-cart` requests now include line item adjustment data in their JSON response. ([#1014](https://github.com/craftcms/commerce/issues/1014))
- `craft\commerce\elements\Order::getTotalDiscount()` is no longer deprecated.
- `craft\commerce\elements\Order::getTotalShippingCost()` is no longer deprecated.
- `craft\commerce\elements\Order::getTotalTax()` is no longer deprecated.
- `craft\commerce\elements\Order::getTotalTaxIncluded()` is no longer deprecated.
- `craft\commerce\models\LineItem::getDiscount()` is no longer deprecated.
- `craft\commerce\models\LineItem::getShippingCost()` is no longer deprecated.
- `craft\commerce\models\LineItem::getTax()` is no longer deprecated.
- `craft\commerce\models\LineItem::getTaxIncluded()` is no longer deprecated.

### Deprecated
- Commerce Customer Info fields are now deprecated.
- Deprecated `craft\commerce\models\LineItem::getAdjustmentsTotalByType()`.
- Deprecated `craft\commerce\elements\Order::getAdjustmentsTotalByType()`.

### Fixed
- Fixed a PostgreSQL migration issue.
- Fixed a bug where the Orders index page was listing non-sortable fields as sort options. ([#933](https://github.com/craftcms/commerce/issues/993))
- Fixed a bug where timestamps on the View Order page weren’t respecting the user’s locale.
- Fixed a bug where product types’ site settings weren’t being added to the project config when a new site was created.
- Fixed a bug where order taxes weren’t accounting for discounted shipping costs. ([#1007](https://github.com/craftcms/commerce/issues/1007))
- Fixed a bug where orders’ `datePaid` attributes weren’t getting set to `null` after a refund. ([#1026](https://github.com/craftcms/commerce/pull/1026))
- Fixed a bug where order status handles could get a validation error if another order status with the same handle had been soft-deleted. ([#1027](https://github.com/craftcms/commerce/pull/1027))
- Fixed a bug where soft-deleted order statuses weren’t showing up in the History tab on View Order pages.
- Fixed a bug where breadcrumbs weren’t displaying correctly in the “Shipping” and “Tax” sections.
- Fixed an error that could occur when clicking “Refresh Payment History” on a canceled or expired subscription. ([#871](https://github.com/craftcms/commerce/issues/871))
- Fixed a bug where gateways that were disabled via `config/commerce-gateways.php` were still visible on the front-end. ([#1054](https://github.com/craftcms/commerce/issues/1054))
- Fixed a bug where it was possible to submit a zero-value donation. ([#820](https://github.com/craftcms/commerce/issues/820))
- Fixed a bug where line items’ `dateCreated` would get reset each time the cart was saved.
- Fixed a bug where all states were shown on the Store Location page regardless of which country was selected. ([#942](https://github.com/craftcms/commerce/issues/942))
- Fixed a bug where expired subscriptions were being identified as trials. ([#723](https://github.com/craftcms/commerce/issues/723))
- Fixed a bug where users’ addresses could be copied to impersonated users’ address books. ([#903](https://github.com/craftcms/commerce/issues/903))

## 2.1.13 - 2019-09-09

### Changed
- The “Status Email Address” and “From Name” settings now accept environment variables.

### Fixed
- Fixed a error when requesting a PDF URL in headless mode. ([#1011](https://github.com/craftcms/commerce/pull/1011))
- Fixed a bug where the “Download PDF” button wouldn’t show in the View Order page. ([#962](https://github.com/craftcms/commerce/issues/962))
- Fixed a bug where the <kbd>Command</kbd>/<kbd>Ctrl</kbd> + <kbd>S</kbd> shortcut didn’t work in General Settings.
- Fixed a bug where <kbd>Command</kbd>/<kbd>Ctrl</kbd> + <kbd>S</kbd> shortcut didn’t work in Store Location settings.
- Fixed a bug where users were forced to choose a tax category for order taxable subjects. ([#538](https://github.com/craftcms/commerce/issues/538))
- Fixed a bug where variants’ statuses were getting overridden by their product’s status. ([#926](https://github.com/craftcms/commerce/issues/926))
- Fixed a bug where Control Panel payments were incorrectly using the order’s previous payment source. ([#891](https://github.com/craftcms/commerce/issues/891))
- Fixed a bug where products’ shipping and tax categories weren’t getting updated if their selected shipping/tax category was no longer available. ([#688](https://github.com/craftcms/commerce/issues/688))
- Fixed a PHP error that occurred when entering an order description format on a product type that was longer than 255 characters. ([#989](https://github.com/craftcms/commerce/issues/989))
- Fixed a bug where emails were displaying the wrong timestamp for new orders. ([#882](https://github.com/craftcms/commerce/issues/882))
- Fixed a bug where the Products index page was not sorting correctly. ([#987](https://github.com/craftcms/commerce/issues/987))
- Fixed an error that could occur on payment when using a custom shipping method if the `requireShippingMethodSelectionAtCheckout` config setting was enabled.

## 2.1.12.1 - 2019-08-23

### Fixed
- Fixed a PHP error that could occur at checkout. ([#973](https://github.com/craftcms/commerce/pull/973))

## 2.1.12 - 2019-08-22

### Changed
- `craft\commerce\elements\Order::getPdfUrl()` no longer pre-renders the order PDF before returning the URL, improving performance. ([#962](https://github.com/craftcms/commerce/issues/962))

### Fixed
- Fixed a bug where order revenue charts weren’t showing the correct currency. ([#792](https://github.com/craftcms/commerce/issues/792))
- Fixed a bug where decimals were being stripped in locales that use commas as separators ([#592](https://github.com/craftcms/commerce/issues/592))
- Fixed a bug where sites with a large number of variants might not update properly when updating to Craft Commerce 2. ([#964](https://github.com/craftcms/commerce/issues/964))
- Fixed a bug where the “Purchase Total” discount condition would only save whole numbers. ([#966](https://github.com/craftcms/commerce/pull/966))
- Fixed a bug where products showed a blank validation error message when their variants had errors. ([#546](https://github.com/craftcms/commerce/issues/546))
- Fixed a bug where emails would ignore the “From Name” setting. ([#939](https://github.com/craftcms/commerce/issues/939))
- Fixed a bug where order adjustments were not being returned during PDF rendering. ([#960](https://github.com/craftcms/commerce/issues/960))
- Fixed a bug where the `commerce/payments/pay` action did not return order errors. ([#601](https://github.com/craftcms/commerce/issues/601))
- Fixed a SQL error that occurred when updating an order status with a very long message. ([#629](https://github.com/craftcms/commerce/issues/629))
- Fixed a JavaScript error that occurred when displaying product edit HUDs. ([#418](https://github.com/craftcms/commerce/issues/418))
- Fixed a PHP error that occurred when saving a product from an editor HUD. ([#958](https://github.com/craftcms/commerce/issues/958))
- Fixed an bug where the `requireShippingMethodSelectionAtCheckout` setting was being ignored.
- Fixed a bug that caused the order revenue chart to display incorrect data. ([#518](https://github.com/craftcms/commerce/issues/518))

## 2.1.11 - 2019-08-09

### Added
- Added the `cp.commerce.discount.edit` template hook. ([#936](https://github.com/craftcms/commerce/pull/936))
- Added `craft\commerce\services\Carts::getHasSessionCartNumber()`.
- Added `craft\commerce\services\Carts::getMergedCart()`.
- Added `craft\commerce\services\Discounts::EVENT_AFTER_DELETE_DISCOUNT`. ([#936](https://github.com/craftcms/commerce/pull/936))
- Added `craft\commerce\services\Discounts::EVENT_AFTER_SAVE_DISCOUNT`. ([#936](https://github.com/craftcms/commerce/pull/936))
- Added `craft\commerce\services\Discounts::EVENT_BEFORE_SAVE_DISCOUNT`. ([#936](https://github.com/craftcms/commerce/pull/936))
- Added `craft\commerce\services\Reports::EVENT_BEFORE_GENERATE_EXPORT`. ([#949](https://github.com/craftcms/commerce/pull/949))

### Changed
- Improved the performance of Craft Commerce 2 migrations.
- Users’ carts are no longer merged together automatically. Instead cart merging can be manually triggered by passing a `mergeCarts` param to the `commerce/cart/get-cart` and `commerce/cart/update-cart` actions. ([#947](https://github.com/craftcms/commerce/issues/947))
- After a logged-in user completes an order, their most recent incomplete cart is now loaded as the current cart in session.
- Order file exports are now cached in `storage/runtime/commerce-order-exports/` instead of `storage/runtime/temp/commerce-order-exports/`.
- The example templates now include client side polling to detect if the cart has changed in another tab or session.
- The example templates show more information about the cart to help with debugging.

### Removed
- Removed the `mergeLastCartOnLogin` setting.

### Fixed
- Fixed a bug where `craft/commerce/elements/Order::EVENT_BEFORE_ADD_LINE_ITEM` events had `$isNew` set incorrectly. ([#851](https://github.com/craftcms/commerce/pull/851))
- Fixed a bug where non-shippable purchasables were getting included in shipping price calculations.
- Fixed an error that occurred when clearing order caches.
- Fixed a bug where the `project-config/rebuild` command would remove the order field layout. ([#948](https://github.com/craftcms/commerce/issues/948))

### Security
- Fixed a data disclosure vulnerability.

## 2.1.10 - 2019-07-12

### Fixed
- Fixed a bug where all payments from the control panel were rejected. ([#928](https://github.com/craftcms/commerce/issues/928))

## 2.1.9 - 2019-07-10

### Security
- Fixed a data disclosure vulnerability.

## 2.1.8 - 2019-07-08

### Added
- Added the `resave/products` command (requires Craft 3.2).

### Changed
- Orders now include the full customer name as search keywords. ([#892](https://github.com/craftcms/commerce/issues/892))
- CSRF protection is now disabled for the `commerce/pay/complete-payment` controller action. ([#900](https://github.com/craftcms/commerce/issues/900))
- Leading and trailing whitespace is now trimmed from coupon codes. ([#894](https://github.com/craftcms/commerce/issues/894))

### Fixed
- Fixed a bug where the `lineItems` array wasn’t getting indexed correctly when calling `toArray()` on an order.
- Fixed a PHP error that occurred when `commerce/subscriptions/*` actions had validation errors. ([#918](https://github.com/craftcms/commerce/issues/918))
- Fixed a PHP error that occurred when retrieving line items with no option data. ([#897](https://github.com/craftcms/commerce/issues/897))
- Fixed a bug where shipping and billing addresses weren’t being set correctly when saving an order. ([#922](https://github.com/craftcms/commerce/issues/922))
- Fixed a bug where it was possible to pay with a disabled gateway. ([#912](https://github.com/craftcms/commerce/issues/912))
- Fixed a bug where Edit Subscription pages weren’t showing custom tabs. ([#884](https://github.com/craftcms/commerce/issues/884))
- Fixed a bug where an empty cart was created unnecessarily when a user logged in. ([#906](https://github.com/craftcms/commerce/issues/906))
- Fixed a bug where `craft\commerce\services\Plans::getAllEnabledPlans()` was returning archived subscription plans. ([#916](https://github.com/craftcms/commerce/issues/916))

## 2.1.7 - 2019-06-11

### Fixed
- Fixed a SQL error that would occur when upgrading Craft Commerce. ([#829](https://github.com/craftcms/commerce/issues/829))
- Fixed an bug that could stop more that one sale being applied to a purchasable. ([#839](https://github.com/craftcms/commerce/issues/839))
- Fixed a SQL error that could occur when saving a line item with an emoji in it.([#886](https://github.com/craftcms/commerce/issues/886))
- Fixed an error that could occur on the order index page when viewing carts with certain columns enabled. ([#876](https://github.com/craftcms/commerce/issues/876))
- Fixed a bug on the order index page where carts without transactions would show up under the “Attempted Payments” source. ([#880](https://github.com/craftcms/commerce/issues/880))

## 2.1.6.1 - 2019-05-14

### Added
- Added the `mergeLastCartOnLogin` config setting.

## 2.1.6 - 2019-05-14

### Added
- Added `craft\commerce\elements\db\VariantQuery::minQty()` and `maxQty()`. ([#827](https://github.com/craftcms/commerce/pull/827))

### Changed
- Line item options are no longer forced to be sorted alphabetically by key.

### Fixed
- Fixed a bug where product and variant snapshots were missing data. ([#846](https://github.com/craftcms/commerce/issues/846))
- Fixed an SQL error that occurred when saving a SKU that was too long. ([#853](https://github.com/craftcms/commerce/issues/853))
- Fixed an SQL error that could occur when attempting to update a soft-deleted cart. ([#854](https://github.com/craftcms/commerce/issues/854))
- Fixed an SQL error that could occur when attempting to add a line item to a completed order. ([#860](https://github.com/craftcms/commerce/issues/860))
- Fixed a bug where line item quantity validators weren’t checking for updated quantities. ([#855](https://github.com/craftcms/commerce/pull/855))
- Fixed a bug where it wasn’t possible to query for unpaid orders. ([#858](https://github.com/craftcms/commerce/pull/858))
- Fixed a JavaScript error that could occur on the Order index page. ([#862](https://github.com/craftcms/commerce/pull/862))
- Fixed a bug where the “Create discount…” product action wasn’t pre-populating discounts’ variant conditions.
- Fixed a bug that could prevent a purchasable from being added to the cart when using multi-add.

## 2.1.5.2 - 2019-05-08

## Fixed
- Fixed a missing import. ([#845](https://github.com/craftcms/commerce/issues/845))
- Fixed an error that could occur when a customer logged in.
- Fixed an error that occurred when saving a sale. ([#837](https://github.com/craftcms/commerce/issues/837))

## 2.1.5.1 - 2019-05-07

### Fixed
- Fixed a missing import. ([#843](https://github.com/craftcms/commerce/issues/843))

## 2.1.5 - 2019-05-07

### Added
- Added `craft\commerce\helpers\Order::mergeDuplicateLineItems()`.
- Added `craft\commerce\helpers\Order::mergeOrders()`.

### Changed
- Customers’ previous cart items are now merged into the active cart on login.

### Fixed
- Fixed a bug where Craft Commerce would create a subscription even if the card was declined.
- Fixed an error that could occur when creating a subscription using the Dummy gateway.

## 2.1.4 - 2019-04-29

### Added
- Added `craft\commerce\base\SubscriptionResponseInterface::isInactive()`.

### Changed
- Improved performance of the Orders index page. ([#828](https://github.com/craftcms/commerce/issues/828))
- `commerce/cart/*` action JSON responses now list cart errors under an `errors` key.
- Craft Commerce now correctly typecasts all boolean and integer values saved to the project config.

### Fixed
- Fixed a SQL error that occurred when duplicate line items were added the cart. ([#506](https://github.com/craftcms/commerce/issues/506))
- Fixed a PHP error on the View Order page when viewing inactive carts. ([#826](https://github.com/craftcms/commerce/issues/826))
- Fixed a deprecation warning. ([#825](https://github.com/craftcms/commerce/issues/825))
- Fixed a bug where the wrong variant could be set as the default when saving a product. ([#830](https://github.com/craftcms/commerce/issues/830))
- Fixed a bug that prevented plugins and modules from adding custom index table attributes. ([#832](https://github.com/craftcms/commerce/pull/832))

## 2.1.3.1 - 2019-04-10

### Fixed
- Fixed a bug where `project.yaml` changes weren’t always getting picked up.

## 2.1.3 - 2019-04-03

### Added
- Added support for user registration on checkout. ([#472](https://github.com/craftcms/commerce/issues/472))
- Added “Capture Payment” and “Refund Payment” user permissions. ([#788](https://github.com/craftcms/commerce/pull/788))
- Added support for the `project-config/rebuild` command.
- Added the `validateBusinessTaxIdAsVatId` setting, which can be set to `true` from `config/commerce.php`.
- Added `craft\commerce\services\Addresses::EVENT_AFTER_DELETE_ADDRESS`. ([#810](https://github.com/craftcms/commerce/pull/810))

### Changed
- Craft Commerce now requires Craft CMS 3.1.20 or later.
- An `order` variable is now available to payment forms when a payment is made from the Control Panel.
- Ajax requests to `commerce/cart/get-cart` now include the price of available shipping methods in the response.

### Fixed
- Fixed a bug where an order could be listed multiple times under “Attempted Payments” on order pages. ([#602](https://github.com/craftcms/commerce/issues/602))
- Fixed a bug where product sources did not fully support using UIDs. ([#781](https://github.com/craftcms/commerce/issues/781))
- Fixed a bug where non-admin users could get a 403 error when attempting to edit subscriptions. ([#722](https://github.com/craftcms/commerce/issues/722))
- Fixed a bug where products’ `defaultVariantId` was not getting set on the first save. ([#796](https://github.com/craftcms/commerce/issues/796))
- Fixed a PHP error when querying for products with the `hasSales` param.
- Fixed a bug where product metadata wasn’t available to templates on Live Preview requests.
- Fixed a bug where the wrong Craft Commerce subnav item could appear selected in the Control Panel.
- Fixed a bug where taxes could be incorrectly calculated if included taxes had been removed from the price.
- Fixed a bug where additional discounts could be incorrectly applied to an order if multiple products had been added to the cart at the same time. ([#797](https://github.com/craftcms/commerce/issues/797))
- Fixed a bug where products’ Post Dates could be incorrect on first save. ([#774](https://github.com/craftcms/commerce/issues/774))
- Fixed a bug where emails weren’t getting sent when the “Status Email Address” setting was set. ([#806](https://github.com/craftcms/commerce/issues/806))
- Fixed a bug where order status email changes in `project.yaml` could be ignored. ([#802](https://github.com/craftcms/commerce/pull/802))
- Fixed a PHP error that occurred when submitting a `paymentCurrency` parameter on a `commerce/payments/pay` request. ([#809](https://github.com/craftcms/commerce/pull/809))

## 2.1.2 - 2019-03-12

### Added
- Added a “Minimum Total Price Strategy” setting that allows the minimum order price be negative (default), at least zero, or at least the shipping cost. ([#651](https://github.com/craftcms/commerce/issues/651))
- Added `craft\commerce\elements\Order::getTotal()` to get the price of the order before any pricing strategies.
- Added `craft\commerce\base\SubscriptionGatewayInterface::refreshPaymentHistory()` method that should be used to refresh all payments on a subscription.
- Added `craft\commerce\base\SubscriptionGateway::refreshPaymentHistory()` method to fulfill the interface requirements.

### Changed
- The `commerce-manageSubscriptions` permission is now required (instead of admin permissions) to manage another user’s subscriptions. ([#722](https://github.com/craftcms/commerce/issues/722))

## 2.1.1.1 - 2019-03-01

### Fixed
- Fixed a PHP error raised when a discount adjustment was applied to the cart.

## 2.1.1 - 2019-03-11

### Changed
- Improved performance when listing products with sales that have many category conditions. ([#758](https://github.com/craftcms/commerce/issues/758))
- Purchasable types are now responsible to ensure SKU uniqueness when they are restored from being soft-deleted.

### Fixed
- Fixed a bug where orders could receive free shipping on some line items when an expired coupon code had been entered. ([#777](https://github.com/craftcms/commerce/issues/777))
- Fixed a bug where variants weren’t enforcing required field validation. ([#761](https://github.com/craftcms/commerce/issues/761))
- Fixed a bug where the sort order wasn’t getting saved correctly for new order statuses.
- Fixed the breadcrumb navigation on Store Settings pages. ([#769](https://github.com/craftcms/commerce/issues/769))
- Fixed an error that occurred when viewing an order for a soft-deleted user. ([#771](https://github.com/craftcms/commerce/issues/771))
- Fixed an error that could occur when saving a new gateway.
- Fixed a SQL error that occurred when saving a purchasable with the same SKU as a soft-deleted purchasable. ([#718](https://github.com/craftcms/commerce/issues/718))

## 2.1.0.2 - 2019-02-25

### Fixed
- Fixed more template loading errors on Craft Commerce settings pages. ([#751](https://github.com/craftcms/commerce/issues/751))

## 2.1.0.1 - 2019-02-25

### Fixed
- Fixed some template loading errors on Craft Commerce settings pages. ([#751](https://github.com/craftcms/commerce/issues/751))

## 2.1.0 - 2019-02-25

### Added
- Added a new Donation built-in purchasable type. ([#201](https://github.com/craftcms/commerce/issues/201))
- Added a new “Manage store settings” user permission, which determines whether the current user is allowed to manage store settings.
- Added `craft\commerce\elements\Order::EVENT_BEFORE_ADD_LINE_ITEM`.
- Added `craft\commerce\base\PurchasableInterface::getIsTaxable()`.
- Added `craft\commerce\base\PurchasableInterface::getIsShippable()`.
- Added `craft\commerce\models\Discount::getHasFreeShippingForMatchingItems()`.

### Changed
- Discounts can now apply free shipping on the whole order. ([#745](https://github.com/craftcms/commerce/issues/745))
- The “Settings” section has been split into “System Settings”, “Store Settings”, “Shipping”, and “Tax” sections.
- The Orders index page now shows total order counts.
- The `commerce/payments/pay` action JSON response now include the order data. ([#715](https://github.com/craftcms/commerce/issues/715))
- The `craft\commerce\elements\Order::EVENT_AFTER_ORDER_PAID` event is now fired after the `craft\commerce\elements\Order::EVENT_AFTER_COMPLETE_ORDER` event. ([#670](https://github.com/craftcms/commerce/issues/670))

### Deprecated
- `craft\commerce\models\Discount::$freeShipping` is deprecated. `getHasFreeShippingForMatchingItems()` should be used instead.

### Fixed
- Fixed an bug where multiple shipping discounts could result in a negative shipping cost.
- Fixed a validation error that occurred when attempting to apply a coupon with a per-email limit, if the cart didn’t have a customer email assigned to it yet.
- `commerce/cart/*` actions’ JSON responses now encode all boolean attributes correctly.
- `commerce/customer-addresses/*` actions’ JSON responses now include an `errors` array if there were any issues with the request.
- Fixed a bug where the order field layout could be lost when upgrading from Craft Commerce 1 to 2. ([#668](https://github.com/craftcms/commerce/issues/668))
- Fixed a bug where line item update requests could result in line items being removed if the `qty` parameter was missing.
- Fixed a bug where coupon codes weren’t being removed from carts when no longer valid. ([#711](https://github.com/craftcms/commerce/issues/711))
- Fixed a bug that could prevent a payment gateway from being modified. ([#656](https://github.com/craftcms/commerce/issues/656))
- Fixed a bug that prevented shipping and tax settings from being modified when the `allowAdminChanges` config setting was set to `false`.
- Fixed a PHP error that occurred when saving a product that was marked as disabled. ([#683](https://github.com/craftcms/commerce/pull/683))
- Fixed a PHP error that occurred when trying to access a soft-deleted cart from the front-end. ([#700](https://github.com/craftcms/commerce/issues/700))

## 2.0.4 - 2019-02-04

### Fixed
- Fixed a PHP error when recalculating tax.

### Added
- Added additional useful information when logging email rendering errors. ([#669](https://github.com/craftcms/commerce/pull/669))

## 2.0.3 - 2019-02-02

### Added
- Added the “Tax is included in price” tax setting for Craft Commerce Lite. ([#654](https://github.com/craftcms/commerce/issues/654))

### Changed
- Soft-deleted products are now restorable.
- Craft Commerce project config settings are now removed when Craft Commerce is uninstalled.

### Fixed
- Fixed an error that occurred when upgrading to Craft Commerce 2 with a database that had missing constraints on the `commerce_orderhistories` table.
- Fixed a bug where sale conditions could be lost when upgrading to Craft Commerce 2. ([#626](https://github.com/craftcms/commerce/issues/626))
- Fixed a PHP error that occurred when saving a product type. ([#645](https://github.com/craftcms/commerce/issues/645))
- Fixed a bug that prevented products from being deleted. ([#650](https://github.com/craftcms/commerce/issues/650))
- Fixed a PHP error that occurred when deleting the cart’s line item on Craft Commerce Lite. ([#639](https://github.com/craftcms/commerce/pull/639))
- Fixed a bug where Craft Commerce’s general settings weren’t saving. ([#655](https://github.com/craftcms/commerce/issues/655))
- Fixed a missing import. ([#643](https://github.com/craftcms/commerce/issues/643))
- Fixed a bug that caused an incorrect tax rate calculation when included taxes had been removed from the price.
- Fixed a SQL error that occurred when saving a tax rate without a tax zone selected. ([#667](https://github.com/craftcms/commerce/issues/667))
- Fixed an error that occurred when refunding a transaction with a localized currency format. ([#659](https://github.com/craftcms/commerce/issues/659))
- Fixed a SQL error that could occur when saving an invalid discount. ([#673](https://github.com/craftcms/commerce/issues/673))
- Fixed a bug where it wans’t possible to add non-numeric characters to expiry input in the default credit card form. ([#636](https://github.com/craftcms/commerce/issues/636))

## 2.0.2 - 2019-01-23

### Added
- Added the new Craft Commerce Lite example templates folder `templates/buy`, this is in addition to the existing Craft Commerce Pro example templates folder `templates/shop`.

### Fixed
- Fixed a PHP error raised when extending the `craft\commerce\base\ShippingMethod` class. ([#634](https://github.com/craftcms/commerce/issues/634))
- Fixed a PHP error that occurred when viewing an order that used a since-deleted shipping method.

## 2.0.1 - 2019-01-17

### Changed
- Renamed the shipping rule condition from “Mimimum order price” to “Minimum order value” which clarifies the condition is based on item value before discounts and tax.
- Renamed the shipping rule condition from “Maximum order price” to “Maximum order value” which clarifies the condition is based on item value before discounts and tax.

### Fixed
- Fixed an issue where the “Total Paid”, “Total Price”, and “Total Shipping Cost” Order index page columns were showing incorrect values. ([#632](https://github.com/craftcms/commerce/issues/632))
- Fixed an issue where custom field validation errors did not show up on the View Order page. ([#580](https://github.com/craftcms/commerce/issues/580))

## 2.0.0 - 2019-01-15

### Added
- Craft Craft Commerce has been completely rewritten for Craft CMS 3.
- Emails, gateways, order fields, order statuses, product types, and subscription fields are now stored in the project config.
- Added support for Craft 3.1 project config support.
- Gateways can now provide recurring subscription payments. ([#257](https://github.com/craftcms/commerce/issues/257))
- Added the Store Location setting.
- Customers can now save their credit cards or payment sources stored as tokens in Craft Commerce so customers don’t need to enter their card number on subsequent checkouts. ([#21](https://github.com/craftcms/commerce/issues/21))
- Any custom purchasable can now have sales and discounts applied to them.
- Sales and discounts can now be set on categories of products or purchasables.
- Customers can now set their primary default shipping and billing addresses in their address book.
- It’s now possible to export orders as CSV, ODS, XSL, and XLSX, from the Orders index page. ([#222](https://github.com/craftcms/commerce/issues/222))
- Orders can now have custom-formatted, sequential reference numbers. ([#184](https://github.com/craftcms/commerce/issues/184))
- The Orders index page now has an “Attempted Payments” source that shows incomplete carts that had a payment processing issue.
- Variant indexes can now have a “Product” column.
- Order indexes can now have “Total Tax” and “Total Included Tax” columns.
- The cart now defaults to the first cheapest available shipping method if no shipping method is set, or the previously-selected method is not available.
- Products now have an “Available for purchase” checkbox, making it possible to have a live product that isn’t available for purchase yet. ([#345](https://github.com/craftcms/commerce/issues/345))
- Added the ability to place a note on a refund transaction.
- Added a “Copy reference tag” Product element action.
- Added additional ways for sales promotions to affect the price of matching products.
- All credit card gateways are now provided as separate plugins.
- A custom PDF can now be attached to any order status email.
- Multiple purchasables can now be added to the cart in the same request. ([#238](https://github.com/craftcms/commerce/issues/238))
- Multiple line items can now be updated in the same request. ([#357](https://github.com/craftcms/commerce/issues/357))
- The `commerce/cart/update-cart` action will now remove items from the cart if a quantity of zero is submitted.
- `commerce/cart/*` actions’ JSON responses now include any address errors.
- The cart can now be retrieved as JSON with the `commerce/cart/get-cart` action.
- Added the `craft.variants()` Twig function, which returns a new variant query.
- Added the `craft.subscriptions()` Twig function, which returns a new subscription query.
- Product queries now have an `availableForPurchase` param.
- Variant queries now have a `price` param.
- Variant queries now have a `hasSales` param.
- Order queries now have a `hasTransactions` param.
- Added `cract\commerce\services\ProductTypes::getProductTypesByShippingCategoryId()`.
- Added `cract\commerce\services\ProductTypes::getProductTypesByTaxCategoryId()`.
- Added `craft\commerce\adjustments\Discount::EVENT_AFTER_DISCOUNT_ADJUSTMENTS_CREATED`.
- Added `craft\commerce\base\ShippingMethod`.
- Added `craft\commerce\elements\Order::$paidStatus`.
- Added `craft\commerce\elements\Order::EVENT_AFTER_ADD_LINE_ITEM`.
- Added `craft\commerce\elements\Order::EVENT_AFTER_COMPLETE_ORDER`.
- Added `craft\commerce\elements\Order::EVENT_AFTER_ORDER_PAID`.
- Added `craft\commerce\elements\Order::EVENT_BEFORE_COMPLETE_ORDER`.
- Added `craft\commerce\elements\Order::getAdjustmentsTotalByType()`.
- Added `craft\commerce\elements\Variant::EVENT_AFTER_CAPTURE_PRODUCT_SNAPSHOT`.
- Added `craft\commerce\elements\Variant::EVENT_BEFORE_CAPTURE_PRODUCT_SNAPSHOT`.
- Added `craft\commerce\elements\Variant::EVENT_BEFORE_CAPTURE_VARIANT_SNAPSHOT`.
- Added `craft\commerce\elements\Variant::EVENT_BEFORE_CAPTURE_VARIANT_SNAPSHOT`.
- Added `craft\commerce\models\Customer::getPrimaryBillingAddress()`.
- Added `craft\commerce\models\Customer::getPrimaryShippingAddress()`.
- Added `craft\commerce\models\LineItem::getAdjustmentsTotalByType()`.
- Added `craft\commerce\services\Addresses::EVENT_AFTER_SAVE_ADDREESS`.
- Added `craft\commerce\services\Addresses::EVENT_BEFORE_SAVE_ADDREESS`.
- Added `craft\commerce\services\Discounts::EVENT_BEFORE_MATCH_LINE_ITEM`.
- Added `craft\commerce\services\Emails::EVENT_AFTER_SAVE_EMAIL`.
- Added `craft\commerce\services\Emails::EVENT_AFTER_SAVE_EMAIL`.
- Added `craft\commerce\services\Emails::EVENT_AFTER_SEND_EMAIL`.
- Added `craft\commerce\services\Emails::EVENT_BEFORE_DELETE_EMAIL`.
- Added `craft\commerce\services\Emails::EVENT_BEFORE_SAVE_EMAIL`.
- Added `craft\commerce\services\Emails::EVENT_BEFORE_SEND_EMAIL`.
- Added `craft\commerce\services\Gateways::EVENT_REGISTER_GATEWAY_TYPES`.
- Added `craft\commerce\services\LineItems::EVENT_AFTER_SAVE_LINE_ITEM`.
- Added `craft\commerce\services\LineItems::EVENT_BEFORE_POPULATE_LINE_ITEM`.
- Added `craft\commerce\services\LineItems::EVENT_BEFORE_SAVE_LINE_ITEM`.
- Added `craft\commerce\services\LineItems::EVENT_CREATE_LINE_ITEM`.
- Added `craft\commerce\services\OrderAdjustments::EVENT_REGISTER_ORDER_ADJUSTERS`.
- Added `craft\commerce\services\OrderHistories::EVENT_ORDER_STATUS_CHANGE`.
- Added `craft\commerce\services\OrderStatuses::archiveOrderStatusById()`.
- Added `craft\commerce\services\Payments::EVENT_AFTER_CAPTURE_TRANSACTION`.
- Added `craft\commerce\services\Payments::EVENT_AFTER_CAPTURE_TRANSACTION`.
- Added `craft\commerce\services\Payments::EVENT_AFTER_PROCESS_PAYMENT`.
- Added `craft\commerce\services\Payments::EVENT_BEFORE_CAPTURE_TRANSACTION`.
- Added `craft\commerce\services\Payments::EVENT_BEFORE_PROCESS_PAYMENT`.
- Added `craft\commerce\services\Payments::EVENT_BEFORE_REFUND_TRANSACTION`.
- Added `craft\commerce\services\PaymentSources::EVENT_AFTER_SAVE_PAYMENT_SOURCE`.
- Added `craft\commerce\services\PaymentSources::EVENT_BEFORE_SAVE_PAYMENT_SOURCE`.
- Added `craft\commerce\services\PaymentSources::EVENT_DELETE_PAYMENT_SOURCE`.
- Added `craft\commerce\services\PaymentSources`.
- Added `craft\commerce\services\Plans::EVENT_AFTER_SAVE_PLAN`.
- Added `craft\commerce\services\Plans::EVENT_ARCHIVE_PLAN`.
- Added `craft\commerce\services\Plans::EVENT_BEFORE_SAVE_PLAN`.
- Added `craft\commerce\services\Plans`.
- Added `craft\commerce\services\Purchasables::EVENT_REGISTER_PURCHASABLE_ELEMENT_TYPES`.
- Added `craft\commerce\services\Sales::EVENT_BEFORE_MATCH_PURCHASABLE_SALE`.
- Added `craft\commerce\services\ShippingMethods::EVENT_REGISTER_AVAILABLE_SHIPPING_METHODS`.
- Added `craft\commerce\services\Subscriptions::EVENT_AFTER_CANCEL_SUBSCRIPTION`.
- Added `craft\commerce\services\Subscriptions::EVENT_AFTER_CREATE_SUBSCRIPTION`.
- Added `craft\commerce\services\Subscriptions::EVENT_AFTER_REACTIVATE_SUBSCRIPTION`.
- Added `craft\commerce\services\Subscriptions::EVENT_AFTER_SWITCH_SUBSCRIPTION`.
- Added `craft\commerce\services\Subscriptions::EVENT_BEFORE_CANCEL_SUBSCRIPTION`.
- Added `craft\commerce\services\Subscriptions::EVENT_BEFORE_CREATE_SUBSCRIPTION`.
- Added `craft\commerce\services\Subscriptions::EVENT_BEFORE_REACTIVATE_SUBSCRIPTION`.
- Added `craft\commerce\services\Subscriptions::EVENT_BEFORE_SWITCH_SUBSCRIPTION`.
- Added `craft\commerce\services\Subscriptions::EVENT_BEFORE_UPDATE_SUBSCRIPTION`.
- Added `craft\commerce\services\Subscriptions::EVENT_EXPIRE_SUBSCRIPTION`.
- Added `craft\commerce\services\Subscriptions::EVENT_RECEIVE_SUBSCRIPTION_PAYMENT`.
- Added `craft\commerce\services\Subscriptions`.
- Added `craft\commerce\services\TaxCategories::getAllTaxCategoriesAsList()`.
- Added `craft\commerce\services\Transactions::EVENT_AFTER_SAVE_TRANSACTION`.

### Changed
- Payment Methods are now called “Gateways”.
- Order statuses are now archived instead of deleted.
- Product types can no longer select applicable shipping categories. Instead, shipping categories select applicable product types.
- Product types can no longer select applicable tax categories. Instead, tax categories select applicable product types.
- Order status messages can now be longer than 255 characters. ([#465](https://github.com/craftcms/commerce/issues/465)
- Product and variant custom field data is no longer included in the line item snapshot by default for performance reasons. Use the new snapshot events to manually snapshot custom field data.
- Variant titles are now prefixed by their products’ titles.
- Last addresses used by customers are no longer stored. Instead, customers have primary shipping and billing addresses.
- The `paymentMethodSettings` config setting was renamed to `gatewaySettings`, and it now uses handles to reference gateways instead of IDs.
- The `sendCartInfoToGateways` was renamed to `sendCartInfo,` and is a per-gateway setting.
- The payment method overrides in `config/commerce.php` have been moved to `config/commerce-gateway.php`.
- The `craft.commerce.availableShippingMethods` Twig variable has been replaced with `craft.commerce.carts.cart.availableShippingMethods`.
- The `craft.commerce.cart` Twig variable has been replaced with `craft.commerce.carts.cart`.
- The `craft.commerce.countries` Twig variable has been replaced with `craft.commerce.countries.allCountries`.
- The `craft.commerce.countriesList` Twig variable has been replaced with `craft.commerce.countries.allCountriesAsList`.
- The `craft.commerce.currencies` Twig variable has been replaced with `craft.commerce.currencies.allCurrencies`.
- The `craft.commerce.customer` Twig variable has been replaced with `craft.commerce.customers.customer`.
- The `craft.commerce.discountByCode` Twig variable has been replaced with `craft.commerce.discounts.discountByCode`.
- The `craft.commerce.discounts` Twig variable has been replaced with `craft.commerce.discounts.allDiscounts`.
- The `craft.commerce.orders` Twig variable has been replaced with `craft.orders()`.
- The `craft.commerce.orderStatuses` Twig variable has been replaced with `craft.commerce.orderStatuses.allOrderStatuses`.
- The `craft.commerce.paymentCurrencies` Twig variable has been replaced with `craft.commerce.paymentCurrencies.allPaymentCurrencies`.
- The `craft.commerce.paymentMethods` Twig variable has been replaced with `craft.commerce.gateways.allCustomerEnabledGateways`.
- The `craft.commerce.primaryPaymentCurrency` Twig variable has been replaced with `craft.commerce.paymentCurrencies.primaryPaymentCurrency`.
- The `craft.commerce.products` Twig variable has been replaced with `craft.products()`.
- The `craft.commerce.productTypes` Twig variable has been replaced with `craft.commerce.productTypes.allProductTypes`.
- The `craft.commerce.sales` Twig variable has been replaced with `craft.commerce.sales.allSales`.
- The `craft.commerce.shippingCategories` Twig variable has been replaced with `craft.commerce.shippingCategories.allShippingCategories`.
- The `craft.commerce.shippingMethods` Twig variable has been replaced with `craft.commerce.shippingMethods.allShippingMethods`.
- The `craft.commerce.shippingZones` Twig variable has been replaced with `craft.commerce.shippingZones.allShippingZones`.
- The `craft.commerce.states` Twig variable has been replaced with `craft.commerce.states.allStates`.
- The `craft.commerce.statesArray` Twig variable has been replaced with `craft.commerce.states.allStatesAsList`.
- The `craft.commerce.taxCategories` Twig variable has been replaced with `craft.commerce.taxCategories.allTaxCategories`.
- The `craft.commerce.taxRates` Twig variable has been replaced with `craft.commerce.taxRates.allTaxRates`.
- The `craft.commerce.taxZones` Twig variable has been replaced with `craft.commerce.taxZones.allTaxZones`.
- The `craft.commerce.variants` Twig variable has been replaced with `craft.variants()`.
- `Customer::$lastUsedBillingAddress` has been replaced with `$primaryBillingAddress`.
- `Customer::$lastUsedShippingAddress` has been replaced with `$primaryShippingAddres`.
- `OrderAdjustment::$optionsJson` was renamed to `$sourceSnapshot`.
- `Variant::getSalesApplied()` was renamed to `getSales()`.
- `Variant::setSalesApplied()` was renamed to `setSales()`.
- The Shipping Rule interface now expects a shipping category ID passed to each rate method.
- Any custom shipping method classes should now extend `craft\commerce\base\ShippingMethod`.
- All hooks have been replaced by events.
- Replaced `customer.lastUsedShippingAddress` and `customer.lastUsedBillingAddress` with `customer.primaryBillingAddress` and `customer.primaryShippingAddress`.
- Vat ID validation is now powered by the “vat.php” library.

### Removed
- Removed the `cartCookieDuration` config setting. All carts are now related to craft php session and not their own cookie.
- Removed the `requireEmailForAnonymousPayments` config setting, as completed order now always require the correct email address to make anonymous payments on orders.
- Removed `baseShipping`, `baseDiscount`, `baseTax`, `baseTaxIncluded` attributes from the order model. Orders now have order-level adjustments.
- Removed `shipping`, `discount`, `tax`, `taxIncluded` attributes from the line item model. Line items now have line item level adjustments.
- Removed `PurchasableInterface::validateLineItem()`. `getLineItemRules()` should be used instead.
- Removed the `deleteOrderStatusById()` method on the `OrderStatuses` service.
- Removed the `OrderSettings` model, record, and service.
- Removed the `getCountryByAttributes()` method from the `Countries` service.
- Removed the `getStatesByAttributes()` method from the `States` service.
- Removed the `getLastUsedBillingAddress()` and `getLatUsedShippingAddress()` methods from `Customer` models.

### Fixed
- Fixed a bug where a product’s `getCpEditUrl()` method could omit the site handle on multi-site installs. ([craftcms/cms#3089](https://github.com/craftcms/cms/issues/3089))
- Fixed a bug where handles and names for archived gateways were not freed up for re-use. ([#485](https://github.com/craftcms/commerce/issues/485))

## 1.2.1368 - 2018-11-30

### Changed
- Updated the Payflow Omnipay driver to 2.3.1
- Updated the Securepay Omnipay driver to 2.2.0
- Updated the Authorize.net Omnipay driver to 2.5.1
- Updated the Payment Express Omnipay driver to 2.2.1
- Updated the Eway Omnipay driver to 2.2.2
- Updated the Payfast Omnipay driver to 2.2

## 1.2.1366 - 2018-11-28

### Fixed
- Fixed a bug where it was possible to create duplicate order history change records.
- Fixed a bug where offsite gateways wouldn’t redirect back and complete the transaction correctly for Control Panel payments.

## 1.2.1365 - 2018-10-23

### Fixed
- Fix a bug where it wasn’t possible to set the billing address based off an existing shipping address.

### Fixed
- Fixed a Javascript error when viewing a customer field on the Edit User page.

## 1.2.1364 - 2018-08-23

### Fixed
- Fixed a PHP error that would occur when saving a User.

## 1.2.1363 - 2018-08-23

### Added
- Added the `resaveAllCustomerOrdersOnCustomerSave` config setting.

### Fixed
- Fixed a bug where the Date Paid column on the Orders index page could show incorrect values.

### Security
- Fixed a bug where it was possible to access purchase receipts when it shouldn’t have been.

## 1.2.1362 - 2018-05-10

### Changed
- Craft Commerce will now enforce boolean types for settings that a gateway expects to be boolean.

### Fixed
- Fixed an SSL error that could when communicating with the Authorize.net payment gateway.

## 1.2.1360 - 2018-03-23

### Added
- The order index page now includes the time when displaying order dates.

### Changed
- Line item modals on View Order pages now include the line item total.
- Added Craft 2.6.3013 compatibility.

## 1.2.1359 - 2018-03-08

### Fixed
- Fixed an error where variants would indicate they had zero stock at checkout when they had been marked as having unlimited stock.

## 1.2.1358 - 2018-03-07

### Fixed
- Fixed a PHP error that would occur when using an order element criteria model.

## 1.2.1356 - 2018-03-07

### Added
- Added the `shippingMethod` order criteria param.

### Changed
- Order recalculation now occurs after the `orders.onBeforeSaveOrder` event.

### Fixed
- Fixed a bug where a blank order could be placed if the cart’s cookie was deleted while the customer was on the payment page.
- Fixed a bug where a cart could be completed despite a lack of available stock, in some cases.
- Fixed a bug where the “Capture” transaction button on View Order pages was still shown after a capture was completed.

## 1.2.1354 - 2018-02-06

### Added
- Craft Commerce now adds `Craft Commerce` to the `X-Powered-By` header on requests, unless disabled by the [sendPoweredByHeader](https://craftcms.com/docs/config-settings#sendPoweredByHeader) config setting.

### Changed
- Updated the Authorize.net driver to 2.5.1
- Updated the Worldpay Omnipay driver to 2.2.2
- Updated the PayPal Omnipay driver to 2.6.4
- Updated the Payflow Omnipay driver to 2.3
- Updated the Dompdf Package to 0.8.2

### Fixed
- Fixed an error that occurred when generating an order PDF.
- Fixed a PHP error that could occur if you edited a non-primary currency’s settings.

## 1.2.1353 - 2018-01-18

### Added
- Added the `requireShippingMethodSelectionAtCheckout` config setting.
- Added new user permissions to manage shipping and tax settings without needing to be an admin.

### Fixed
- Fixed an error that occurred when creating or editing a discount.
- Fixed an error that occurred when generating an order PDF.

## 1.2.1352 - 2018-01-16

### Added
- Added the ability to update the email address of a guest order from the Control Panel.
- Added the `commerce_defaultCartShippingAddress` and `commerce_defaultCartBillingAddress` plugin hooks.

## 1.2.1351 - 2017-10-31

### Added
- Added the `defaultSku` product criteria param.
- Added stock information to the Product index page.

### Fixed
- Fixed a bug where stock validation was off by one when different line item options were set for the same purchasable.
- Fixed a bug where custom adjusters supplied by plugins where not being sorted by priority before getting applied to the order.
- Fixed a bug where the `commerce/cart/updateCart` action was not returning the correct validation errors when an invalid shipping address was submitted along with the `sameAddress` param.

## 1.2.1350 - 2017-10-05

### Changed
- Order adjustments are now displayed in the order they were applied, rather than alphabetically.

### Fixed
- Fixed a bug where emails weren’t getting sent to customers.

## 1.2.1349 - 2017-09-29

### Added
- Added the `cp.commerce.product.edit.right-pane` template hook, enabling plugins to modify the right pane on Edit Product pages.
- Added the `pdfAllowRemoteImages` config setting, which can be set to `true` to allow external images to be loaded in PDF templates.

### Changed
- `Commerce_OrderModel::getEmail()` now always returns the associated user account’s email, if there is one.
- The error data returned for `commerce/customerAddresses/save` Ajax requests now include field handles as the error keys.
- `Commerce_CustomerModel::getEmail()` has now been deprecated. It will only return the email address of the associated user account’s email if there was one. Use `order.email` to get the email address of the order within templates.
- Updated the Dompdf package to 0.8.1.
- Updated the PayFast Omnipay driver to 2.1.3.

### Fixed
- Fixed an issue in the example templates where the “Use same address for billing” checkbox would remain checked when different addresses were previously selected.
- Fixed a tax calculation error that occurred when included tax was removed from a product’s price and subsequent additional taxes did not take the removed values into account.

## 1.2.1346 - 2017-07-24

### Added
- Added the `autoSetNewCartAddresses` config setting, which can be set to `false` to prevent Craft Commerce from automatically assigning the last-used billing and shipping addresses on new carts.

### Changed
- Updated the Migs Omnipay driver to 2.2.2
- Updated the Stripe Omnipay driver to 2.4.7

### Fixed
- Fixed an API authentication error when making payments using the Stripe gateway.
- Fixed a bug where the `commerce/payments/pay` action was still processing the payment even if the cart had errors placed on it by other plugins.
- Fixed a bug where `LineItemModel::onSale()` could sometimes return an incorrect response due to rounding errors.
- Fixed a PHP error that could occur if a purchasable invalidated a line item when it was being added to a new cart.
- Fixed an issue where credit card forms’ First/Last Name fields were getting overridden by billing addresses’ values for some gateways.
- Fixed a bug where adding to cart with invalid `options` params would pass stock validation.

## 1.2.1345 - 2017-06-26

### Added
- Percentage-based discounts now have the option to be applied to the item’s original price or its discounted price (if other discounts were already applied).

## Changed
- Ajax requests to `commerce/cart/*` actions will now get a `itemSubtotal` key in the response JSON.
- Updated the Omnipay Stripe driver to 2.4.6.
- Updated the Omnipay Payment Express driver to 2.2.1.
- Updated the Omnipay MultiSafePay driver to 2.3.6.
- Updated the Omnipay Worldpay driver to 2.2.1.

### Fixed
- Fixed a bug where email address limits on discounts were able to by circumvented if the customer changed the casing of the coupon code.
- Fixed a PHP error that occurred when viewing a cart in the Control Panel if no payment methods had been created yet.
- Fixed a bug where discounts based on user group were not being added/removed after the user logged in/out.
- Fixed a bug where variants’ sale prices were only getting rounded when at least one sale was applied.
- Fixed a bug where special characters in Tax and Shipping Category names could break some form inputs in the Control Panel.
- Fixed a validation error that occurred when saving two shipping rules with the same name.

## 1.2.1343 - 2017-06-09

### Added
- Added the `pdfPaperSize` config setting.
- Added the `pdfPaperOrientation` config setting.
- Added a new Stripe gateway setting that determines whether the `receipt_email` param should be sent in payment requests.
- Added the `commerce_transactions.onCreateTransaction` event, which enables plugins to modify a newly-created transaction model.

### Changed
- Updated the Buckeroo driver to 2.2.
- Updated the Stripe driver to 2.4.5.
- Enabled the Buckeroo Credit Card Gateway within the Buckeroo Omnipay driver.

## 1.2.1342 - 2017-05-24

### Added
- Added support for Worldpay’s new `v1` API.

### Fixed
- Fixed a bug where `VariantModel:onSale()` could sometimes return an incorrect response due to rounding errors.
- Fixed a PHP error that occurred when saving a product with an empty dimension input on servers running PHP 7.
- Fixed a issue where orders were getting recalculated after receiving a completion response, when using the Sage Pay gateway.
- Fixed a PHP error that occurred when a plugin prevented a purchasable from getting added to the cart.

## 1.2.1341 - 2017-05-02

### Changed
- Increased the tax rate decimal storage length to allow 3 decimal places in tax rate percentages.
- The `CommerceDbHelper` class has be deprecated.

### Fixed
- Fixed a bug where some characters in product names were getting double-encoded on View Order pages.
- Fixed a bug where orders were incorrectly recalculating their adjustments when receiving notifications from the SagePay payment gateway.
- Fixed a tax calculation bug that occurred when using the “Total Order Price” taxable subject.

## 1.2.1339 - 2017-04-24

### Added
- Added new “Taxable Subject” options to Tax Rates, enabling taxes to be applied at the order level.
- Added the `datePaid` order element criteria attribute.

### Changed
- Updated the Dompdf package to 0.8.
- Updated the Omnipay Mollie driver to 3.2.
- Updated the Omnipay Authorize.net driver to 2.5.
- Updated the Omnipay MultiSafePay driver to 2.3.4.

### Fixed
- Fixed some PHP errors that occurred when rendering PDFs on servers running PHP 7.1.

## 1.2.1338 - 2017-04-04

### Added
- Added the `requireBillingAddressAtCheckout` config setting.
- Added the `cp.commerce.order.main-pane` template hook to the View Order page.
- Added `Commerce_VariantModel::hasStock()`.

### Fixed
- Fixed some PHP errors that occurred when saving products on servers running PHP 7.1.
- Fixed a bug where the `commerce/payments/pay` action was not blocking disabled payment methods.
- Fixed a bug where old carts did not default to the primary payment currency when their current payment currency was no longer valid.

## 1.2.1337 - 2017-03-08

### Added
- Added the `commerce_sale.onBeforeMatchProductAndSale` event, which enables plugins to add custom matching logic to sales.
- Added the `commerce_products.onBeforeEditProduct` event.
- Added the `cp.commerce.product.edit` template hook to the Edit Product page.

### Changed
- If a product SKU can’t be generated from its product type’s Automatic SKU Format, Craft Commerce now logs why.

### Fixed
- Fixed some PHP errors that occurred on servers running PHP 7.1.
- Fixed a bug where line items could be removed if their `qty` param was missing from a `commerce/cart/updateLineItem` request.
- The Orders index page now displays zero-value currency amounts, instead of leaving the cell blank.
- Fixed bug where duplicate products could be displayed when editing sales when the User Groups condition was in use.
- Fixed a bug where the `isUnpaid` and `isPaid` order element criteria params did not work correctly.
- Fixed a PHP error that occurred if a plugin’s custom shipping method object didn’t inherit `BaseModel`.
- Fixed a bug where payments made with MultiSafepay would be marked as successful before the user was redirected to the offsite gateway.
- Fixed a bug where shipping rule names were required to be unique across the entire installation, rather than per-shipping method.

## 1.2.1334 - 2017-01-30

### Added
- Added a new `purgeInactiveCarts` config setting, which determines whether Craft Commerce should purge inactive carts from the database (`true` by default).
- Added a new `commerce_modifyOrderAdjusters` hook, which enables plugins to modify the order adjusters before they are applied.
- Added the “Shipping Method” and “Payment Method” table attribute options to the Orders index page.

### Changed
- Updated the Stripe gateway library to 2.4.2.
- Updated the PayPal gateway library to 2.6.3.
- Fixed a memory error that occurred when purging a large number of carts.

### Fixed
- Fixed a bug where the `hasVariant` product criteria attribute would only account the first 100 variants.
- Fixed a bug where custom order adjusters could not inspect earlier adjustments made to the order within the current recalculation.
- Fixed a bug where the default product type that gets created on installation was referencing the old `commerce` templates path, rather than `shop`.
- Fixed compatibility with some payment gateways that were expecting abbreviated state names in the billing address.

## 1.2.1333 - 2017-01-05

### Fixed
- Fixed a PHP error that occurred when retrieving the sale price of variants that were fetched via `craft.commerce.products`.

## 1.2.1332 - 2017-01-03

### Added
- Added the `commerce_modifyItemBag` hook, allowing plugins to modify cart information sent to the payment gateway.
- Added the `requireShippingAddressAtCheckout` config setting.
- Added a new `defaultHeight` product criteria param, for querying products by their default variant’s height.
- Added a new `defaultLength` product criteria param, for querying products by their default variant’s length.
- Added a new `defaultWidth` product criteria param, for querying products by their default variant’s width.
- Added a new `defaultWeight` product criteria param, for querying products by their default variant’s weight.

### Fixed
- Fixed a bug where sales were not being applied to variants that were fetched via `craft.commerce.variants`.
- Fixed a bug where line items’ `salePrice` were not reflecting any changes made to their `saleAmount` via the `lineItem.onPopulateLineItem` event.

## 1.2.1331 - 2016-12-13

### Added
- Craft Commerce now includes a gateway adapter for Payeezy by First Data.
- Added `Commerce_VariantModel::getSalesApplied()`, which returns an array of the `Commerce_SaleModel` objects that were used to calculate the salePrice of the variant.

### Changed
- Ajax requests to `commerce/cart/*` actions now include `subtotal` and `shippingCategoryId` properties in the response data.
- The `commerce_orders/beforeOrderComplete` event now gets fired a little later than before, giving plugins a chance to change the order status ID.

### Fixed
- Fixed a bug where MultiSafepay was not being treated as an offsite payment gateway.

## 1.2.1330 - 2016-12-06

### Changed
- Added a new `baseTax` attribute to order models, which can be modified by custom order adjusters to add taxes to the order as a whole.
- `Commerce_OrderModel::getTotalTax()` now includes the new `baseTax` amount.

### Fixed
- Fixed a rounding error that occurred with some percentage-based discounts.
- Fixed a PHP error that occurred when searching for products with the `hasVariants` criteria param, in some cases.

## 1.2.1329 - 2016-11-30

### Fixed
- Fixed a bug where discounts without a coupon code condition could apply before their start date.
- Fixed a bug where the `hasSales` product criteria attribute would only apply to the first 100 products.
- Fixed a bug where the post-payment redirect would take the customer to the site homepage.

## 1.2.1328 - 2016-11-29

### Added
- Craft Commerce now includes a gateway adapter for MultiSafepay.

### Changed
- Ajax requests to `cart/updateCart` now include a `cart` object in the response data in the event of an error.

### Fixed
- Fixed a bug where PayPal payments could fail due to inconsistencies between how Craft Commerce and PayPal calculated the total payment amount for transactions.
- Fixed a bug where First Name and Last Name customer field labels weren’t being translated for the current locale in the Control Panel.
- Fixed a bug some offsite gateway payment requests were not getting sent with the correct return and cancel URLs.
- Fixed a bug that prevented Craft Commerce from updating successfully from pre-1.0 versions on case-sensitive file systems.
- Fixed a bug where applicable VAT taxes were not being removed correctly for customers with a valid VAT ID.
- Fixed a bug where archived payment methods were still showing up as options in Control Panel payment form modals.

## 1.2.1327 - 2016-10-25

### Changed
- When saving a product type, if any tax/shipping categories had been deselected, Craft Commerce will now reassign any existing products with the no-longer-available tax/shipping categories to the default categories.
- The “HTML Email Template Path” Email setting can now contain Twig code.

### Fixed
- Fixed a bug where Craft Commerce was not respecting the system time zone when purging inactive carts.
- Fixed a bug where a no-longer-applicable shipping method could still be selected by a cart if it was the only defined shipping method.
- Fixed a bug where the `Commerce_ProductModel` provided by the onSaveProduct event was not updated with the latest and greatest values based on its default variant.
- Fixed a bug where all products were being re-saved when a product type was saved, rather than just the products that belong to that product type.
- Fixed a PHP error that occurred when adding something to the cart, if the cart didn’t have a shipping address yet and the default tax zone’s tax rate was marked as VAT.
- Fixed a bug where a coupon based discount could apply before its start date.

## 1.2.1325 - 2016-10-13

### Fixed
- Fixed a PHP error that occurred when a custom purchasable didn’t provide a tax category ID.
- Fixed a bug where the relevant template caches were not being cleared after the stock of a variant was deducted.
- Fixed a display issue on the order transaction details modal when a large amount of gateway response data was present.

## 1.2.1324 - 2016-10-12

### Fixed
- Fixed a bug where orders were not being marked as complete after successful offsite gateway payments.
- Fixed a PHP error that occurred when deleting a product type.

## 1.2.1323 - 2016-10-11

### Added
- It’s now possible to accept payments in multiple currencies.
- Added Shipping Categories.
- Discounts can now be user-sorted, which defines the order that they will be applied to carts.
- Discounts now have the option to prevent subsequent discounts from being applied.
- The start/end dates for Discounts and Sales can now specify the time of day.
- Discounts can now have a “Minimum Purchase Quantity” condition.
- Product Types now have an “Order Description Format” setting, which can be used to override the description of the products in orders’ line items.
- Addresses now have “Attention”, “Title”, and “Business ID” fields.
- Added the “Order PDF Filename Format” setting in Commerce → Settings → General Settings, for customizing the format of order PDF filenames.
- Added the `useBillingAddressForTax` config setting. If enabled, Craft Commerce will calculate taxes based on orders’ billing addresses, rather than their shipping addresses.
- Added the `requireEmailForAnonymousPayments` config setting. If enabled, Craft Commerce will require the email address of the order to be submitted in anonymous payment requests.
- The IP address of the customer is now stored on the order during order completion.
- Craft Commerce now makes all payment gateways available to unregistered installs, rather than limiting users to a single “Dummy” gateway.
- Added support for SagePay Server.
- Added support for the Netbanx Hosted.
- Added the `commerceCurrency` filter, which works identically to the |currency filter by default, but also has `convert` and `format` arguments that can be used to alter the behavior.
- Added `craft.commerce.shippingMethods`.
- Added `craft.commerce.shippingCategories`.
- Added `craft.commerce.shippingZones`.
- Added `craft.commerce.taxZones`.
- Added `OrderStatusService::getDefaultOrderStatusId()`.
- Added the `commerce_payments.onBeforeCaptureTransaction` and `onCaptureTransaction` events.
- Added the `commerce_payments.onBeforeRefundTransaction` and `onRefundTransaction` events.
- Added the `commerce_email.onBeforeSendEmail` and `onSendEmail` events.
- Added the `cp.commerce.order.edit` hook to the View Order page template.
- Added the [PHP Units of Measure](https://github.com/PhpUnitsOfMeasure/php-units-of-measure) PHP package.
- Added the [Vat Validation](https://github.com/snowcap/vat-validation) PHP package.

### Changed
- The tax categories returned by the template function `craft.commerce.getTaxCategories()` are now represented by `Commerce_TaxCategory` models by default, rather than arrays. To get them returned as arrays, you can pass `true` into the function.
- Status-change notification emails are now sent to the customer in the language they placed the order with.
- It’s now possible to update product statuses on the Products index page.
- The example templates folder has been renamed from “commerce” to “shop”.
- Craft Commerce now re-saves existing products when a Product Type’s settings are saved.
- The Tax Rates index page now lists the Tax Categories and Tax Zones each Tax Rate uses.
- Tax Rates now have the option to exclude themselves from orders with a valid VAT ID.
- Transaction Info HUDs on View Order pages now show the transaction IDs.
- Craft Commerce now stores the complete response data for gateway transaction requests in the commerce_transactions table.
- The commerce/cart/updateCart action now includes all validation errors found during partial cart updates in its response.
- Reduced the number of order recalculations performed during payment.
- The View Order page no longer labels an order as paid if its total price is zero.
- Craft Commerce now logs invalid email addresses when attempting to send order status notification emails.
- Custom fields on an order can now only be updated during payment if it is the user’s active cart.
- Craft Commerce now provides Stripe with the customer’s email address to support Stripe’s receipt email feature.
- Payment failures using PayPal Express now redirect the customer back to PayPal automatically, rather than displaying a message instructing the customer to return to PayPal.
- Updated the Authorize.Net gateway library to 2.4.2.
- Updated the Dummy gateway library to 2.1.2.
- Updated the Molli gateway library to 3.1.
- Updated the Payfast gateway library to 2.1.2.
- Updated the Payflow gateway library to 2.2.1.
- Updated the Stripe gateway library to 2.4.1.

### Deprecated
- Deprecated the `update` variable in email templates. The `orderHistory` variable should be used instead.

### Fixed
- Fixed a bug where `Commerce_OrderService::completeOrder()` was not checking to make sure the order was not already completed before doing its thing.
- Fixed a bug where addresses’ “Map” links on View Order pages were not passing the full address to the Google Maps window.
- Fixed an bug where address validation was not respecting the country setting, “Require a state to be selected when this country is chosen”.
- Fixed a bug where submitting new addresses to a fresh cart caused a cart update failure.
- Fixed a bug where collapsed variants’ summary info was overlapping the “Default” button.

## 1.1.1317 - 2016-09-27

### Added
- Craft Commerce is now translated into Portuguese.

### Fixed
- Fixed a bug where Edit Address modals on View Order pages were not including custom states in the State field options.

## 1.1.1217 - 2016-08-25

### Fixed
- Fixed a PHP error that occurred when referencing the default currency.

## 1.1.1216 - 2016-08-25

### Fixed
- Fixed a bug where eager-loading product variants wasn’t working.
- Fixed a bug where customer addresses were not showing up in the View Order page if they contained certain characters.
- Fixed a bug where orders were not getting marked as complete when they should have in some cases, due to a rounding comparison issue.

## 1.1.1215 - 2016-08-08

### Changed
- Customer Info fields now return the user’s `CustomerModel` when accessed in a template.

### Fixed
- Fixed a bug where discounts that apply free shipping to an order were not including the shipping reduction amount in the discount order adjustment amount.
- Fixed a bug where editing an address in the address book would unintentionally select that address as the active cart’s shipping address.
- Fixed SagePay Server gateway support.

## 1.1.1214 - 2016-07-20

### Fixed
- Fixed an error that occurred when PayPal rejected a payment completion request due to duplicate counting of included taxes.
- Fixed a MySQL error that could occur when `ElementsService::getTotalElements()` was called for orders, products, or variants.

## 1.1.1213 - 2016-07-05

### Changed
- Transaction dates are now shown on the View Order page.
- Order status change dates are now shown on the View Order page.
- Updated the Authorize.Net Omnipay gateway to 2.4, fixing issues with Authorize.Net support.
- Cart item information is now sent on gateway payment completion requests, in addition to initial payment requests.

### Fixed
- Fixed a bug where payments using Worldpay were not getting automatically redirected back to the store.

## 1.1.1212 - 2016-06-21

### Changed
- Line item detail HUDs within the View Order page now include the items’ subtotals.
- Renamed `Commerce_LineItemModel`’s `subtotalWithSale` attribute to `subtotal`, deprecating the former.
- Renamed `Commerce_OrderModel`’s `itemSubtotalWithSale` attribute to `itemSubtotal`, deprecating the former.
- Each of the nested arrays returned by `craft.commerce.availableShippingMethods` now include a `method` key that holds the actual shipping method object.

### Fixed
- Fixed a MySQL error that occurred when MySQL was running in Strict Mode.
- Fixed a rounding error that occurred when calculating tax on shipping costs.

## 1.1.1211 - 2016-06-07

### Added
- Added a new “Per Email Address Limit” condition to coupon-based discounts, which will limit the coupons’ use by email address.
- Added the ability to clear usage counters for coupon-based discounts.
- Added a new `hasSales` product criteria param, which can be used to limit the resulting products to those that have at least one applicable sale.
- Added a new `hasPurchasables` order criteria param, which can be used to limit the resulting orders to those that contain specific purchasables.
- Added a new `commerce_lineItems.onPopulateLineItem` event which is called right after a line item has been populated with a purchasable, and can be used to modify the line item attributes, such as its price.
- Added `LineItemModel::getSubtotal()` as an alias of the now-deprecated `getSubtotalWithSale()`.

### Fixed
- Fixed a bug where the “Per User Limit” discount condition was not being enforced for anonymous users.
- Fixed a bug where the quantity was not being taken into account when calculating a weight-based shipping cost.
- Fixed a validation error that could occur when submitting a payment for an order with a percentage-based discount.
- Fixed a bug where the cart was not getting recalculated when an associated address was updated in the user’s address book.

## 1.1.1210 - 2016-05-17

### Fixed
- Fixed a bug where sales could be applied to the same line item more than once.
- Fixed a bug where the `commerce/cart/cartUpdate` controller action’s Ajax response did not have up-to-date information.

## 1.1.1208 - 2016-05-16

### Added
- Added `commerce_products.onBeforeDeleteProduct` and `onDeleteProduct` events.

### Fixed
- Fixed a PHP error that occurred when adding a new item to the cart.

## 1.1.1207 - 2016-05-11

### Fixed
- Fixed a PHP error that occurred when saving a product with unlimited stock.

## 1.1.1206 - 2016-05-11

### Changed
- It’s now possible to show customers’ and companies’ names on the Orders index page.
- Craft Commerce now sends customers’ full names to the payment gateways, pulled from the billing address.
- Craft Commerce now ensures that orders’ prices don’t change in the middle of payment requests, and declines any payments where the price does change.
- The onBeforeSaveProduct event is now triggered earlier to allow more modification of the product model before saving.
- Updated the Omnipay gateway libraries to their latest versions.

### Fixed
- Fixed a bug where changes to purchasable prices were not reflected in active carts.
- Fixed a PHP error that occurred when an active cart contained a variant that had no stock or had been disabled.
- Fixed a PHP error that occurred when paying with the Paypal Express gateway.

## 1.1.1202 - 2016-05-03

### Added
- Added the `commerce_lineItems.onCreateLineItem` event.
- Added the `hasStock` variant criteria param, which can be set to `true` to find variants that have stock (including variants with unlimited stock).

### Changed
- The View Order page now shows whether a coupon code was used on the order.
- All payment gateways support payments on the View Order page now.
- It’s now possible to delete countries that are in use by tax/shipping zones and customer addresses.
- State-based tax/shipping zones now can match on the state abbreviation, in addition to the state name/ID.
- Craft Commerce now sends descriptions of the line items to gateways along with other cart info, when the `sendCartInfoToGateways` config setting is enabled.

### Fixed
- Fixed a bug where payment method setting values that were set from config/commerce.php would get saved to the database when the payment method was resaved in the Control Panel.
- Fixed a PHP error that occurred when calling `Commerce_OrderStatusesService::getAllEmailsByOrderStatusId()` if the order status ID was invalid.
- Fixed a PHP error that occurred when a cart contained a disabled purchasable.
- Fixed a bug where an order status’ sort order was forgotten when it was resaved.
- Fixed a bug where the `hasVariant` product criteria param was only checking the first 100 variants.
- Fixed a bug where only logged-in users could view a tokenized product preview URL.
- Fixed an issue where the selected shipping method was not getting removed from the cart when it was no longer available, in some cases.

## 1.1.1200 - 2016-04-13

### Added
- Added the `commerce_products.onBeforeSaveProduct` and `onSaveProduct` events.
- Added the `commerce_lineItems.onBeforeSaveLineItem` and `onSaveLineItem` events.

### Changed
- Stock fields are now marked as required to make it more clear that they are.
- Added a new “The Fleece Awakens” default product.

### Fixed
- Fixed an error that occurred when a variant was saved without a price.
- Fixed a bug where various front-end templates wouldn’t load correctly from the Control Panel if the [defaultTemplateFileExtensions](link) or [indexTemplateFilename](link) config settings had custom values.
- Fixed a bug where products’ `defaultVariantId` property was not being set on first save.
- Fixed a validation error that occurred when a cart was saved with a new shipping address and an existing billing address.
- Fixed a bug where customers’ last-used billing addresses were not being remembered.
- Fixed a MySQL error that occurred when attempting to delete a user that had an order transaction history.

### Security
- Fixed an XSS vulnerability.

## 1.1.1198 - 2016-03-22

### Added
- Added the `sendCartInfoToGateways` config setting, which defines whether Craft Commerce should send info about a cart’s line items and adjustments when sending payment requests to gateways.
- Product models now have a `totalStock` property, which returns the sum of all available stock across all of a product’s variants.
- Product models now have an `unlimitedStock` property, which returns whether any of a product’s variants have unlimited stock.
- Added the `commerce_variants.onOrderVariant` event.

### Changed
- Updated the Omnipay Authorize.Net driver to 2.3.1.
- Updated the Omnipay FirstData driver to 2.3.0.
- Updated the Omnipay Mollie driver to 3.0.5.
- Updated the Omnipay MultiSafePay driver to 2.3.0.
- Updated the Omnipay PayPal driver to 2.5.3.
- Updated the Omnipay Pin driver to 2.2.1.
- Updated the Omnipay SagePay driver to 2.3.1.
- Updated the Omnipay Stripe driver to  v2.3.1.
- Updated the Omnipay WorldPay driver to 2.2.

### Fixed
- Fixed a bug where shipping address rules and tax rates were not finding their matching shipping zone in some cases.
- Fixed a bug where the credit card number validator was not removing non-numeric characters.
- Fixed a PHP error that occurred when saving an order from a console command.

## 1.1.1197 - 2016-03-09

### Changed
- Ajax requests to the “commerce/payments/pay” controller action now include validation errors in the response, if any.

### Fixed
- Fixed a credit card validation bug that occurred when using the eWay Rapid gateway.
- Fixed an error that occurred on the Orders index page when searching for orders.
- Fixed a bug where refreshing the browser window after refunding or paying for an order on the View Order page would attempt to re-submit the refund/payment request.
- Fixed a bug where `Commerce_PaymentsService::processPayment()` was returning `false` when the order was already paid in full (e.g. due to a 100%-off coupon code).
- Fixed a bug where variants were defaulting to disabled for products that only had a single variant.

## 1.1.1196 - 2016-03-08

### Added
- Added Slovak message translations.
- Added Shipping Zones, making it easier to relate multiple Shipping Methods/Rules to a common list of countries/states. (Existing Shipping Rules will be migrated to use Shipping Zones automatically.)
- Added a “Recent Orders” Dashboard widget that shows a table of recently-placed orders.
- Added a “Revenue” Dashboard widget that shows a chart of recent revenue history.
- The Orders index page now shows a big, beautiful revenue chart above the order listing.
- It’s now possible to edit Billing and Shipping addresses on the View Order page.
- It’s now possible to manually mark orders as complete on the View Order page.
- It’s now possible to submit new order payments from the View Order page.
- Edit Product pages now have a “Save as a new product” option in the Save button menu.
- Edit Product pages now list any sales that are associated with the product.
- It’s now possible to sort custom order statuses.
- It’s now possible to sort custom payment methods.
- It’s now possible to soft-delete payment methods.
- Added a “Link to a product” option to Rich Text fields’ Link menus, making it easy to create links to products.
- Added support for Omnipay “item bags”, giving gateways some information about the cart contents.
- Added the “gatewayPostRedirectTemplate” config setting, which can be used to specify the template that should be used to render the POST redirection page for gateways that require it.
- Added support for eager-loading variants when querying products, by setting the `with: 'variants'` product param.
- Added support for eager-loading products when querying variants, by setting the `with: 'product'` variant param.
- Added `craft.commerce.variants` for querying product variants with custom parameters.
- Added the “defaultPrice” product criteria parameter, for querying products by their default variant’s price.
- Added the “hasVariant” product criteria parameter, for querying products that have a variant matching a specific criteria. (This replaces the now-deprecated “withVariant” parameter”.)
- Added the “stock” variant criteria parameter, for querying variants by their available stock.
- Added the “commerce/payments/pay” controller action, replacing the now-deprecated “commerce/cartPayment/pay” action.
- Added the “commerce/payments/completePayment” controller action, replacing the now-deprecated “commerce/cartPayment/completePayment” action.
- The “commerce/payments/pay” controller action now accepts an optional “orderNumber” param, for specifying which order should receive the payment. (If none is provided, the active cart is used.)
- The “commerce/payments/pay” controller action now accepts an optional “expiry” parameter, which takes a combined month + year value in the format “MM/YYYY”.
- The “commerce/payments/pay” controller action doesn’t required “redirect” and “cancelUrl” params, like its predecessor did.
- The “commerce/payments/pay” controller action supports Ajax requests.
- Added an abstract Purchasable class that purchasables can extend, if they want to.
- Gateway adapters are now responsible for creating the payment form model themselves, via the new `getPaymentFormModel()` method.
- Gateway adapters are now responsible for populating the CreditCard object based on payment form data themselves, via the new `populateCard()` method.
- Gateway adapters now have an opportunity to modify the Omnipay payment request, via the new `populateRequest()` method.
- Gateway adapters can now add support for Control Panel payments by implementing `cpPaymentsEnabled()` and `getPaymentFormHtml()`.

### Changed
- `Commerce_PaymentFormModel` has been replaced by an abstract BasePaymentFormModel class and subclasses that target specific gateway types.
- Gateway adapters must now implement the new `getPaymentFormModel()` and `populateCard()` methods, or extend `CreditCardGatewayAdapter`.
- The signatures and behaviors of `Commerce_PaymentsService::processPayment()` and `completePayment()` have changed.
- New Sales and Discounts are now enabled by default.
- The Orders index page now displays orders in chronological order by default.
- It is no longer possible to save a product with a disabled default variant.
- It is no longer possible to add a disabled variant, or the variant of a disabled product, to the cart.
- `Commerce_PaymentsService::processPayment()` and `completePayment()` no longer respond to the request directly, unless the gateway requires a redirect via POST. They now return `true` or `false` indicating whether the operation was successful, and leave it up to the controller to handle the client response.

### Deprecated
- The `commerce/cartPayment/pay` action has been deprecated. `commerce/payments/pay` should be used instead.
- The `commerce/cartPayment/completePayment` action has been deprecated. `commerce/payments/completePayment` should be used instead.
- The `withVariant` product criteria parameter has been deprecated. `hasVariant` should be used instead.

## 1.0.1190 - 2016-02-26

### Fixed
- Fixed a bug where product-specific sales were not being applied correctly.

## 1.0.1189 - 2016-02-23

### Changed
- Reduced the number of SQL queries required to perform various actions.
- The “Enabled” checkbox is now checked by default when creating new promotions and payment methods.
- Edit Product page URLs no longer require the slug to be appended after the product ID.
- Completed orders are now sorted by Date Ordered by default, and incomplete orders by Date Updated, in the Control Panel.

### Fixed
- Fixed a PHP error that occurred if an active cart contained a purchasable that had been deleted in the back-end.
- Fixed a PHP error that occurred when trying to access the addresses of a non-existent customer.
- Fixed a bug where only a single sale was being applied to products even if there were multiple matching sales.

## 1.0.1188 - 2016-02-09

### Changed
- Order queries will now return zero results if the `number` criteria param is set to any empty value besides `null` (e.g. `false` or `0`).
- Improved the behavior of the Status menu in the Update Order Status modal on View Order pages.
- Added some `<body>` classes to some of Craft Commerce’s Control Panel pages.

### Fixed
- Fixed a bug where new carts could be created with an existing order number.
- Fixed a bug where the default descriptions given to discounts were not necessarily using the correct currency and number formats.
- Fixed a bug where a default state was getting selected when creating a new shipping rule, but it was not getting saved.
- Fixed a bug where variants could not be saved as disabled.

## 1.0.1187 - 2016-01-28

### Added
- Added `craft.commerce.getDiscountByCode()`, making it possible for templates to fetch info about a discount by its code.

### Changed
- OrderHistoryModel objects now have a `dateCreated` attribute.

### Fixed
- Fixed a bug where customers could select addresses that did not belong to them.
- Fixed a bug where new billing addresses were not getting saved properly when carts were set to use an existing shipping address, but `sameAddress` was left unchecked.
- Fixed a bug where numeric variant fields (e.g Price) were storing incorrect values when entered from locales that use periods as the grouping symbol.
- Fixed a PHP error that occurred when saving a custom order status with no emails selected.
- Fixed a bug where discounts were being applied to carts even after the discount had been disabled.
- Fixed a bug where carts were not displaying descriptions for applied discounts.
- Fixed a bug where variants’ Title fields were not showing the correct locale ID in some cases.

## 1.0.1186 - 2016-01-06

### Changed
- Updated the translation strings.

### Fixed
- Fixed a PHP error that occurred when attempting to change a tax category’s handle.
- Fixed a PHP error that occurred when attempting to save a discount or sale without selecting any products or product types.

## 1.0.1185 - 2015-12-21

### Added
- Orders now have an `email` criteria parameter which can be used to only query orders placed with the given email.
- Address objects now have `getFullName()` method, for returning the customer’s first and last name combined.
- Added the `totalLength` attribute to front-end cart Ajax responses.
- It’s now possible to sort orders by Date Ordered and Date Paid on the Orders index page.

### Changed
- A clear error message is now displayed when attempting to save a product, if the product type’s Title Format setting is invalid.
- A clear error message is now displayed when attempting to save a product, if the product type’s Automatic SKU Format setting is invalid.
- Any Twig errors that occur when rendering email templates are now caught and logged, without affecting the actual order status change.
- The Payment Methods index now shows the payment methods’ gateways’ actual display names, rather than their class names.
- Payment method settings that are being overridden in craft/config/commerce.php now get disabled from Edit Payment Method pages.
- The extended line item info HUD now displays the included tax for the line item.

### Fixed
- Fixed a bug where the cart was not immediately forgotten when an order was completed.
- Fixed a bug where `Commerce_OrderModel::getTotalLength()` was returning the total height of each of its line items, rather than the length.
- Fixed a bug where variants’ height, length, and width were not being saved correctly on order line item snapshots.
- Fixed a bug where order queries would return results even when the `user` or `customer` params were set to invalid values.
- Fixed a PHP error that occurred when accessing a third party shipping method from an order object.
- Fixed a PHP error that occurred when accessing the Sales index page.
- Fixed a PHP error that occurred when loading dependencies on some servers.
- Fixed a JavaScript error that occurred when viewing extended info about an order’s line items.
- Fixed some language and styling bugs.

## 1.0.1184 - 2015-12-09

### Added
- Added support for inline product creation from product selection modals.
- Products now have an `editable` criteria parameter which can be used to only query products which the current user has permission to edit.
- Added support for payment methods using the eWAY Rapid gateway.

### Changed
- Improved compatibility with some payment gateways.
- Added the `shippingMethodId` attribute to front-end cart Ajax responses.
- Users that have permission to access Craft Commerce in the Control Panel, but not permission to manage Orders, Products, or Promotions now get a 403 error when accessing /admin/commerce, rather than a blank page.
- The “Download PDF” button no longer appears on the View Order page if no PDF template exists yet.
- `Commerce_OrderModel::getPdfUrl()` now only returns a URL if the PDF template exists; otherwise null will be returned.
- Errors that occur when parsing email templates now get logged in craft/storage/runtime/logs/commerce.log.
- Improved the wording of error messages that occur when an unsupported gateway request is made.

### Fixed
- Fixed a bug where entering a sale’s discount amount to a decimal number less than 1 would result in the sale applying a negative discount (surcharge) to applicable product prices. Please check any existing sales to make sure the correct amount is being discounted.
- Fixed bug where email template errors would cause order completion to fail.
- Fixed a bug where shipping rule description fields were not being saved.
- Fixed a PHP error that could occur when saving a product via an Element Editor HUD.
- Fixed a bug where billing and shipping addresses were receiving duplicate validation errors when the `sameAddress` flag was set to true.
- Fixed a JavaScript error that occurred when changing an order’s status on servers with case-sensitive file systems.

## 1.0.1183 - 2015-12-03

### Changed
- Discounts are now entered as positive numbers in the CP (e.g. a 50% discount is defined as either “0.5” or “50%” rather than “-0.5” or “-50%”).
- Added the `commerce_cart.onBeforeAddToCart` event.
- Added the `commerce_discounts.onBeforeMatchLineItem` event, making it possible for plugins to perform additional checks when determining if a discount should be applied to a line item.
- Added the `commerce_payments.onBeforeGatewayRequestSend` event.

### Fixed
- Fixed a PHP error that would occur when the Payment Methods index page if any of the existing payment methods were using classes that could not be found.
- Fixed a bug where some failed payment requests were not returning an error message.
- Fixed a bug where `PaymentsService::processPayment()` was attempting to redirect to the order’s return URL even if it didn’t have one, in the event that the order was already paid in full before `processPayment()` was called. Now `true` is returned instead.
- Fixed some UI strings that were not getting properly translated.

## 1.0.1182 - 2015-12-01

### Added
- Tax Rates now have a “Taxable Subject” setting, allowing admins to choose whether the Tax Rate should be applied to shipping costs, price, or both.
- View Order pages now display notes and options associated with line items.
- Added new `commerce_addresses.beforeSaveAddress` and `saveAddress` events.
- Purchasables now must implement a `getIsPromotable()` method, which returns whether the purchasable can be subject to discounts.
- Variants now support a `default` element criteria param, for only querying variants that are/aren’t the default variant of an invariable product.

### Changed
- All number fields now display values in the current locale’s number format.
- Variant descriptions now include the product’s title for products that have variants.
- It’s now more obvious in the UI that you are unable to delete an order status while orders exist with that status.
- The `commerce_orders.beforeSaveOrder` event now respects event’s `$peformAction` value.
- The `commerce_orders.beforeSaveOrder` and `saveOrder` events trigger for carts, in addition to completed orders.
- `Commerce_PaymentsService::processPayment()` no longer redirects the browser if the `$redirect` argument passed to it is `null`.
- Renamed `Commerce_VariantsService::getPrimaryVariantByProductId()` to `getDefaultVariantByProductId()`.
- Updated all instances of `craft.commerce.getCart()` to `craft.commerce.cart` in the example templates.
- Customers are now redirected to the main products page when attempting to view their cart while it is empty.

### Removed
- Removed the `commerceDecimal` and `commerceCurrency` template filters. Craft CMS’s built-in [number](https://craftcms.com/docs/templating/filters#number) and [currency](https://craftcms.com/docs/templating/filters#currency) filters should be used instead. Note that you will need to explicitly pass in the cart’s currency to the `currency` filter (e.g. `|currency(craft.commerce.cart.currency)`).

### Fixed
- Fixed a bug where View Order pages were displaying links to purchased products even if the product didn’t exist anymore, which would result in a 404 error.
- Fixed a bug where orders’ base shipping costs and base discounts were not getting reset when adjustments were recalculated.
- Fixed the “Country” and “State” field labels on Edit Shipping Rule pages, which were incorrectly pluralized.
- Fixed a bug where toggling a product/variant’s “Unlimited” checkbox was not enabling/disabling the Stock text input.
- Fixed a PHP error that occurred on order completion when purchasing a third party purchasable.
- Fixed a PHP error that occurred when attempting to add a line item to the cart with zero quantity.
- Fixed a bug where the state name was not getting included from address models’ `getStateText()` methods.
- Fixed a PHP error that would occur when saving a variable product without any variants.

## 0.9.1179 - 2015-11-24

### Added
- Added a new “Manage orders” user permission, which determines whether the current user is allowed to manage orders.
- Added a new “Manage promotions” user permission, which determines whether the current user is allowed to manage promotions.
- Added new “Manage _[type]_ products” user permissions for each product type, which determines whether the current user is allowed to manage products of that type.
- It’s now possible to set payment method settings from craft/config/commerce.php. To do so, have the file return an array with a `'paymentMethodSettings'` key, set to a sub-array that is indexed by payment method IDs, whose sub-values are set to the payment method’s settings (e.g. `return ['paymentMethodSettings' => ['1' => ['apiKey' => getenv('STRIPE_API_KEY')]]];`).
- Added an `isGuest()` method to order models, which returns whether the order is being made by a guest account.
- The `cartPayment/pay` controller action now checks for a `paymentMethodId` param, making it possible to select a payment gateway at the exact time of payment.
- Added `Commerce_TaxCategoriesService::getTaxCategoryByHandle()`.

### Changed
- Ajax requests to `commerce/cart/*` controller actions now get the `totalIncludedTax` amount in the response.
- Renamed `Commerce_ProductTypeService::save()` to `saveProductType()`.
- Renamed `Commerce_PurchasableService` to `Commerce_PurchasablesService` (plural).
- Renamed all `Commerce_OrderStatusService` methods to be more explicit (e.g. `save()` is now `saveOrderStatus()`).
- Renamed `Commerce_TaxCategoriesService::getAll()` to `getAllTaxCategories()`.
- Added “TYPE_” and “STATUS_” prefixes to each of the constants on TransactionRecord, to clarify their purposes.
- Order models no longer have $billingAddressData and $shippingAddressData properties. The billing/shipping addresses chosen by the customer during checkout are now duplicated in the craft_commerce_addresses table upon order completion, and the order’s billingAddressId and shippingAddressId attributes are updated to the new address records’ IDs.
- Purchasables must now have a `getTaxCategoryId()` method, which returns the ID of the tax category that should be applied to the purchasable.
- Third-party purchasables can now have taxes applied to their line items when in the cart.
- Added `totalTax`, `totalTaxIncluded`, `totalDiscount`, and `totalShippingCost` to the example templates’ order totals info.

### Fixed
- Fixed a bug where variants were not being returned in the user-defined order on the front end.
- Fixed a bug where `Commerce_OrdersService::getOrdersByCustomer()` was returning incomplete carts. It now only returns completed orders.
- Fixed a bug where the line items’ `taxIncluded` amount was not getting reset to zero before recalculating the amount of included tax.
- Fixed a bug where products of a type that had been switched from having variants to not having variants could end up with an extra Title field on the Edit Product page.
- Fixed an issue where Craft Personal and Client installations where making user groups available to sale and discount conditions.
- Fixed a PHP error that occurred when an order model’s `userId` attribute was set to the ID of a user account that didn’t have a customer record associated with it.
- Fixed a bug where quantity restrictions on a product/variant were not being applied consistently to line items that were added with custom options.
- Fixed some language strings that were not getting static translations applied to them.
- Fixed a bug where Price fields were displaying blank values when they had previously been set to `0`.
- Fixed a bug where `Commerce_TaxCategoriesService::getAllTaxCategories()` could return null values if `getTaxCategoryById()` had been called previously with an invalid tax category ID.

## 0.9.1177 - 2015-11-18

### Changed
- The example templates now display credit card errors more clearly.

### Fixed
- Fixed a bug where products’ and variants’ Stock fields were displaying blank values.

## 0.9.1176 - 2015-11-17

### Added
- Craft Commerce is now translated into German, Dutch, French (FR and CA), and Norwegian.
- Added the “Automatic SKU Format” Product Type setting, which defines what products’/variants’ SKUs should look like when they’re submitted without a value.
- It’s now possible to save arbitrary “options” to line items. When the same purchasable is added to the cart twice, but with different options, it will result in two separate line items rather than one line item with a quantity of 2.
- Order models now have a `totalDiscount` property, which returns the total of all discounts applied to its line items, in addition to the base discount.

### Changed
- The tax engine now records the amount of included tax for each line item, via a new `taxIncluded` property on line item models. (This does not affect existing tax calculation behaviors in any way.)
- Customer data stored in session is now cleared out whenever a user logs in/out, and when a logged-out guest completes their order.
- The example templates have been updated to demonstrate the new Line Item Options feature.
- Address management features are now hidden for guest users in the example templates to avoid confusion.

### Fixed
- Fixed a bug where products/variants that were out of stock would show a blank value for the “Stock” field, rather than “0”.
- Fixed a bug where the `shippingMethod` property returned by Ajax requests to `commerce/cart/*` was getting set to an incorrect value. The property is now set to the shipping method’s handle.

## 0.9.1175 - 2015-11-11

### Added
- Added a new “Show the Title field for variants” setting to Product Types that have variants. When checked, variants of products of that Product Type will get a new “Title” field that can be directly edited by product managers.
- It’s now possible to update an order’s custom fields when posting to the `commerce/cartPayment/pay` controller action.

### Changed
- Renamed `craft.commerce.getShippingMethods()` to `getAvailableShippingMethods()`.
- The shipping method info arrays returned by `craft.commerce.getAvailableShippingMethods()` now include `description` properties, set to the shipping methods’ active rules’ description. It also returns the shipping methods’ `type`.
- The shipping method info arrays returned by `craft.commerce.getAvailableShippingMethods()` are now sorted by their added cost, from cheapest to most expensive.
- Ajax requests to `commerce/cart/*` controller actions now get information about the available shipping methods in the response.
- Customer address info is now purged from the session when a user logs out with an active cart.
- Changes to the payment method in the example templates’ checkout process are now immediately applied to the cart.
- When the Stripe gateway is selected as the Payment Method during checkout we now show an example implementation of token billing with stripe.js

### Fixed
- Fixed a bug where the user-managed shipping methods’ edit URLs were missing a `/` before their IDs.
- Fixed a bug where it was possible to complete an order with a shipping method that was not supposed to be available, per its rules.
- Fixed a bug where it was possible to log out of Craft but still see address data in the cart.
- Fixed a bug where plugin-based shipping methods were getting re-instantiated each time `craft.commerce.getShippingMethods()` was called.
- Fixed a bug where batch product deletion from the Products index page was not also deleting their associated variants.

## 0.9.1173 - 2015-11-09

### Added
- Added a “Business Name” field to customer addresses (accessible via a `businessName` attribute), which replaces the “Company” field (and `company` attribute), and can be used to store customers’ businesses’ names when purchasing on behalf of their company.
- Added a “Business Tax ID” field to customer addresses (accessible via a `businessTaxId` attribute), which can be used to store customers’ businesses’ tax IDs (e.g. VAT) when purchasing on behalf of their company.
- Added a `getCountriesByTaxZoneId()` method to the Tax Zones service.
- Added a `getStatesByTaxZoneId()` method to the Tax Zones service.
- It’s now possible to create new Tax Zones and Tax Categories directly from the Edit Tax Rate page.

### Changed
- The ShippingMethod interface has three new methods: `getType()`, `getId()`, and `getCpEditUrl()`. (`getId()` should always return `null` for third party shipping methods.)
- It is no longer necessary to have created a Tax Zone before accessing Commerce → Settings → Tax Rates and creating a tax rate.
- The “Handle” field on Edit Tax Category pages is now automatically generated based on the “Name” field.
- Plugin-based shipping methods are now listed in Commerce → Settings → Shipping Methods alongside the user-managed ones.
- Orders can now be sorted by ID in the Control Panel.
- Updated the example templates to account for the new `businessName` and `businessTaxId` address attributes.

### Fixed
- Fixed a PHP error that occurred when editing a product if PHP was configured to display strict errors.
- Fixed a bug where products/variants would always show the “Dimensions” and “Weight” fields, even for product types that were configured to hide those fields.
- Fixed a PHP error that occurred when the tax calculator accessed third-party Shipping Methods.
- Fixed a MySQL error that occurred when saving a Tax Rate without a Tax Zone selected.
- Fixed an issue where clicking on the “Settings” global nav item under “Commerce” could direct users to the front-end site.

## 0.9.1171 - 2015-11-05

### Changed
- The “Promotable” and “Free Shipping” field headings on Edit Product pages now act as labels for their respective checkboxes.
- Craft Commerce now logs an error message when an order’s custom status is changed and the notification email’s template cannot be found.
- Commerce Customer Info fields are now read-only. (Customers can still edit their own addresses from the front-end.)
- Craft Commerce now keeps its customers’ emails in sync with their corresponding user accounts’ emails.
- Added a `shortNumber` attribute to order models, making it easy for templates to access the short version of the order number.
- The example templates’ product listings have new and improved icon images.

### Fixed
- Fixed a bug where the “Craft Commerce” link in the global sidebar would direct users to the front-end site, if the `cpTrigger` config setting was not set to `'admin'`.
- Updated the “Post Date” and “Expiry Date” table column headings on the Products index page, which were still labeled “Available On” and “Expires On”.
- Fixed a bug where one of the Market Commerce → Craft Commerce upgrade migrations wouldn’t run on case-sensitive file systems.
- Fixed a PHP error that occurred when viewing an active cart without an address from the Control Panel.
- Fixed a bug where custom field data was not saved via the `commerce/cart/updateCart` controller action if it wasn’t submitted along with other cart updates.
- Added some missing CSRF inputs to the example templates, when CSRF protection is enabled for the site.

### Security
- The example templates’ third party scripts now load over a protocol-relative URL, resolving security warnings.

## 0.9.1170 - 2015-11-04

### Added
- Renamed the plugin from Market Commerce to Craft Commerce.
- Craft Commerce supports One-Click Updating from the Updates page in the Control Panel.
- Gave Craft Commerce a fancy new plugin icon.
- Updated all of the Control Panel templates for improved consistency with Craft 2.5, and improved usability.
- Non-admins can now access Craft Commerce’s Control Panel pages via the “Access Craft Commerce” user permission (with the exception of its Settings section).
- Products are now localizable.
- It’s now possible to create a new sale or discount right from the Products index page, via a new Batch Action.
- It’s now possible to delete products from the Products index page in the Control Panel.
- Product variants are now managed right inline on Edit Product pages, via a new Matrix-inspired UI.
- Added Live Preview and Sharing support to Edit Product pages.
- It’s now possible to create new products right from Product Selector Modals (like the ones used by Products fields).
- Product types now have a “Has dimensions?” setting. The Width, Height, Length, and Weight variant fields will only show up when this is enabled now.
- It’s now possible to update multiple order statuses simultaneously from the Orders index page, via a new Batch Action.
- It’s now possible to delete orders from the Orders index page in the Control Panel.
- The View Order page now uses the same modal window to update order statuses as the Orders index page uses when updating statuses via the Batch Action.
- The View Order page now has “info” icons beside each line item and recorded transaction, for viewing deeper information about them.
- The View Order page now shows adjustments made on the order.
- Renamed the `craft.market` variable to `craft.commerce`.
- Added a new `commerce/cart/updateCart` controller action that can handle customer address/email changes, coupon application, line item additions, and shipping/payment method selections, replacing most of the old Cart actions. (The only other `commerce/cart/*` actions that remain are `updateLineItem`, `removeLineItem`, and `removeAllLineItems`.)
- It’s now possible to use token billing with some gateways, like Stripe, by passing a `token` POST param to the `cartPay/pay` controller action, so your customers’ credit card info never touches your server.
- It’s now possible to access through all custom Order Statuses `craft.commerce.orderStatuses`.
- Added the `itemSubtotalWithSale` attribute to order models, to get the subtotal of all order items before any adjustments have been applied.
- Renamed all class namespaces and prefixes for the Craft Commerce rename.
- Renamed nearly all service method names to be more explicit and follow Craft CMS naming conventions (i.e. `getById()` is now `getOrderById()`).
- All gateways must now implement the GatewayAdapterInterface interface. Craft Commerce provides a BaseGatewayAdapter class that adapts OmniPay gateway classes for this interface.
- Added the `commerce_transactions.onSaveTransaction` event.
- Added the `commerce_addOrderActions` hook.
- Added the `commerce_addProductActions` hook.
- Added the `commerce_defineAdditionalOrderTableAttributes` hook.
- Added the `commerce_defineAdditionalProductTableAttributes` hook.
- Added the `commerce_getOrderTableAttributeHtml` hook.
- Added the `commerce_getProductTableAttributeHtml` hook.
- Added the `commerce_modifyEmail` hook.
- Added the `commerce_modifyOrderSortableAttributes` hook.
- Added the `commerce_modifyOrderSources` hook.
- Added the `commerce_modifyPaymentRequest` hook.
- Added the `commerce_modifyProductSortableAttributes` hook.
- Added the `commerce_modifyProductSources` hook.
- Added the `commerce_registerShippingMethods` hook.

### Changed
- Sales rates and percentages are now entered as a positive number, and can be entered with or without a `%` sign.
- Products are now sorted by Post Date in descending order by default.
- All of the Settings pages have been cleaned up significantly.
- Renamed the `isPaid` order criteria param to `isUnpaid`.
- Renamed products’ `availableOn` and `expiresOn` attributes to `postDate` and `expiryDate`.
- Craft Commerce now records all failed payment transactions and include the gateway response.
- Reduced the number of SQL queries that get executed on order/product listing pages, depending on the attributes being accessed.
- Tax Categories now have “handles” rather than “codes”.
- When a Product Type is changed from having variants to not having variants, all of the existing products’ variants will be deleted, save for the Default Variants.
- If a default zone is not selected on an included tax rate, an error is displayed.
- Improved the extendability of the shipping engine. The new `ShippingMethod` and `ShippingRule` interfaces now allow a plugin to provide their own methods and rules which can dynamically add shipping costs to the cart.
- Added an `$error` argument to `Commerce_CartService::setPaymentMethod()` and `setShippingMethod()`.
- The example templates have been updated for the new variable names and controller actions, and their Twig code has been simplified to be more clear for newcomers (including more detailed explanation comments).
- The example PDF template now includes more information about the order, and a “PAID” stamp graphic.
- The example templates now include a customer address management section.
- Improved the customer address selection UI.

### Removed
- The “Cart Purge Interval” and “Cart Cookie Expiry Settings” have been removed from Control Panel. You will now need to add a `commerce.php` file in craft/config and set those settings from there. (See commerce/config.php for the default values.)
- Removed the default Shipping Method and improved the handling of blank shipping methods.
- Removed customer listing page. Add the Commerce Customer Info field type to your User field layout instead.

### Fixed
- Fixed a bug where you could pass an invalid `purchasableId` to the Cart.
- Fixed a bug where the customer link on the View Order page didn’t go to the user’s profile.
- Fixed a Twig error that occurred if a user manually went to /admin/commerce/orders/new. A 404 error is returned instead now.
- Fixed a bug where it was possible to use currency codes unsupported by OmniPay.
- Fixed a bug where the Mollie gateway was not providing the right token for payment completion.
- Fixed a bug where the `totalShipping` cost was incorrect when items with Free Shipping were in the cart.
- Fixed a bug in the Sale Amount logic.
- Products are now Promotable by default.
- Fixed bug where the logic to determine if an order is paid in full had a rounding error.<|MERGE_RESOLUTION|>--- conflicted
+++ resolved
@@ -9,7 +9,8 @@
 - Fixed a bug where the `autoSetNewCartAddresses` setting did not work. ([#2804](https://github.com/craftcms/commerce/issues/2804))
 - Fixed a PHP error that occurred when making a payment on the Edit Order page. ([#2795](https://github.com/craftcms/commerce/issues/2795))
 - Fixed a PHP error that occurred when duplicating addresses that are not owned by Users.
-- Fixed a bug when submitting a custom field on address namespace doesn't save the field. ([2809](https://github.com/craftcms/commerce/pull/2809))
+- Fixed a bug when submitting a custom field on address namespace doesn't save the field. ([#2809](https://github.com/craftcms/commerce/pull/2809))
+- Fixed a bug where a HTML5 address validation error was raised incorrectly in the example templates. ([#2777](https://github.com/craftcms/commerce/pull/2777))
 
 ## 4.0.0 - 2022-05-04
 
@@ -240,12 +241,8 @@
 - It’s now possible to disable the default variant on the Edit Product page.
 
 ### Fixed
-<<<<<<< HEAD
-- Fixed an issue on address page example templates where adding required attribute to input elements in form throws an error of "field is not focusable".
-=======
 - Fixed a bug where it wasn’t possible to navigate the color field with the keyboard on the Edit Order Status page. ([#2601](https://github.com/craftcms/commerce/issues/2601))
 - Fixed a bug where it was possible to attempt a payment for a cart with unsaved changes on the Edit Order page. ([#2795](https://github.com/craftcms/commerce/issues/2795))
->>>>>>> d4d51cb5
 
 ## 3.4.14 - 2022-04-06
 
