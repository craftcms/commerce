# Release Notes for Craft Commerce

<<<<<<< HEAD
## Unreleased

### Fixed

- Fixed a bug where a user could not manage their subscription on the front-end. ([#3155](https://github.com/craftcms/commerce/issues/3155))
=======
## 4.2.9 - 2023-05-25

- The `commerce/cart/update-cart` action now accepts `clearAddresses`, `clearBillingAddress`, and `clearShippingAddress` params.
- Fixed a JavaScript error that occurred when switching control panel tabs on small screens. ([#3162](https://github.com/craftcms/commerce/issues/3162))
- Fixed a bug where the `commerce/upgrade` command wasn’t migrating discounts’ and coupons’ Max Uses values properly. ([#2947](https://github.com/craftcms/commerce/issues/2947))
>>>>>>> e4b70cdf

## 4.2.8 - 2023-05-03

- Added `craft\commerce\services\Customers::EVENT_UPDATE_PRIMARY_PAYMENT_SOURCE`.
- Fixed a bug where PDFs could be generated using the wrong formatting locale. ([#3145](https://github.com/craftcms/commerce/issues/3145))

## 4.2.7 - 2023-04-13

- Added the “Order Site” order condition rule. ([#3131](https://github.com/craftcms/commerce/issues/3131))
- Email jobs are now reattempted up to five times on failure. ([#3121](https://github.com/craftcms/commerce/pull/3121))
- Fixed a bug where variants weren’t getting propagated properly when new sites were created. ([#3124](https://github.com/craftcms/commerce/issues/3124))
- Fixed a bug where the flash message that was shown for order status changes could be malformed, if there were any errors. ([#3116](https://github.com/craftcms/commerce/issues/3116))
- Fixed a bug where Commerce widgets’ “Order Statuses” settings’ instruction text wasn’t getting translated.
- Fixed a bug where the flash message displayed when tax settings failed to save on Commerce Lite wasn’t getting translated.
- Fixed a bug where the `commerce/upgrade` command could fail if there was a large number of orphaned customers.

## 4.2.6 - 2023-03-22

- Discounts’ “Match Customer” conditions can now have a “Signed In” rule.
- Added `craft\commerce\base\Gateway::showPaymentFormSubmitButton()`
- Added `craft\commmerce\elements\conditions\customer\SignedInConditionRule`.
- The `commerce/payments/pay` action now includes a `redirectData` key in JSON responses.
- Fixed a PHP error that could occur when processing a payment. ([#3092](https://github.com/craftcms/commerce/issues/3092))
- Fixed a bug where cart cookies weren’t getting removed on logout, if the `defaultCookieDomain` Craft config setting was set. ([#3091](https://github.com/craftcms/commerce/pull/3091))
- Fixed a bug where the `validateCartCustomFieldsOnSubmission` setting wasn’t being respected in Craft 4.4. ([#3109](https://github.com/craftcms/commerce/issues/3109))
- Fixed a bug where the “Tax Zone” and “Tax Category” selects could be incorrectly populated when editing a tax category.
- Fixed a PHP error that occurred when saving a tax zone with an empty name on Commerce Lite. ([#3089](https://github.com/craftcms/commerce/issues/3089))
- Fixed a PHP error that occurred when saving shipping settings with empty “Shipping Base Rate” or “Shipping Per Item Rate” settings on Commerce Lite.
- Fixed a bug where the flash message that was shown for order status changes was malformed. ([#3116](https://github.com/craftcms/commerce/issues/3116))
- Fixed a PHP error that could occur when creating an order in the control panel. ([#3115](https://github.com/craftcms/commerce/issues/3115))

## 4.2.5.1 - 2023-02-02

- Fixed a PHP error that occurred when retrieving orders with missing line item descriptions or SKUs. ([#2936](https://github.com/craftcms/commerce/issues/2936))

## 4.2.5 - 2023-02-01

- Added support for searching for orders by customer name. ([#3050](https://github.com/craftcms/commerce/issues/3050))
- Fixed a PHP error that occurred if `null` was passed to `craft\commerce\services\Discounts::getDiscountByCode()`. ([#3045](https://github.com/craftcms/commerce/issues/3045))
- Fixed a bug where a large number of shipping rule category queries could be executed.
- Fixed a PHP error that occurred if a product was re-saved before it had finished propagating to all sites. ([#1954](https://github.com/craftcms/commerce/issues/1954))
- Fixed a PHP error that occurred if `craft\commerce\services\ProductTypes::getEditableProductTypes()` was called when no user was logged in. 
- Fixed a PHP error that occurred when saving an invalid shipping method.
- Fixed a bug where gateways’ “Enabled for customers to select during checkout” setting wasn’t properly supporting environment variables. ([#3052](https://github.com/craftcms/commerce/issues/3052))
- Fixed a PHP error that could occur when entering values on an Edit Discount page. ([#3067](https://github.com/craftcms/commerce/issues/3067))
- Fixed a PHP error that could occur when validating an address’s Organization Tax ID field. ([#3046](https://github.com/craftcms/commerce/issues/3046))

## 4.2.4 - 2022-11-29

- The “Customer” order condition rule now supports orders with no customer.

## 4.2.3 - 2022-11-23

- Fixed a bug where saving an invalid tax category failed silently. ([#3013](https://github.com/craftcms/commerce/issues/3013))
- Fixed a bug where using the `autoSetNewCartAddresses` config setting was getting applied for guest carts.
- Fixed an error that could occur when purging inactive carts.
- Fixed a bug where products and variants weren’t always available as link options in Redactor. ([#3041](https://github.com/craftcms/commerce/issues/3041))

## 4.2.2 - 2022-11-06

### Fixed

- Fixed a bug where saving an invalid tax category doesn't return an error notice.
- Fixed an error that could occur when purging inactive carts.
- Fixed a bug where the `commerce/cart/update-cart` action wasn’t fully clearing the cart when the `clearLineItems` param was submitted, if the quantity of an exsiting line item was being increased in the same request. ([#3014](https://github.com/craftcms/commerce/issues/3014))
- Fixed an error that could occur when purging a large number of inactive carts.
- Fixed an error where addresses were assumed to have an owner. ([#3021](https://github.com/craftcms/commerce/pull/3021))

## 4.2.1 - 2022-10-27

- Fixed an error that occurred when viewing tax categories.
- Fixed a bug where the Top Products widget wasn’t showing the correct revenue total.
- Added `craft\commerce\models\TaxCategory::dateDeleted`.
- Added `craft\commerce\models\ShippingCategory::dateDeleted`.

## 4.2.0 - 2022-10-26

### Store Management
- Discounts’ “Match Customer” conditions can now have a “Has Orders” rule.
- Order conditions can now have a “Completed” rule.
- Order conditions can now have a “Customer” rule.
- Order conditions can now have a “Date Ordered” rule.
- Order conditions can now have a “Has Purchasable” rule.
- Order conditions can now have a “Item Subtotal” rule.
- Order conditions can now have a “Order Status” rule.
- Order conditions can now have a “Paid” rule.
- Order conditions can now have a “Reference” rule.
- Order conditions can now have a “Shipping Method” rule.
- Order conditions can now have a “Total” rule.
- Order conditions can now have a “Total Discount” rule.
- Order conditions can now have a “Total Price” rule.
- Order conditions can now have a “Total Qty” rule.
- Order conditions can now have a “Total Tax” rule.
- It’s now possible to assign primary payment sources on customers.
- It’s now possible to set the quantity when adding a line item on the Edit Order page. ([#2993](https://github.com/craftcms/commerce/discussions/2993))
- The “Update Order Status…” bulk order action now returns a more helpful response message.

### Administration
- Added the `autoSetPaymentSource` config setting, which can be enabled to automatically set a customers’ primary payment sources on new carts.
- Shipping and tax categories are now archived instead of deleted.

### Development
- Order queries now have `itemTotal`, `itemSubtotal`, `shippingMethodHandle`, `totalDiscount`, `total`, `totalPaid`, `totalPrice`, `totalQty`, and `totalTax` params.
- Order queries’ `reference` params now accept a wider range of values.
- `commerce/cart/*` actions now return `shippingAddress` and `billingAddress` values in JSON responses. ([#2921](https://github.com/craftcms/commerce/issues/2921))

### Extensibility
- Added `craft\commerce\base\Stat::getOrderStatuses()`.
- Added `craft\commerce\base\Stat::setOrderStatuses()`.
- Added `craft\commerce\base\StatInterface::getOrderStatuses()`.
- Added `craft\commerce\base\StatInterface::setOrderStatuses()`.
- Added `craft\commerce\base\StatWidgetTrait`.
- Added `craft\commerce\behaviors\CustomerBehavoir::getPrimaryPaymentSource()`.
- Added `craft\commerce\behaviors\CustomerBehavoir::getPrimaryPaymentSourceId()`.
- Added `craft\commerce\behaviors\CustomerBehavoir::setPrimaryPaymentSourceId()`.
- Added `craft\commerce\controllers\PaymentSourcesController::actionSetPrimaryPaymentSource()`.
- Added `craft\commerce\elements\Order::$storedTotalQty`.
- Added `craft\commerce\elements\Order::autoSetPaymentSource()`.
- Added `craft\commerce\elements\conditions\customers\HasOrdersConditionRule`.
- Added `craft\commerce\elements\conditions\orders\CompletedConditionRule`.
- Added `craft\commerce\elements\conditions\orders\CustomerConditionRule`.
- Added `craft\commerce\elements\conditions\orders\DateOrderedConditionRule`.
- Added `craft\commerce\elements\conditions\orders\HasPurchasableConditionRule`.
- Added `craft\commerce\elements\conditions\orders\ItemSubtotalConditionRule`.
- Added `craft\commerce\elements\conditions\orders\ItemTotalConditionRule`.
- Added `craft\commerce\elements\conditions\orders\OrderCurrencyValuesAttributeConditionRule`.
- Added `craft\commerce\elements\conditions\orders\OrderStatusConditionRule`.
- Added `craft\commerce\elements\conditions\orders\OrderTextValuesAttributeConditionRule`.
- Added `craft\commerce\elements\conditions\orders\PaidConditionRule`.
- Added `craft\commerce\elements\conditions\orders\ReferenceConditionRule`.
- Added `craft\commerce\elements\conditions\orders\ShippingMethodConditionRule`.
- Added `craft\commerce\elements\conditions\orders\TotalConditionRule`.
- Added `craft\commerce\elements\conditions\orders\TotalDiscountConditionRule`.
- Added `craft\commerce\elements\conditions\orders\TotalPriceConditionRule`.
- Added `craft\commerce\elements\conditions\orders\TotalQtyConditionRule`.
- Added `craft\commerce\elements\conditions\orders\TotalTaxConditionRule`.
- Added `craft\commerce\elements\db\OrderQuery::$itemSubtotal`.
- Added `craft\commerce\elements\db\OrderQuery::$itemTotal`.
- Added `craft\commerce\elements\db\OrderQuery::$shippingMethodHandle`.
- Added `craft\commerce\elements\db\OrderQuery::$totalDiscount`.
- Added `craft\commerce\elements\db\OrderQuery::$totalPaid`.
- Added `craft\commerce\elements\db\OrderQuery::$totalPrice`.
- Added `craft\commerce\elements\db\OrderQuery::$totalQty`.
- Added `craft\commerce\elements\db\OrderQuery::$totalTax`.
- Added `craft\commerce\elements\db\OrderQuery::$total`.
- Added `craft\commerce\elements\db\OrderQuery::itemSubtotal()`.
- Added `craft\commerce\elements\db\OrderQuery::itemTotal()`.
- Added `craft\commerce\elements\db\OrderQuery::shippingMethodHandle()`.
- Added `craft\commerce\elements\db\OrderQuery::total()`.
- Added `craft\commerce\elements\db\OrderQuery::totalDiscount()`.
- Added `craft\commerce\elements\db\OrderQuery::totalPaid()`.
- Added `craft\commerce\elements\db\OrderQuery::totalPrice()`.
- Added `craft\commerce\elements\db\OrderQuery::totalQty()`.
- Added `craft\commerce\elements\db\OrderQuery::totalTax()`.
- Added `craft\commerce\models\PaymentSource::getIsPrimary()`.
- Added `craft\commerce\models\Settings::$autoSetPaymentSource`.
- Added `craft\commerce\records\Customer::$primaryPaymentSourceId`.
- Added `craft\commerce\services\savePrimaryPaymentSourceId()`.
- `craft\commerce\elements\Order::hasMatchingAddresses()` now has an `$attributes` argument, which can be used to customize which address attributes should be checked.
- Deprecated `craft\commerce\elements\Order::getShippingMethod()`. `$shippingMethodName` and `$shippingMethodHandle` should be used instead.

### System
- Craft Commerce now requires Craft CMS 4.3.0 or later.
- Fixed a bug where it wasn't possible to use a path value for the `loadCartRedirectUrl` setting. ([#2992](https://github.com/craftcms/commerce/pull/2992))
- Fixed a bug where custom shipping methods weren’t applying to orders properly. ([#2986](https://github.com/craftcms/commerce/issues/2986))
- Fixed a bug where passing an invalid product type handle into product queries’ `type` params wouldn’t have any effect. ([#2966](https://github.com/craftcms/commerce/issues/2966))
- Fixed a bug where payments made from Edit Order pages weren’t factoring in gateways’ `availableForUseWithOrder()` methods. ([#2988](https://github.com/craftcms/commerce/issues/2988))
- Fixed a bug where the Emails index page wasn’t showing emails’ template paths. ([#3000](https://github.com/craftcms/commerce/issues/3000))
- Fixed a bug where product slideout editors were showing additional status fields. ([#3010](https://github.com/craftcms/commerce/issues/3010))

## 4.1.3 - 2022-10-07

### Changed
- The `commerce/downloads/pdf` action now accepts an `inline` param. ([#2981](https://github.com/craftcms/commerce/pull/2981))

### Fixed
- Fixed a SQL error that occurred when restoring a soft-deleted product. ([#2982](https://github.com/craftcms/commerce/issues/2982))
- Fixed a bug where the Edit Product page wasn’t handling site selection changes properly. ([#2971](https://github.com/craftcms/commerce/issues/2971))
- Fixed a bug where it wasn't possible to add variants to a sale from the Edit Product page. ([#2976](https://github.com/craftcms/commerce/issues/2976))
- Fixed a bug where primary addresses weren’t being automatically set on the Edit Order page. ([#2963](https://github.com/craftcms/commerce/issues/2963)) 
- Fixed a bug where it wasn’t possible to change the default order status. ([#2915](https://github.com/craftcms/commerce/issues/2915))

## 4.1.2 - 2022-09-15

### Fixed
- Fixed a SQL error that could occur when updating to Commerce 4 on MySQL.
- Fixed an error that could when sorting orders by address attributes. ([#2956](https://github.com/craftcms/commerce/issues/2956))
- Fixed a bug where it wasn’t possible to save decimal numbers for variant dimensions. ([#2540](https://github.com/craftcms/commerce/issues/2540))
- Fixed a bug where the Edit Product page wasn’t handling site selection changes properly. ([#2920](https://github.com/craftcms/commerce/issues/2920))
- Fixed a bug where partial elements were not being deleted during garbage collection.
- Fixed a bug where orders’ item subtotals weren’t being saved to the database.
- Fixed a bug where the “Per Item Amount Off” setting on Edit Discount pages was stripping decimal values for locales that use commas for decimal symbols. ([#2937](https://github.com/craftcms/commerce/issues/2937))

## 4.1.1 - 2022-09-01

### Fixed
- Fixed a bug where Edit Subscription pages were blank. ([#2913](https://github.com/craftcms/commerce/issues/2913))
- Fixed a bug where `craft\commerce\elements\Order::hasMatchingAddresses()` wasn’t checking the `fullName` property. ([#2917](https://github.com/craftcms/commerce/issues/2917))
- Fixed a bug where discounts’ Purchase Total values weren’t getting saved.
- Fixed a bug where discounts’ shipping address conditions were being saved as billing address conditions. ([#2938](https://github.com/craftcms/commerce/issues/2938)) 
- Fixed an error that occurred when exporting orders using the “Expanded” export type. ([#2953](https://github.com/craftcms/commerce/issues/2953))
- Fixed a bug where it wasn’t possible to clear out variants’ min and max quantities. ([#2954](https://github.com/craftcms/commerce/issues/2954))

## 4.1.0 - 2022-07-19

### Added
- Tax rates now have a “Unit price” taxable subject option. ([#2883](https://github.com/craftcms/commerce/pull/2883))
- The Total Revenue widget can now show the total paid, rather than the total invoiced. ([#2852](https://github.com/craftcms/commerce/issues/2852))
- Added the `commerce/transfer-customer-data` command.
- Added `craft\commerce\elements\Order::EVENT_BEFORE_APPLY_ADD_NOTICE`. ([#2676](https://github.com/craftcms/commerce/issues/2676))
- Added `craft\commerce\elements\Order::hasMatchingAddresses()`.
- Added `craft\commerce\services\Customers::transferCustomerData()`. ([#2801](https://github.com/craftcms/commerce/pull/2801))
- Added `craft\commerce\stats\TotalRevenue::$type`.
- Added `craft\commerce\stats\TotalRevenue::TYPE_TOTAL_PAID`.
- Added `craft\commerce\stats\TotalRevenue::TYPE_TOTAL`.
- Added `craft\commerce\widgets\TotalRevenue::$type`.

### Changed
- Craft Commerce now requires Dompdf 2.0.0 or later. ([#2879](https://github.com/craftcms/commerce/pull/2879))
- Addresses submitted to the cart are now validated. ([#2874](https://github.com/craftcms/commerce/pull/2874))
- Garbage collection now removes any orphaned variants, as well as partial donation, order, product, subscription, and variant data.
- `craft\commerce\elements\Product` now supports the `EVENT_DEFINE_CACHE_TAGS` event.
- `craft\commerce\elements\Variant` now supports the `EVENT_DEFINE_CACHE_TAGS` event.

### Fixed
- Fixed an error that occurred when disabling all variants on Edit Product pages.
- Fixed a bug where order address titles weren’t being updated correctly.
- Fixed a bug where it was possible to save an order with the same billing and shipping address IDs. ([#2841](https://github.com/craftcms/commerce/issues/2841))
- Fixed a bug where order addresses were not being saved with the `live` scenario.
- Fixed a PHP error that occurred when editing a subscription with custom fields.
- Fixed an infinite recursion bug that occurred when `autoSetCartShippingMethodOption` was enabled. ([#2875](https://github.com/craftcms/commerce/issues/2875))
- Fixed a bug where product slideout editors were attempting to create provisional drafts. ([#2886](https://github.com/craftcms/commerce/issues/2886))

## 4.0.4 - 2022-06-22

> {note} If you’ve already upgraded a site to Commerce 4, please go to **Commerce** → **Promotions** → **Discounts** and review your discounts’ coupons’ Max Uses values, as the `commerce/upgrade` command wasn’t migrating those values properly before this release.

### Fixed
- Fixed a bug where `craft\commerce\services\PaymentSources::getAllGatewayPaymentSourcesByUserId()` wasn’t passing along the user ID to `getAllPaymentSourcesByCustomerId()`.
- Fixed an error that could occur when using a discount with a coupon code.
- Fixed a bug where it wasn’t possible to delete a shipping rule. ([#2857](https://github.com/craftcms/commerce/issues/2857))
- Fixed a bug where it wasn’t possible to subscribe and create a payment source simultaneously. ([#2834](https://github.com/craftcms/commerce/pull/2834))
- Fixed inaccurate PHP type declarations.
- Fixed errors that could occur when expiring, cancelling, or suspending a subscription. ([#2831](https://github.com/craftcms/commerce/issues/2831))
- Fixed a bug where the Order Value condition rule wasn’t working.
- Fixed a bug where the `commerce/upgrade` command wasn’t migrating discounts’ coupons’ Max Uses values properly.

## 4.0.3 - 2022-06-09

### Deprecated
- Deprecated `craft\commerce\services\Orders::pruneDeletedField()`.
- Deprecated `craft\commerce\services\ProductType::pruneDeletedField()`.
- Deprecated `craft\commerce\services\Subscriptions::pruneDeletedField()`.

### Fixed
- Fixed a PHP error that could occur when saving a shipping rule. ([#2824](https://github.com/craftcms/commerce/issues/2824))
- Fixed a PHP error that could occur when saving a sale. ([#2827](https://github.com/craftcms/commerce/issues/2827))
- Fixed a bug where `administrativeArea` data wasn’t being saved for an address in the example templates. ([#2840](https://github.com/craftcms/commerce/issues/2840))

## 4.0.2 - 2022-06-03

### Fixed
- Fixed a bug where it wasn’t possible to set a coupon’s Max Uses setting to `0`.
- Fixed UI bugs in the “Update Order Status” modal. ([#2821](https://github.com/craftcms/commerce/issues/2821))
- Fixed a bug where the `commerce/upgrade` console command caused customer discount uses to be reset.
- Fixed a bug where the `commerce/upgrade` console command would fail when multiple orders used the same email address with different casing.

## 4.0.1 - 2022-05-18

### Changed
- Address forms in the example templates now include any Plain Text custom fields in the address field layout.

### Fixed
- Fixed a bug where the `autoSetNewCartAddresses` setting didn’t have any effect. ([#2804](https://github.com/craftcms/commerce/issues/2804))
- Fixed a PHP error that occurred when making a payment on the Edit Order page. ([#2795](https://github.com/craftcms/commerce/issues/2795))
- Fixed a PHP error that occurred when duplicating addresses that wasn’t owned by a user.
- Fixed a bug where address cards appeared to be editable when viewing completed orders. ([#2817](https://github.com/craftcms/commerce/issues/2817))
- Fixed a front-end validation error that was raised incorrectly on address inputs in the example templates. ([#2777](https://github.com/craftcms/commerce/pull/2777))

## 4.0.0 - 2022-05-04

### Added
- Customers are now native Craft user elements. ([#2524](https://github.com/craftcms/commerce/discussions/2524), [2385](https://github.com/craftcms/commerce/discussions/2385))
- Discounts can now have condition builders, enabling flexible matching based on the order, user, and addresses. ([#2290](https://github.com/craftcms/commerce/discussions/2290),  [#2296](https://github.com/craftcms/commerce/discussions/2296), [#2299](https://github.com/craftcms/commerce/discussions/2299))
- Shipping zones can now have condition builders, enabling flexible matching based on the address. ([#2290](https://github.com/craftcms/commerce/discussions/2290), [#2296](https://github.com/craftcms/commerce/discussions/2296))
- Tax zones can now have condition builders, enabling flexible matching based on the address. ([#2290](https://github.com/craftcms/commerce/discussions/2290), [#2296](https://github.com/craftcms/commerce/discussions/2296))
- Discounts can now have multiple coupon codes, each with their own usage rules. ([#2377](https://github.com/craftcms/commerce/discussions/2377), [#2303](https://github.com/craftcms/commerce/discussions/2303), [#2713](https://github.com/craftcms/commerce/pull/2713))
- It’s now possible to bulk-generate coupon codes.
- It’s now possible to create orders from the Edit User page.
- Added a “Commerce” panel to the Debug Toolbar.
- Added “Edit”, “Create”, and “Delete” permissions for product types, sales, and discounts. ([#174](https://github.com/craftcms/commerce/issues/174), [#2400](https://github.com/craftcms/commerce/discussions/2400))
- Added the `|commercePaymentFormNamespace` Twig filter.
- Added `craft\commerce\base\Zone`.
- Added `craft\commerce\behaviors\CustomerAddressBehavior`.
- Added `craft\commerce\behaviors\CustomerBehavior`.
- Added `craft\commerce\console\controllers\UpgradeController`.
- Added `craft\commerce\controllers\DiscountsController::DISCOUNT_COUNTER_TYPE_EMAIL`.
- Added `craft\commerce\controllers\DiscountsController::DISCOUNT_COUNTER_TYPE_TOTAL`.
- Added `craft\commerce\controllers\DiscountsController::DISCOUNT_COUNTER_TYPE_USER`.
- Added `craft\commerce\controllers\DiscountsController::actionGenerateCoupons()`.
- Added `craft\commerce\controllers\OrdersController::actionCreateCustomer()`.
- Added `craft\commerce\controllers\OrdersController::actionGetCustomerAddresses()`.
- Added `craft\commerce\controllers\OrdersController::actionGetOrderAddress()`.
- Added `craft\commerce\controllers\OrdersController::actionValidateAddress()`.
- Added `craft\commerce\controllers\OrdersController::enforceManageOrderPermissions()`.
- Added `craft\commerce\controllers\SubscriptionsController::enforceManageSubscriptionPermissions()`.
- Added `craft\commerce\elements\Order::$sourceBillingAddressId`
- Added `craft\commerce\elements\Order::$sourceShippingAddressId`
- Added `craft\commerce\elements\Product::canCreateDrafts()`.
- Added `craft\commerce\elements\Product::canDelete()`.
- Added `craft\commerce\elements\Product::canDeleteForSite()`.
- Added `craft\commerce\elements\Product::canDuplicate()`.
- Added `craft\commerce\elements\Product::canSave()`.
- Added `craft\commerce\elements\Product::canView()`.
- Added `craft\commerce\elements\Subscription::canView()`.
- Added `craft\commerce\elements\actions\UpdateOrderStatus::$suppressEmails`.
- Added `craft\commerce\events\CommerceDebugPanelDataEvent`.
- Added `craft\commerce\events\OrderStatusEmailsEvent`.
- Added `craft\commerce\events\PdfRenderEvent`.
- Added `craft\commerce\fieldlayoutelements\UserAddressSettings`.
- Added `craft\commerce\helpers\DebugPanel`.
- Added `craft\commerce\helpers\PaymentForm`.
- Added `craft\commerce\models\Coupon`.
- Added `craft\commerce\models\Discount::$couponFormat`.
- Added `craft\commerce\models\Discount::getCoupons()`.
- Added `craft\commerce\models\Discount::setCoupons()`.
- Added `craft\commerce\models\OrderHistory::$userId`.
- Added `craft\commerce\models\OrderHistory::$userName`.
- Added `craft\commerce\models\OrderHistory::getUser()`.
- Added `craft\commerce\models\ShippingAddressZone::condition`.
- Added `craft\commerce\models\Store`.
- Added `craft\commerce\models\TaxAddressZone::condition`.
- Added `craft\commerce\plugin\Services::getCoupons()`.
- Added `craft\commerce\record\OrderHistory::$userName`.
- Added `craft\commerce\records\Coupon`.
- Added `craft\commerce\records\OrderHistory::$userId`.
- Added `craft\commerce\records\OrderHistory::getUser()`.
- Added `craft\commerce\service\Store`.
- Added `craft\commerce\services\Carts::$cartCookieDuration`.
- Added `craft\commerce\services\Carts::$cartCookie`.
- Added `craft\commerce\services\Coupons`.
- Added `craft\commerce\services\Customers::ensureCustomer()`.
- Added `craft\commerce\services\Customers::savePrimaryBillingAddressId()`.
- Added `craft\commerce\services\Customers::savePrimaryShippingAddressId()`.
- Added `craft\commerce\services\Discounts::clearUserUsageHistoryById()`.
- Added `craft\commerce\services\OrderStatuses::EVENT_ORDER_STATUS_CHANGE_EMAILS`.
- Added `craft\commerce\services\Pdfs::EVENT_BEFORE_DELETE_PDF`.
- Added `craft\commerce\services\ProductTypes::getCreatableProductTypeIds()`.
- Added `craft\commerce\services\ProductTypes::getCreatableProductTypes()`.
- Added `craft\commerce\services\ProductTypes::getEditableProductTypeIds()`.
- Added `craft\commerce\services\ProductTypes::hasPermission()`.
- Added `craft\commerce\validators\CouponValidator`.
- Added `craft\commerce\validators\StoreCountryValidator`.
- Added `craft\commerce\web\assets\coupons\CouponsAsset`.

### Changed
- Craft Commerce now requires Craft CMS 4.0.0-RC2 or later.
- Tax rate inputs no longer require the percent symbol.
- Subscription plans are no longer accessible via old Control Panel URLs.
- Addresses can no longer be related to both a user’s address book and an order at the same time. ([#2457](https://github.com/craftcms/commerce/discussions/2457))
- Gateways’ `isFrontendEnabled` settings now support environment variables.
- The active cart number is now stored in a cookie rather than the PHP session data, so it can be retained across browser reboots. ([#2790](https://github.com/craftcms/commerce/pull/2790))
- The installer now archives any database tables that were left behind by a previous Craft Commerce installation.
- `commerce/*` actions no longer accept `orderNumber` params. `number` can be used instead.
- `commerce/cart/*` actions no longer accept `cartUpdatedNotice` params. `successMessage` can be used instead.
- `commerce/cart/*` actions no longer include `availableShippingMethods` in their JSON responses. `availableShippingMethodOptions` can be used instead.
- `commerce/payment-sources/*` actions no longer include `paymentForm` in their JSON responses. `paymentFormErrors` can be used instead.
- `commerce/payments/*` actions now expect payment form fields to be namespaced with the `|commercePaymentFormNamespace` Twig filter’s response.
- `craft\commerce\elements\Order::getCustomer()` now returns a `craft\elements\User` object.
- `craft\commerce\elements\Product::getVariants()`, `getDefaultVariant()`, `getCheapestVariant()`, `getTotalStock()`, and `getHasUnlimitedStock()` now only return data related to enabled variants by default.
- `craft\commerce\model\ProductType::$titleFormat` was renamed to `$variantTitleFormat`.
- `craft\commerce\models\TaxRate::getRateAsPercent()` now returns a localized value.
- `craft\commerce\services\LineItems::createLineItem()` no longer has an `$orderId` argument.
- `craft\commerce\services\LineItems::resolveLineItem()` now has an `$order` argument rather than `$orderId`.
- `craft\commerce\services\Pdfs::EVENT_AFTER_RENDER_PDF` now raises `craft\commerce\events\PdfRenderEvent` rather than `PdfEvent`.
- `craft\commerce\services\Pdfs::EVENT_AFTER_SAVE_PDF` now raises `craft\commerce\events\PdfEvent` rather than `PdfSaveEvent`.
- `craft\commerce\services\Pdfs::EVENT_BEFORE_RENDER_PDF` now raises `craft\commerce\events\PdfRenderEvent` rather than `PdfEvent`.
- `craft\commerce\services\Pdfs::EVENT_BEFORE_SAVE_PDF` now raises `craft\commerce\events\PdfEvent` rather than `PdfSaveEvent`.
- `craft\commerce\services\ShippingMethods::getAvailableShippingMethods()` has been renamed to `getMatchingShippingMethods()`.
- `craft\commerce\services\Variants::getAllVariantsByProductId()` now accepts a `$includeDisabled` argument.

### Deprecated
- Deprecated `craft\commerce\elements\Order::getUser()`. `getCustomer()` should be used instead.
- Deprecated `craft\commerce\services\Carts::getCartName()`. `$cartCookie['name']` should be used instead.
- Deprecated `craft\commerce\services\Plans::getAllGatewayPlans()`. `getPlansByGatewayId()` should be used instead.
- Deprecated `craft\commerce\services\Subscriptions::doesUserHaveAnySubscriptions()`. `doesUserHaveSubscriptions()` should be used instead.
- Deprecated `craft\commerce\services\Subscriptions::getSubscriptionCountForPlanById()`. `getSubscriptionCountByPlanId()` should be used instead.
- Deprecated `craft\commerce\services\TaxRates::getTaxRatesForZone()`. `getTaxRatesByTaxZoneId()` should be used instead.
- Deprecated `craft\commerce\services\Transactions::deleteTransaction()`. `deleteTransactionById()` should be used instead.

### Removed
- Removed the `orderPdfFilenameFormat` setting.
- Removed the `orderPdfPath` setting.
- Removed the `commerce-manageCustomers` permission.
- Removed the `commerce-manageProducts` permission.
- Removed `json_encode_filtered` Twig filter.
- Removed the `commerce/orders/purchasable-search` action. `commerce/orders/purchasables-table` can be used instead.
- Removed `Plugin::getInstance()->getPdf()`. `getPdfs()` can be used instead.
- Removed `craft\commerce\Plugin::t()`. `Craft::t('commerce', 'My String')` can be used instead.
- Removed `craft\commerce\base\AddressZoneInterface`. `craft\commerce\base\ZoneInterface` can be used instead.
- Removed `craft\commerce\base\OrderDeprecatedTrait`.
- Removed `craft\commerce\controllers\AddressesController`.
- Removed `craft\commerce\controllers\CountriesController`.
- Removed `craft\commerce\controllers\CustomerAddressesController`.
- Removed `craft\commerce\controllers\CustomersController`.
- Removed `craft\commerce\controllers\PlansController::actionRedirect()`.
- Removed `craft\commerce\controllers\ProductsPreviewController::actionSaveProduct()`.
- Removed `craft\commerce\controllers\ProductsPreviewController::enforceProductPermissions()`.
- Removed `craft\commerce\controllers\StatesController`.
- Removed `craft\commerce\elements\Order::getAdjustmentsTotalByType()`. `getTotalTax()`, `getTotalDiscount()`, or `getTotalShippingCost()` can be used instead.
- Removed `craft\commerce\elements\Order::getAvailableShippingMethods()`. `getAvailableShippingMethodOptions()` can be used instead.
- Removed `craft\commerce\elements\Order::getOrderLocale()`. `$orderLanguage` can be used instead.
- Removed `craft\commerce\elements\Order::getShippingMethodId()`. `getShippingMethodHandle()` can be used instead.
- Removed `craft\commerce\elements\Order::getShouldRecalculateAdjustments()`. `getRecalculationMode()` can be used instead.
- Removed `craft\commerce\elements\Order::getTotalTaxablePrice()`. The taxable price is now calculated within the tax adjuster.
- Removed `craft\commerce\elements\Order::removeEstimatedBillingAddress()`. `setEstimatedBillingAddress(null)` can be used instead.
- Removed `craft\commerce\elements\Order::removeEstimatedShippingAddress()`. `setEstimatedShippingAddress(null)` can be used instead.
- Removed `craft\commerce\elements\Order::setShouldRecalculateAdjustments()`. `setRecalculationMode()` can be used instead.
- Removed `craft\commerce\elements\actions\DeleteOrder`. `craft\elements\actions\Delete` can be used instead.
- Removed `craft\commerce\elements\actions\DeleteProduct`. `craft\elements\actions\Delete` can be used instead.
- Removed `craft\commerce\elements\traits\OrderDeprecatedTrait`.
- Removed `craft\commerce\events\AddressEvent`.
- Removed `craft\commerce\events\CustomerAddressEvent`.
- Removed `craft\commerce\events\CustomerEvent`.
- Removed `craft\commerce\events\DefineAddressLinesEvent`. `craft\services\Addresses::formatAddress()` can be used instead.
- Removed `craft\commerce\events\LineItemEvent::isValid`.
- Removed `craft\commerce\events\PdfSaveEvent`.
- Removed `craft\commerce\helpers\Localization::formatAsPercentage()`.
- Removed `craft\commerce\models\Country`.
- Removed `craft\commerce\models\Discount::$code`.
- Removed `craft\commerce\models\Discount::getDiscountUserGroups()`.
- Removed `craft\commerce\models\Discount::getUserGroupIds()`. Discount user groups were migrated to the customer condition rule.
- Removed `craft\commerce\models\Discount::setUserGroupIds()`. Discount user groups were migrated to the customer condition rule.
- Removed `craft\commerce\models\Email::getPdfTemplatePath()`. `getPdf()->getTemplatePath()` can be used instead.
- Removed `craft\commerce\models\LineItem::getAdjustmentsTotalByType()`. `getTax()`, `getDiscount()`, or `getShippingCost()` can be used instead.
- Removed `craft\commerce\models\LineItem::setSaleAmount()`.
- Removed `craft\commerce\models\OrderHistory::$customerId`. `$userId` can be used instead.
- Removed `craft\commerce\models\OrderHistory::getCustomer()`. `getUser()` can be used instead.
- Removed `craft\commerce\models\ProductType::getLineItemFormat()`.
- Removed `craft\commerce\models\ProductType::setLineItemFormat()`.
- Removed `craft\commerce\models\Settings::$showCustomerInfoTab`. `$showEditUserCommerceTab` can be used instead.
- Removed `craft\commerce\models\ShippingAddressZone::getCountries()`.
- Removed `craft\commerce\models\ShippingAddressZone::getCountriesNames()`.
- Removed `craft\commerce\models\ShippingAddressZone::getCountryIds()`.
- Removed `craft\commerce\models\ShippingAddressZone::getStateIds()`.
- Removed `craft\commerce\models\ShippingAddressZone::getStates()`.
- Removed `craft\commerce\models\ShippingAddressZone::getStatesNames()`.
- Removed `craft\commerce\models\ShippingAddressZone::isCountryBased`.
- Removed `craft\commerce\models\State`.
- Removed `craft\commerce\models\TaxAddressZone::getCountries()`.
- Removed `craft\commerce\models\TaxAddressZone::getCountriesNames()`.
- Removed `craft\commerce\models\TaxAddressZone::getCountryIds()`.
- Removed `craft\commerce\models\TaxAddressZone::getStateIds()`.
- Removed `craft\commerce\models\TaxAddressZone::getStates()`.
- Removed `craft\commerce\models\TaxAddressZone::getStatesNames()`.
- Removed `craft\commerce\models\TaxAddressZone::isCountryBased`.
- Removed `craft\commerce\queue\jobs\ConsolidateGuestOrders`.
- Removed `craft\commerce\records\Country`.
- Removed `craft\commerce\records\CustomerAddress`. `craft\records\Address` can be used instead.
- Removed `craft\commerce\records\Discount::CONDITION_USER_GROUPS_ANY_OR_NONE`. Discount user groups were migrated to the customer condition rule.
- Removed `craft\commerce\records\Discount::CONDITION_USER_GROUPS_EXCLUDE`. Discount user groups were migrated to the customer condition rule.
- Removed `craft\commerce\records\Discount::CONDITION_USER_GROUPS_INCLUDE_ALL`. Discount user groups were migrated to the customer condition rule.
- Removed `craft\commerce\records\Discount::CONDITION_USER_GROUPS_INCLUDE_ANY`. Discount user groups were migrated to the customer condition rule.
- Removed `craft\commerce\records\DiscountUserGroup`.
- Removed `craft\commerce\records\OrderHistory::getCustomer()`. `getUser()` can be used instead.
- Removed `craft\commerce\records\ShippingZoneCountry`.
- Removed `craft\commerce\records\ShippingZoneState`.
- Removed `craft\commerce\records\State`.
- Removed `craft\commerce\records\TaxZoneCountry`.
- Removed `craft\commerce\records\TaxZoneState`.
- Removed `craft\commerce\services\Addresses::purgeOrphanedAddresses()`.
- Removed `craft\commerce\services\Addresses`.
- Removed `craft\commerce\services\Countries`.
- Removed `craft\commerce\services\Customers::EVENT_AFTER_SAVE_CUSTOMER_ADDRESS`.
- Removed `craft\commerce\services\Customers::EVENT_AFTER_SAVE_CUSTOMER`.
- Removed `craft\commerce\services\Customers::EVENT_BEFORE_SAVE_CUSTOMER_ADDRESS`.
- Removed `craft\commerce\services\Customers::EVENT_BEFORE_SAVE_CUSTOMER`.
- Removed `craft\commerce\services\Customers::SESSION_CUSTOMER`.
- Removed `craft\commerce\services\Customers::consolidateOrdersToUser()`.
- Removed `craft\commerce\services\Customers::deleteCustomer()`.
- Removed `craft\commerce\services\Customers::forgetCustomer()`.
- Removed `craft\commerce\services\Customers::getAddressIds()`.
- Removed `craft\commerce\services\Customers::getCustomer()`.
- Removed `craft\commerce\services\Customers::getCustomerById()`.
- Removed `craft\commerce\services\Customers::getCustomerByUserId()`.
- Removed `craft\commerce\services\Customers::getCustomerId()`.
- Removed `craft\commerce\services\Customers::getCustomersQuery()`.
- Removed `craft\commerce\services\Customers::purgeOrphanedCustomers()`.
- Removed `craft\commerce\services\Customers::saveAddress()`.
- Removed `craft\commerce\services\Customers::saveCustomer()`.
- Removed `craft\commerce\services\Customers::saveUserHandler()`.
- Removed `craft\commerce\services\Discounts::EVENT_BEFORE_MATCH_LINE_ITEM`. `EVENT_DISCOUNT_MATCHES_LINE_ITEM` can be used instead.
- Removed `craft\commerce\services\Discounts::getOrderConditionParams()`. `$order->toArray()` can be used instead.
- Removed `craft\commerce\services\Discounts::populateDiscountRelations()`.
- Removed `craft\commerce\services\Orders::cartArray()`. `toArray()` can be used instead.
- Removed `craft\commerce\services\Payments::getTotalAuthorizedForOrder()`.
- Removed `craft\commerce\services\Payments::getTotalAuthorizedOnlyForOrder()`. `craft\commerce\elements\Order::getTotalAuthorized()` can be used instead.
- Removed `craft\commerce\services\Payments::getTotalPaidForOrder()`. `craft\commerce\elements\Order::getTotalPaid()` can be used instead.
- Removed `craft\commerce\services\Payments::getTotalRefundedForOrder()`.
- Removed `craft\commerce\services\Sales::populateSaleRelations()`.
- Removed `craft\commerce\services\States`.<|MERGE_RESOLUTION|>--- conflicted
+++ resolved
@@ -1,18 +1,16 @@
 # Release Notes for Craft Commerce
 
-<<<<<<< HEAD
 ## Unreleased
 
 ### Fixed
 
 - Fixed a bug where a user could not manage their subscription on the front-end. ([#3155](https://github.com/craftcms/commerce/issues/3155))
-=======
+
 ## 4.2.9 - 2023-05-25
 
 - The `commerce/cart/update-cart` action now accepts `clearAddresses`, `clearBillingAddress`, and `clearShippingAddress` params.
 - Fixed a JavaScript error that occurred when switching control panel tabs on small screens. ([#3162](https://github.com/craftcms/commerce/issues/3162))
 - Fixed a bug where the `commerce/upgrade` command wasn’t migrating discounts’ and coupons’ Max Uses values properly. ([#2947](https://github.com/craftcms/commerce/issues/2947))
->>>>>>> e4b70cdf
 
 ## 4.2.8 - 2023-05-03
 
