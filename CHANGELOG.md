# Release Notes for Craft Commerce

## 4.2.10 - 2023-05-31

<<<<<<< HEAD
- Added CKEditor link support for products and variants. ([#3150](https://github.com/craftcms/commerce/discussions/3150))
- Added `craft\commerce\elements\Order::$orderCompletedEmail`. ([#3138](https://github.com/craftcms/commerce/issues/3138))
- Fixed a bug where changing a user’s email would cause extra user elements to be created. ([#3138](https://github.com/craftcms/commerce/issues/3138))
=======
- An error notification is now displayed when attempting to delete a user with existing orders or subscriptions. ([#3071](https://github.com/craftcms/commerce/pull/3071), [#3070](https://github.com/craftcms/commerce/pull/3070))
- Added support for linking to products and variants from CKEditor fields. ([#3150](https://github.com/craftcms/commerce/discussions/3150))
>>>>>>> ab0b32bf
- Fixed a bug where custom field conditions weren’t showing when editing a shipping zone.
- Fixed a bug where discounts’ user condition values weren’t getting migrated properly when upgrading to Commerce 4. ([#3176](https://github.com/craftcms/commerce/issues/3176))
- Fixed a bug where users weren’t permitted to update their subscriptions on the front-end. ([#3155](https://github.com/craftcms/commerce/issues/3155))
- Fixed a PHP error that could occur when calling `craft\commerce\services\Payments::processPayment()` without passing the new `$redirectData` argument.

## 4.2.9 - 2023-05-25

- The `commerce/cart/update-cart` action now accepts `clearAddresses`, `clearBillingAddress`, and `clearShippingAddress` params.
- Fixed a JavaScript error that occurred when switching control panel tabs on small screens. ([#3162](https://github.com/craftcms/commerce/issues/3162))
- Fixed a bug where the `commerce/upgrade` command wasn’t migrating discounts’ and coupons’ Max Uses values properly. ([#2947](https://github.com/craftcms/commerce/issues/2947))

## 4.2.8 - 2023-05-03

- Added `craft\commerce\services\Customers::EVENT_UPDATE_PRIMARY_PAYMENT_SOURCE`.
- Fixed a bug where PDFs could be generated using the wrong formatting locale. ([#3145](https://github.com/craftcms/commerce/issues/3145))

## 4.2.7 - 2023-04-13

- Added the “Order Site” order condition rule. ([#3131](https://github.com/craftcms/commerce/issues/3131))
- Email jobs are now reattempted up to five times on failure. ([#3121](https://github.com/craftcms/commerce/pull/3121))
- Fixed a bug where variants weren’t getting propagated properly when new sites were created. ([#3124](https://github.com/craftcms/commerce/issues/3124))
- Fixed a bug where the flash message that was shown for order status changes could be malformed, if there were any errors. ([#3116](https://github.com/craftcms/commerce/issues/3116))
- Fixed a bug where Commerce widgets’ “Order Statuses” settings’ instruction text wasn’t getting translated.
- Fixed a bug where the flash message displayed when tax settings failed to save on Commerce Lite wasn’t getting translated.
- Fixed a bug where the `commerce/upgrade` command could fail if there was a large number of orphaned customers.

## 4.2.6 - 2023-03-22

- Discounts’ “Match Customer” conditions can now have a “Signed In” rule.
- Added `craft\commerce\base\Gateway::showPaymentFormSubmitButton()`
- Added `craft\commmerce\elements\conditions\customer\SignedInConditionRule`.
- The `commerce/payments/pay` action now includes a `redirectData` key in JSON responses.
- Fixed a PHP error that could occur when processing a payment. ([#3092](https://github.com/craftcms/commerce/issues/3092))
- Fixed a bug where cart cookies weren’t getting removed on logout, if the `defaultCookieDomain` Craft config setting was set. ([#3091](https://github.com/craftcms/commerce/pull/3091))
- Fixed a bug where the `validateCartCustomFieldsOnSubmission` setting wasn’t being respected in Craft 4.4. ([#3109](https://github.com/craftcms/commerce/issues/3109))
- Fixed a bug where the “Tax Zone” and “Tax Category” selects could be incorrectly populated when editing a tax category.
- Fixed a PHP error that occurred when saving a tax zone with an empty name on Commerce Lite. ([#3089](https://github.com/craftcms/commerce/issues/3089))
- Fixed a PHP error that occurred when saving shipping settings with empty “Shipping Base Rate” or “Shipping Per Item Rate” settings on Commerce Lite.
- Fixed a bug where the flash message that was shown for order status changes was malformed. ([#3116](https://github.com/craftcms/commerce/issues/3116))
- Fixed a PHP error that could occur when creating an order in the control panel. ([#3115](https://github.com/craftcms/commerce/issues/3115))

## 4.2.5.1 - 2023-02-02

- Fixed a PHP error that occurred when retrieving orders with missing line item descriptions or SKUs. ([#2936](https://github.com/craftcms/commerce/issues/2936))

## 4.2.5 - 2023-02-01

- Added support for searching for orders by customer name. ([#3050](https://github.com/craftcms/commerce/issues/3050))
- Fixed a PHP error that occurred if `null` was passed to `craft\commerce\services\Discounts::getDiscountByCode()`. ([#3045](https://github.com/craftcms/commerce/issues/3045))
- Fixed a bug where a large number of shipping rule category queries could be executed.
- Fixed a PHP error that occurred if a product was re-saved before it had finished propagating to all sites. ([#1954](https://github.com/craftcms/commerce/issues/1954))
- Fixed a PHP error that occurred if `craft\commerce\services\ProductTypes::getEditableProductTypes()` was called when no user was logged in. 
- Fixed a PHP error that occurred when saving an invalid shipping method.
- Fixed a bug where gateways’ “Enabled for customers to select during checkout” setting wasn’t properly supporting environment variables. ([#3052](https://github.com/craftcms/commerce/issues/3052))
- Fixed a PHP error that could occur when entering values on an Edit Discount page. ([#3067](https://github.com/craftcms/commerce/issues/3067))
- Fixed a PHP error that could occur when validating an address’s Organization Tax ID field. ([#3046](https://github.com/craftcms/commerce/issues/3046))

## 4.2.4 - 2022-11-29

- The “Customer” order condition rule now supports orders with no customer.

## 4.2.3 - 2022-11-23

- Fixed a bug where saving an invalid tax category failed silently. ([#3013](https://github.com/craftcms/commerce/issues/3013))
- Fixed a bug where using the `autoSetNewCartAddresses` config setting was getting applied for guest carts.
- Fixed an error that could occur when purging inactive carts.
- Fixed a bug where products and variants weren’t always available as link options in Redactor. ([#3041](https://github.com/craftcms/commerce/issues/3041))

## 4.2.2 - 2022-11-06

### Fixed

- Fixed a bug where saving an invalid tax category doesn't return an error notice.
- Fixed an error that could occur when purging inactive carts.
- Fixed a bug where the `commerce/cart/update-cart` action wasn’t fully clearing the cart when the `clearLineItems` param was submitted, if the quantity of an exsiting line item was being increased in the same request. ([#3014](https://github.com/craftcms/commerce/issues/3014))
- Fixed an error that could occur when purging a large number of inactive carts.
- Fixed an error where addresses were assumed to have an owner. ([#3021](https://github.com/craftcms/commerce/pull/3021))

## 4.2.1 - 2022-10-27

- Fixed an error that occurred when viewing tax categories.
- Fixed a bug where the Top Products widget wasn’t showing the correct revenue total.
- Added `craft\commerce\models\TaxCategory::dateDeleted`.
- Added `craft\commerce\models\ShippingCategory::dateDeleted`.

## 4.2.0 - 2022-10-26

### Store Management
- Discounts’ “Match Customer” conditions can now have a “Has Orders” rule.
- Order conditions can now have a “Completed” rule.
- Order conditions can now have a “Customer” rule.
- Order conditions can now have a “Date Ordered” rule.
- Order conditions can now have a “Has Purchasable” rule.
- Order conditions can now have a “Item Subtotal” rule.
- Order conditions can now have a “Order Status” rule.
- Order conditions can now have a “Paid” rule.
- Order conditions can now have a “Reference” rule.
- Order conditions can now have a “Shipping Method” rule.
- Order conditions can now have a “Total” rule.
- Order conditions can now have a “Total Discount” rule.
- Order conditions can now have a “Total Price” rule.
- Order conditions can now have a “Total Qty” rule.
- Order conditions can now have a “Total Tax” rule.
- It’s now possible to assign primary payment sources on customers.
- It’s now possible to set the quantity when adding a line item on the Edit Order page. ([#2993](https://github.com/craftcms/commerce/discussions/2993))
- The “Update Order Status…” bulk order action now returns a more helpful response message.

### Administration
- Added the `autoSetPaymentSource` config setting, which can be enabled to automatically set a customers’ primary payment sources on new carts.
- Shipping and tax categories are now archived instead of deleted.

### Development
- Order queries now have `itemTotal`, `itemSubtotal`, `shippingMethodHandle`, `totalDiscount`, `total`, `totalPaid`, `totalPrice`, `totalQty`, and `totalTax` params.
- Order queries’ `reference` params now accept a wider range of values.
- `commerce/cart/*` actions now return `shippingAddress` and `billingAddress` values in JSON responses. ([#2921](https://github.com/craftcms/commerce/issues/2921))

### Extensibility
- Added `craft\commerce\base\Stat::getOrderStatuses()`.
- Added `craft\commerce\base\Stat::setOrderStatuses()`.
- Added `craft\commerce\base\StatInterface::getOrderStatuses()`.
- Added `craft\commerce\base\StatInterface::setOrderStatuses()`.
- Added `craft\commerce\base\StatWidgetTrait`.
- Added `craft\commerce\behaviors\CustomerBehavoir::getPrimaryPaymentSource()`.
- Added `craft\commerce\behaviors\CustomerBehavoir::getPrimaryPaymentSourceId()`.
- Added `craft\commerce\behaviors\CustomerBehavoir::setPrimaryPaymentSourceId()`.
- Added `craft\commerce\controllers\PaymentSourcesController::actionSetPrimaryPaymentSource()`.
- Added `craft\commerce\elements\Order::$storedTotalQty`.
- Added `craft\commerce\elements\Order::autoSetPaymentSource()`.
- Added `craft\commerce\elements\conditions\customers\HasOrdersConditionRule`.
- Added `craft\commerce\elements\conditions\orders\CompletedConditionRule`.
- Added `craft\commerce\elements\conditions\orders\CustomerConditionRule`.
- Added `craft\commerce\elements\conditions\orders\DateOrderedConditionRule`.
- Added `craft\commerce\elements\conditions\orders\HasPurchasableConditionRule`.
- Added `craft\commerce\elements\conditions\orders\ItemSubtotalConditionRule`.
- Added `craft\commerce\elements\conditions\orders\ItemTotalConditionRule`.
- Added `craft\commerce\elements\conditions\orders\OrderCurrencyValuesAttributeConditionRule`.
- Added `craft\commerce\elements\conditions\orders\OrderStatusConditionRule`.
- Added `craft\commerce\elements\conditions\orders\OrderTextValuesAttributeConditionRule`.
- Added `craft\commerce\elements\conditions\orders\PaidConditionRule`.
- Added `craft\commerce\elements\conditions\orders\ReferenceConditionRule`.
- Added `craft\commerce\elements\conditions\orders\ShippingMethodConditionRule`.
- Added `craft\commerce\elements\conditions\orders\TotalConditionRule`.
- Added `craft\commerce\elements\conditions\orders\TotalDiscountConditionRule`.
- Added `craft\commerce\elements\conditions\orders\TotalPriceConditionRule`.
- Added `craft\commerce\elements\conditions\orders\TotalQtyConditionRule`.
- Added `craft\commerce\elements\conditions\orders\TotalTaxConditionRule`.
- Added `craft\commerce\elements\db\OrderQuery::$itemSubtotal`.
- Added `craft\commerce\elements\db\OrderQuery::$itemTotal`.
- Added `craft\commerce\elements\db\OrderQuery::$shippingMethodHandle`.
- Added `craft\commerce\elements\db\OrderQuery::$totalDiscount`.
- Added `craft\commerce\elements\db\OrderQuery::$totalPaid`.
- Added `craft\commerce\elements\db\OrderQuery::$totalPrice`.
- Added `craft\commerce\elements\db\OrderQuery::$totalQty`.
- Added `craft\commerce\elements\db\OrderQuery::$totalTax`.
- Added `craft\commerce\elements\db\OrderQuery::$total`.
- Added `craft\commerce\elements\db\OrderQuery::itemSubtotal()`.
- Added `craft\commerce\elements\db\OrderQuery::itemTotal()`.
- Added `craft\commerce\elements\db\OrderQuery::shippingMethodHandle()`.
- Added `craft\commerce\elements\db\OrderQuery::total()`.
- Added `craft\commerce\elements\db\OrderQuery::totalDiscount()`.
- Added `craft\commerce\elements\db\OrderQuery::totalPaid()`.
- Added `craft\commerce\elements\db\OrderQuery::totalPrice()`.
- Added `craft\commerce\elements\db\OrderQuery::totalQty()`.
- Added `craft\commerce\elements\db\OrderQuery::totalTax()`.
- Added `craft\commerce\models\PaymentSource::getIsPrimary()`.
- Added `craft\commerce\models\Settings::$autoSetPaymentSource`.
- Added `craft\commerce\records\Customer::$primaryPaymentSourceId`.
- Added `craft\commerce\services\savePrimaryPaymentSourceId()`.
- `craft\commerce\elements\Order::hasMatchingAddresses()` now has an `$attributes` argument, which can be used to customize which address attributes should be checked.
- Deprecated `craft\commerce\elements\Order::getShippingMethod()`. `$shippingMethodName` and `$shippingMethodHandle` should be used instead.

### System
- Craft Commerce now requires Craft CMS 4.3.0 or later.
- Fixed a bug where it wasn't possible to use a path value for the `loadCartRedirectUrl` setting. ([#2992](https://github.com/craftcms/commerce/pull/2992))
- Fixed a bug where custom shipping methods weren’t applying to orders properly. ([#2986](https://github.com/craftcms/commerce/issues/2986))
- Fixed a bug where passing an invalid product type handle into product queries’ `type` params wouldn’t have any effect. ([#2966](https://github.com/craftcms/commerce/issues/2966))
- Fixed a bug where payments made from Edit Order pages weren’t factoring in gateways’ `availableForUseWithOrder()` methods. ([#2988](https://github.com/craftcms/commerce/issues/2988))
- Fixed a bug where the Emails index page wasn’t showing emails’ template paths. ([#3000](https://github.com/craftcms/commerce/issues/3000))
- Fixed a bug where product slideout editors were showing additional status fields. ([#3010](https://github.com/craftcms/commerce/issues/3010))

## 4.1.3 - 2022-10-07

### Changed
- The `commerce/downloads/pdf` action now accepts an `inline` param. ([#2981](https://github.com/craftcms/commerce/pull/2981))

### Fixed
- Fixed a SQL error that occurred when restoring a soft-deleted product. ([#2982](https://github.com/craftcms/commerce/issues/2982))
- Fixed a bug where the Edit Product page wasn’t handling site selection changes properly. ([#2971](https://github.com/craftcms/commerce/issues/2971))
- Fixed a bug where it wasn't possible to add variants to a sale from the Edit Product page. ([#2976](https://github.com/craftcms/commerce/issues/2976))
- Fixed a bug where primary addresses weren’t being automatically set on the Edit Order page. ([#2963](https://github.com/craftcms/commerce/issues/2963)) 
- Fixed a bug where it wasn’t possible to change the default order status. ([#2915](https://github.com/craftcms/commerce/issues/2915))

## 4.1.2 - 2022-09-15

### Fixed
- Fixed a SQL error that could occur when updating to Commerce 4 on MySQL.
- Fixed an error that could when sorting orders by address attributes. ([#2956](https://github.com/craftcms/commerce/issues/2956))
- Fixed a bug where it wasn’t possible to save decimal numbers for variant dimensions. ([#2540](https://github.com/craftcms/commerce/issues/2540))
- Fixed a bug where the Edit Product page wasn’t handling site selection changes properly. ([#2920](https://github.com/craftcms/commerce/issues/2920))
- Fixed a bug where partial elements were not being deleted during garbage collection.
- Fixed a bug where orders’ item subtotals weren’t being saved to the database.
- Fixed a bug where the “Per Item Amount Off” setting on Edit Discount pages was stripping decimal values for locales that use commas for decimal symbols. ([#2937](https://github.com/craftcms/commerce/issues/2937))

## 4.1.1 - 2022-09-01

### Fixed
- Fixed a bug where Edit Subscription pages were blank. ([#2913](https://github.com/craftcms/commerce/issues/2913))
- Fixed a bug where `craft\commerce\elements\Order::hasMatchingAddresses()` wasn’t checking the `fullName` property. ([#2917](https://github.com/craftcms/commerce/issues/2917))
- Fixed a bug where discounts’ Purchase Total values weren’t getting saved.
- Fixed a bug where discounts’ shipping address conditions were being saved as billing address conditions. ([#2938](https://github.com/craftcms/commerce/issues/2938)) 
- Fixed an error that occurred when exporting orders using the “Expanded” export type. ([#2953](https://github.com/craftcms/commerce/issues/2953))
- Fixed a bug where it wasn’t possible to clear out variants’ min and max quantities. ([#2954](https://github.com/craftcms/commerce/issues/2954))

## 4.1.0 - 2022-07-19

### Added
- Tax rates now have a “Unit price” taxable subject option. ([#2883](https://github.com/craftcms/commerce/pull/2883))
- The Total Revenue widget can now show the total paid, rather than the total invoiced. ([#2852](https://github.com/craftcms/commerce/issues/2852))
- Added the `commerce/transfer-customer-data` command.
- Added `craft\commerce\elements\Order::EVENT_BEFORE_APPLY_ADD_NOTICE`. ([#2676](https://github.com/craftcms/commerce/issues/2676))
- Added `craft\commerce\elements\Order::hasMatchingAddresses()`.
- Added `craft\commerce\services\Customers::transferCustomerData()`. ([#2801](https://github.com/craftcms/commerce/pull/2801))
- Added `craft\commerce\stats\TotalRevenue::$type`.
- Added `craft\commerce\stats\TotalRevenue::TYPE_TOTAL_PAID`.
- Added `craft\commerce\stats\TotalRevenue::TYPE_TOTAL`.
- Added `craft\commerce\widgets\TotalRevenue::$type`.

### Changed
- Craft Commerce now requires Dompdf 2.0.0 or later. ([#2879](https://github.com/craftcms/commerce/pull/2879))
- Addresses submitted to the cart are now validated. ([#2874](https://github.com/craftcms/commerce/pull/2874))
- Garbage collection now removes any orphaned variants, as well as partial donation, order, product, subscription, and variant data.
- `craft\commerce\elements\Product` now supports the `EVENT_DEFINE_CACHE_TAGS` event.
- `craft\commerce\elements\Variant` now supports the `EVENT_DEFINE_CACHE_TAGS` event.

### Fixed
- Fixed an error that occurred when disabling all variants on Edit Product pages.
- Fixed a bug where order address titles weren’t being updated correctly.
- Fixed a bug where it was possible to save an order with the same billing and shipping address IDs. ([#2841](https://github.com/craftcms/commerce/issues/2841))
- Fixed a bug where order addresses were not being saved with the `live` scenario.
- Fixed a PHP error that occurred when editing a subscription with custom fields.
- Fixed an infinite recursion bug that occurred when `autoSetCartShippingMethodOption` was enabled. ([#2875](https://github.com/craftcms/commerce/issues/2875))
- Fixed a bug where product slideout editors were attempting to create provisional drafts. ([#2886](https://github.com/craftcms/commerce/issues/2886))

## 4.0.4 - 2022-06-22

> {note} If you’ve already upgraded a site to Commerce 4, please go to **Commerce** → **Promotions** → **Discounts** and review your discounts’ coupons’ Max Uses values, as the `commerce/upgrade` command wasn’t migrating those values properly before this release.

### Fixed
- Fixed a bug where `craft\commerce\services\PaymentSources::getAllGatewayPaymentSourcesByUserId()` wasn’t passing along the user ID to `getAllPaymentSourcesByCustomerId()`.
- Fixed an error that could occur when using a discount with a coupon code.
- Fixed a bug where it wasn’t possible to delete a shipping rule. ([#2857](https://github.com/craftcms/commerce/issues/2857))
- Fixed a bug where it wasn’t possible to subscribe and create a payment source simultaneously. ([#2834](https://github.com/craftcms/commerce/pull/2834))
- Fixed inaccurate PHP type declarations.
- Fixed errors that could occur when expiring, cancelling, or suspending a subscription. ([#2831](https://github.com/craftcms/commerce/issues/2831))
- Fixed a bug where the Order Value condition rule wasn’t working.
- Fixed a bug where the `commerce/upgrade` command wasn’t migrating discounts’ coupons’ Max Uses values properly.

## 4.0.3 - 2022-06-09

### Deprecated
- Deprecated `craft\commerce\services\Orders::pruneDeletedField()`.
- Deprecated `craft\commerce\services\ProductType::pruneDeletedField()`.
- Deprecated `craft\commerce\services\Subscriptions::pruneDeletedField()`.

### Fixed
- Fixed a PHP error that could occur when saving a shipping rule. ([#2824](https://github.com/craftcms/commerce/issues/2824))
- Fixed a PHP error that could occur when saving a sale. ([#2827](https://github.com/craftcms/commerce/issues/2827))
- Fixed a bug where `administrativeArea` data wasn’t being saved for an address in the example templates. ([#2840](https://github.com/craftcms/commerce/issues/2840))

## 4.0.2 - 2022-06-03

### Fixed
- Fixed a bug where it wasn’t possible to set a coupon’s Max Uses setting to `0`.
- Fixed UI bugs in the “Update Order Status” modal. ([#2821](https://github.com/craftcms/commerce/issues/2821))
- Fixed a bug where the `commerce/upgrade` console command caused customer discount uses to be reset.
- Fixed a bug where the `commerce/upgrade` console command would fail when multiple orders used the same email address with different casing.

## 4.0.1 - 2022-05-18

### Changed
- Address forms in the example templates now include any Plain Text custom fields in the address field layout.

### Fixed
- Fixed a bug where the `autoSetNewCartAddresses` setting didn’t have any effect. ([#2804](https://github.com/craftcms/commerce/issues/2804))
- Fixed a PHP error that occurred when making a payment on the Edit Order page. ([#2795](https://github.com/craftcms/commerce/issues/2795))
- Fixed a PHP error that occurred when duplicating addresses that wasn’t owned by a user.
- Fixed a bug where address cards appeared to be editable when viewing completed orders. ([#2817](https://github.com/craftcms/commerce/issues/2817))
- Fixed a front-end validation error that was raised incorrectly on address inputs in the example templates. ([#2777](https://github.com/craftcms/commerce/pull/2777))

## 4.0.0 - 2022-05-04

### Added
- Customers are now native Craft user elements. ([#2524](https://github.com/craftcms/commerce/discussions/2524), [2385](https://github.com/craftcms/commerce/discussions/2385))
- Discounts can now have condition builders, enabling flexible matching based on the order, user, and addresses. ([#2290](https://github.com/craftcms/commerce/discussions/2290),  [#2296](https://github.com/craftcms/commerce/discussions/2296), [#2299](https://github.com/craftcms/commerce/discussions/2299))
- Shipping zones can now have condition builders, enabling flexible matching based on the address. ([#2290](https://github.com/craftcms/commerce/discussions/2290), [#2296](https://github.com/craftcms/commerce/discussions/2296))
- Tax zones can now have condition builders, enabling flexible matching based on the address. ([#2290](https://github.com/craftcms/commerce/discussions/2290), [#2296](https://github.com/craftcms/commerce/discussions/2296))
- Discounts can now have multiple coupon codes, each with their own usage rules. ([#2377](https://github.com/craftcms/commerce/discussions/2377), [#2303](https://github.com/craftcms/commerce/discussions/2303), [#2713](https://github.com/craftcms/commerce/pull/2713))
- It’s now possible to bulk-generate coupon codes.
- It’s now possible to create orders from the Edit User page.
- Added a “Commerce” panel to the Debug Toolbar.
- Added “Edit”, “Create”, and “Delete” permissions for product types, sales, and discounts. ([#174](https://github.com/craftcms/commerce/issues/174), [#2400](https://github.com/craftcms/commerce/discussions/2400))
- Added the `|commercePaymentFormNamespace` Twig filter.
- Added `craft\commerce\base\Zone`.
- Added `craft\commerce\behaviors\CustomerAddressBehavior`.
- Added `craft\commerce\behaviors\CustomerBehavior`.
- Added `craft\commerce\console\controllers\UpgradeController`.
- Added `craft\commerce\controllers\DiscountsController::DISCOUNT_COUNTER_TYPE_EMAIL`.
- Added `craft\commerce\controllers\DiscountsController::DISCOUNT_COUNTER_TYPE_TOTAL`.
- Added `craft\commerce\controllers\DiscountsController::DISCOUNT_COUNTER_TYPE_USER`.
- Added `craft\commerce\controllers\DiscountsController::actionGenerateCoupons()`.
- Added `craft\commerce\controllers\OrdersController::actionCreateCustomer()`.
- Added `craft\commerce\controllers\OrdersController::actionGetCustomerAddresses()`.
- Added `craft\commerce\controllers\OrdersController::actionGetOrderAddress()`.
- Added `craft\commerce\controllers\OrdersController::actionValidateAddress()`.
- Added `craft\commerce\controllers\OrdersController::enforceManageOrderPermissions()`.
- Added `craft\commerce\controllers\SubscriptionsController::enforceManageSubscriptionPermissions()`.
- Added `craft\commerce\elements\Order::$sourceBillingAddressId`
- Added `craft\commerce\elements\Order::$sourceShippingAddressId`
- Added `craft\commerce\elements\Product::canCreateDrafts()`.
- Added `craft\commerce\elements\Product::canDelete()`.
- Added `craft\commerce\elements\Product::canDeleteForSite()`.
- Added `craft\commerce\elements\Product::canDuplicate()`.
- Added `craft\commerce\elements\Product::canSave()`.
- Added `craft\commerce\elements\Product::canView()`.
- Added `craft\commerce\elements\Subscription::canView()`.
- Added `craft\commerce\elements\actions\UpdateOrderStatus::$suppressEmails`.
- Added `craft\commerce\events\CommerceDebugPanelDataEvent`.
- Added `craft\commerce\events\OrderStatusEmailsEvent`.
- Added `craft\commerce\events\PdfRenderEvent`.
- Added `craft\commerce\fieldlayoutelements\UserAddressSettings`.
- Added `craft\commerce\helpers\DebugPanel`.
- Added `craft\commerce\helpers\PaymentForm`.
- Added `craft\commerce\models\Coupon`.
- Added `craft\commerce\models\Discount::$couponFormat`.
- Added `craft\commerce\models\Discount::getCoupons()`.
- Added `craft\commerce\models\Discount::setCoupons()`.
- Added `craft\commerce\models\OrderHistory::$userId`.
- Added `craft\commerce\models\OrderHistory::$userName`.
- Added `craft\commerce\models\OrderHistory::getUser()`.
- Added `craft\commerce\models\ShippingAddressZone::condition`.
- Added `craft\commerce\models\Store`.
- Added `craft\commerce\models\TaxAddressZone::condition`.
- Added `craft\commerce\plugin\Services::getCoupons()`.
- Added `craft\commerce\record\OrderHistory::$userName`.
- Added `craft\commerce\records\Coupon`.
- Added `craft\commerce\records\OrderHistory::$userId`.
- Added `craft\commerce\records\OrderHistory::getUser()`.
- Added `craft\commerce\service\Store`.
- Added `craft\commerce\services\Carts::$cartCookieDuration`.
- Added `craft\commerce\services\Carts::$cartCookie`.
- Added `craft\commerce\services\Coupons`.
- Added `craft\commerce\services\Customers::ensureCustomer()`.
- Added `craft\commerce\services\Customers::savePrimaryBillingAddressId()`.
- Added `craft\commerce\services\Customers::savePrimaryShippingAddressId()`.
- Added `craft\commerce\services\Discounts::clearUserUsageHistoryById()`.
- Added `craft\commerce\services\OrderStatuses::EVENT_ORDER_STATUS_CHANGE_EMAILS`.
- Added `craft\commerce\services\Pdfs::EVENT_BEFORE_DELETE_PDF`.
- Added `craft\commerce\services\ProductTypes::getCreatableProductTypeIds()`.
- Added `craft\commerce\services\ProductTypes::getCreatableProductTypes()`.
- Added `craft\commerce\services\ProductTypes::getEditableProductTypeIds()`.
- Added `craft\commerce\services\ProductTypes::hasPermission()`.
- Added `craft\commerce\validators\CouponValidator`.
- Added `craft\commerce\validators\StoreCountryValidator`.
- Added `craft\commerce\web\assets\coupons\CouponsAsset`.

### Changed
- Craft Commerce now requires Craft CMS 4.0.0-RC2 or later.
- Tax rate inputs no longer require the percent symbol.
- Subscription plans are no longer accessible via old Control Panel URLs.
- Addresses can no longer be related to both a user’s address book and an order at the same time. ([#2457](https://github.com/craftcms/commerce/discussions/2457))
- Gateways’ `isFrontendEnabled` settings now support environment variables.
- The active cart number is now stored in a cookie rather than the PHP session data, so it can be retained across browser reboots. ([#2790](https://github.com/craftcms/commerce/pull/2790))
- The installer now archives any database tables that were left behind by a previous Craft Commerce installation.
- `commerce/*` actions no longer accept `orderNumber` params. `number` can be used instead.
- `commerce/cart/*` actions no longer accept `cartUpdatedNotice` params. `successMessage` can be used instead.
- `commerce/cart/*` actions no longer include `availableShippingMethods` in their JSON responses. `availableShippingMethodOptions` can be used instead.
- `commerce/payment-sources/*` actions no longer include `paymentForm` in their JSON responses. `paymentFormErrors` can be used instead.
- `commerce/payments/*` actions now expect payment form fields to be namespaced with the `|commercePaymentFormNamespace` Twig filter’s response.
- `craft\commerce\elements\Order::getCustomer()` now returns a `craft\elements\User` object.
- `craft\commerce\elements\Product::getVariants()`, `getDefaultVariant()`, `getCheapestVariant()`, `getTotalStock()`, and `getHasUnlimitedStock()` now only return data related to enabled variants by default.
- `craft\commerce\model\ProductType::$titleFormat` was renamed to `$variantTitleFormat`.
- `craft\commerce\models\TaxRate::getRateAsPercent()` now returns a localized value.
- `craft\commerce\services\LineItems::createLineItem()` no longer has an `$orderId` argument.
- `craft\commerce\services\LineItems::resolveLineItem()` now has an `$order` argument rather than `$orderId`.
- `craft\commerce\services\Pdfs::EVENT_AFTER_RENDER_PDF` now raises `craft\commerce\events\PdfRenderEvent` rather than `PdfEvent`.
- `craft\commerce\services\Pdfs::EVENT_AFTER_SAVE_PDF` now raises `craft\commerce\events\PdfEvent` rather than `PdfSaveEvent`.
- `craft\commerce\services\Pdfs::EVENT_BEFORE_RENDER_PDF` now raises `craft\commerce\events\PdfRenderEvent` rather than `PdfEvent`.
- `craft\commerce\services\Pdfs::EVENT_BEFORE_SAVE_PDF` now raises `craft\commerce\events\PdfEvent` rather than `PdfSaveEvent`.
- `craft\commerce\services\ShippingMethods::getAvailableShippingMethods()` has been renamed to `getMatchingShippingMethods()`.
- `craft\commerce\services\Variants::getAllVariantsByProductId()` now accepts a `$includeDisabled` argument.

### Deprecated
- Deprecated `craft\commerce\elements\Order::getUser()`. `getCustomer()` should be used instead.
- Deprecated `craft\commerce\services\Carts::getCartName()`. `$cartCookie['name']` should be used instead.
- Deprecated `craft\commerce\services\Plans::getAllGatewayPlans()`. `getPlansByGatewayId()` should be used instead.
- Deprecated `craft\commerce\services\Subscriptions::doesUserHaveAnySubscriptions()`. `doesUserHaveSubscriptions()` should be used instead.
- Deprecated `craft\commerce\services\Subscriptions::getSubscriptionCountForPlanById()`. `getSubscriptionCountByPlanId()` should be used instead.
- Deprecated `craft\commerce\services\TaxRates::getTaxRatesForZone()`. `getTaxRatesByTaxZoneId()` should be used instead.
- Deprecated `craft\commerce\services\Transactions::deleteTransaction()`. `deleteTransactionById()` should be used instead.

### Removed
- Removed the `orderPdfFilenameFormat` setting.
- Removed the `orderPdfPath` setting.
- Removed the `commerce-manageCustomers` permission.
- Removed the `commerce-manageProducts` permission.
- Removed `json_encode_filtered` Twig filter.
- Removed the `commerce/orders/purchasable-search` action. `commerce/orders/purchasables-table` can be used instead.
- Removed `Plugin::getInstance()->getPdf()`. `getPdfs()` can be used instead.
- Removed `craft\commerce\Plugin::t()`. `Craft::t('commerce', 'My String')` can be used instead.
- Removed `craft\commerce\base\AddressZoneInterface`. `craft\commerce\base\ZoneInterface` can be used instead.
- Removed `craft\commerce\base\OrderDeprecatedTrait`.
- Removed `craft\commerce\controllers\AddressesController`.
- Removed `craft\commerce\controllers\CountriesController`.
- Removed `craft\commerce\controllers\CustomerAddressesController`.
- Removed `craft\commerce\controllers\CustomersController`.
- Removed `craft\commerce\controllers\PlansController::actionRedirect()`.
- Removed `craft\commerce\controllers\ProductsPreviewController::actionSaveProduct()`.
- Removed `craft\commerce\controllers\ProductsPreviewController::enforceProductPermissions()`.
- Removed `craft\commerce\controllers\StatesController`.
- Removed `craft\commerce\elements\Order::getAdjustmentsTotalByType()`. `getTotalTax()`, `getTotalDiscount()`, or `getTotalShippingCost()` can be used instead.
- Removed `craft\commerce\elements\Order::getAvailableShippingMethods()`. `getAvailableShippingMethodOptions()` can be used instead.
- Removed `craft\commerce\elements\Order::getOrderLocale()`. `$orderLanguage` can be used instead.
- Removed `craft\commerce\elements\Order::getShippingMethodId()`. `getShippingMethodHandle()` can be used instead.
- Removed `craft\commerce\elements\Order::getShouldRecalculateAdjustments()`. `getRecalculationMode()` can be used instead.
- Removed `craft\commerce\elements\Order::getTotalTaxablePrice()`. The taxable price is now calculated within the tax adjuster.
- Removed `craft\commerce\elements\Order::removeEstimatedBillingAddress()`. `setEstimatedBillingAddress(null)` can be used instead.
- Removed `craft\commerce\elements\Order::removeEstimatedShippingAddress()`. `setEstimatedShippingAddress(null)` can be used instead.
- Removed `craft\commerce\elements\Order::setShouldRecalculateAdjustments()`. `setRecalculationMode()` can be used instead.
- Removed `craft\commerce\elements\actions\DeleteOrder`. `craft\elements\actions\Delete` can be used instead.
- Removed `craft\commerce\elements\actions\DeleteProduct`. `craft\elements\actions\Delete` can be used instead.
- Removed `craft\commerce\elements\traits\OrderDeprecatedTrait`.
- Removed `craft\commerce\events\AddressEvent`.
- Removed `craft\commerce\events\CustomerAddressEvent`.
- Removed `craft\commerce\events\CustomerEvent`.
- Removed `craft\commerce\events\DefineAddressLinesEvent`. `craft\services\Addresses::formatAddress()` can be used instead.
- Removed `craft\commerce\events\LineItemEvent::isValid`.
- Removed `craft\commerce\events\PdfSaveEvent`.
- Removed `craft\commerce\helpers\Localization::formatAsPercentage()`.
- Removed `craft\commerce\models\Country`.
- Removed `craft\commerce\models\Discount::$code`.
- Removed `craft\commerce\models\Discount::getDiscountUserGroups()`.
- Removed `craft\commerce\models\Discount::getUserGroupIds()`. Discount user groups were migrated to the customer condition rule.
- Removed `craft\commerce\models\Discount::setUserGroupIds()`. Discount user groups were migrated to the customer condition rule.
- Removed `craft\commerce\models\Email::getPdfTemplatePath()`. `getPdf()->getTemplatePath()` can be used instead.
- Removed `craft\commerce\models\LineItem::getAdjustmentsTotalByType()`. `getTax()`, `getDiscount()`, or `getShippingCost()` can be used instead.
- Removed `craft\commerce\models\LineItem::setSaleAmount()`.
- Removed `craft\commerce\models\OrderHistory::$customerId`. `$userId` can be used instead.
- Removed `craft\commerce\models\OrderHistory::getCustomer()`. `getUser()` can be used instead.
- Removed `craft\commerce\models\ProductType::getLineItemFormat()`.
- Removed `craft\commerce\models\ProductType::setLineItemFormat()`.
- Removed `craft\commerce\models\Settings::$showCustomerInfoTab`. `$showEditUserCommerceTab` can be used instead.
- Removed `craft\commerce\models\ShippingAddressZone::getCountries()`.
- Removed `craft\commerce\models\ShippingAddressZone::getCountriesNames()`.
- Removed `craft\commerce\models\ShippingAddressZone::getCountryIds()`.
- Removed `craft\commerce\models\ShippingAddressZone::getStateIds()`.
- Removed `craft\commerce\models\ShippingAddressZone::getStates()`.
- Removed `craft\commerce\models\ShippingAddressZone::getStatesNames()`.
- Removed `craft\commerce\models\ShippingAddressZone::isCountryBased`.
- Removed `craft\commerce\models\State`.
- Removed `craft\commerce\models\TaxAddressZone::getCountries()`.
- Removed `craft\commerce\models\TaxAddressZone::getCountriesNames()`.
- Removed `craft\commerce\models\TaxAddressZone::getCountryIds()`.
- Removed `craft\commerce\models\TaxAddressZone::getStateIds()`.
- Removed `craft\commerce\models\TaxAddressZone::getStates()`.
- Removed `craft\commerce\models\TaxAddressZone::getStatesNames()`.
- Removed `craft\commerce\models\TaxAddressZone::isCountryBased`.
- Removed `craft\commerce\queue\jobs\ConsolidateGuestOrders`.
- Removed `craft\commerce\records\Country`.
- Removed `craft\commerce\records\CustomerAddress`. `craft\records\Address` can be used instead.
- Removed `craft\commerce\records\Discount::CONDITION_USER_GROUPS_ANY_OR_NONE`. Discount user groups were migrated to the customer condition rule.
- Removed `craft\commerce\records\Discount::CONDITION_USER_GROUPS_EXCLUDE`. Discount user groups were migrated to the customer condition rule.
- Removed `craft\commerce\records\Discount::CONDITION_USER_GROUPS_INCLUDE_ALL`. Discount user groups were migrated to the customer condition rule.
- Removed `craft\commerce\records\Discount::CONDITION_USER_GROUPS_INCLUDE_ANY`. Discount user groups were migrated to the customer condition rule.
- Removed `craft\commerce\records\DiscountUserGroup`.
- Removed `craft\commerce\records\OrderHistory::getCustomer()`. `getUser()` can be used instead.
- Removed `craft\commerce\records\ShippingZoneCountry`.
- Removed `craft\commerce\records\ShippingZoneState`.
- Removed `craft\commerce\records\State`.
- Removed `craft\commerce\records\TaxZoneCountry`.
- Removed `craft\commerce\records\TaxZoneState`.
- Removed `craft\commerce\services\Addresses::purgeOrphanedAddresses()`.
- Removed `craft\commerce\services\Addresses`.
- Removed `craft\commerce\services\Countries`.
- Removed `craft\commerce\services\Customers::EVENT_AFTER_SAVE_CUSTOMER_ADDRESS`.
- Removed `craft\commerce\services\Customers::EVENT_AFTER_SAVE_CUSTOMER`.
- Removed `craft\commerce\services\Customers::EVENT_BEFORE_SAVE_CUSTOMER_ADDRESS`.
- Removed `craft\commerce\services\Customers::EVENT_BEFORE_SAVE_CUSTOMER`.
- Removed `craft\commerce\services\Customers::SESSION_CUSTOMER`.
- Removed `craft\commerce\services\Customers::consolidateOrdersToUser()`.
- Removed `craft\commerce\services\Customers::deleteCustomer()`.
- Removed `craft\commerce\services\Customers::forgetCustomer()`.
- Removed `craft\commerce\services\Customers::getAddressIds()`.
- Removed `craft\commerce\services\Customers::getCustomer()`.
- Removed `craft\commerce\services\Customers::getCustomerById()`.
- Removed `craft\commerce\services\Customers::getCustomerByUserId()`.
- Removed `craft\commerce\services\Customers::getCustomerId()`.
- Removed `craft\commerce\services\Customers::getCustomersQuery()`.
- Removed `craft\commerce\services\Customers::purgeOrphanedCustomers()`.
- Removed `craft\commerce\services\Customers::saveAddress()`.
- Removed `craft\commerce\services\Customers::saveCustomer()`.
- Removed `craft\commerce\services\Customers::saveUserHandler()`.
- Removed `craft\commerce\services\Discounts::EVENT_BEFORE_MATCH_LINE_ITEM`. `EVENT_DISCOUNT_MATCHES_LINE_ITEM` can be used instead.
- Removed `craft\commerce\services\Discounts::getOrderConditionParams()`. `$order->toArray()` can be used instead.
- Removed `craft\commerce\services\Discounts::populateDiscountRelations()`.
- Removed `craft\commerce\services\Orders::cartArray()`. `toArray()` can be used instead.
- Removed `craft\commerce\services\Payments::getTotalAuthorizedForOrder()`.
- Removed `craft\commerce\services\Payments::getTotalAuthorizedOnlyForOrder()`. `craft\commerce\elements\Order::getTotalAuthorized()` can be used instead.
- Removed `craft\commerce\services\Payments::getTotalPaidForOrder()`. `craft\commerce\elements\Order::getTotalPaid()` can be used instead.
- Removed `craft\commerce\services\Payments::getTotalRefundedForOrder()`.
- Removed `craft\commerce\services\Sales::populateSaleRelations()`.
- Removed `craft\commerce\services\States`.<|MERGE_RESOLUTION|>--- conflicted
+++ resolved
@@ -1,15 +1,14 @@
 # Release Notes for Craft Commerce
 
-## 4.2.10 - 2023-05-31
-
-<<<<<<< HEAD
-- Added CKEditor link support for products and variants. ([#3150](https://github.com/craftcms/commerce/discussions/3150))
+## Unreleased
+
 - Added `craft\commerce\elements\Order::$orderCompletedEmail`. ([#3138](https://github.com/craftcms/commerce/issues/3138))
 - Fixed a bug where changing a user’s email would cause extra user elements to be created. ([#3138](https://github.com/craftcms/commerce/issues/3138))
-=======
+
+## 4.2.10 - 2023-05-31
+
 - An error notification is now displayed when attempting to delete a user with existing orders or subscriptions. ([#3071](https://github.com/craftcms/commerce/pull/3071), [#3070](https://github.com/craftcms/commerce/pull/3070))
 - Added support for linking to products and variants from CKEditor fields. ([#3150](https://github.com/craftcms/commerce/discussions/3150))
->>>>>>> ab0b32bf
 - Fixed a bug where custom field conditions weren’t showing when editing a shipping zone.
 - Fixed a bug where discounts’ user condition values weren’t getting migrated properly when upgrading to Commerce 4. ([#3176](https://github.com/craftcms/commerce/issues/3176))
 - Fixed a bug where users weren’t permitted to update their subscriptions on the front-end. ([#3155](https://github.com/craftcms/commerce/issues/3155))
