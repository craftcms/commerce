--- conflicted
+++ resolved
@@ -270,3327 +270,4 @@
 - Removed `craft\commerce\services\Payments::getTotalPaidForOrder()`. `craft\commerce\elements\Order::getTotalPaid()` can be used instead.
 - Removed `craft\commerce\services\Payments::getTotalRefundedForOrder()`.
 - Removed `craft\commerce\services\Sales::populateSaleRelations()`.
-<<<<<<< HEAD
-- Removed `craft\commerce\services\States`.
-
-## 3.4.15 - 2022-05-16
-
-### Changed
-- It’s now possible to disable the default variant on the Edit Product page.
-
-### Fixed
-- Fixed a bug where it wasn’t possible to navigate the color field with the keyboard on the Edit Order Status page. ([#2601](https://github.com/craftcms/commerce/issues/2601))
-- Fixed a bug where it was possible to attempt a payment for a cart with unsaved changes on the Edit Order page. ([#2795](https://github.com/craftcms/commerce/issues/2795))
-
-## 3.4.14 - 2022-04-06
-
-### Fixed
-- Fixed a bug where eager-loaded line items weren’t getting returned in a consistent order. ([#2740](https://github.com/craftcms/commerce/issues/2740))
-- Fixed a bug where it wasn’t possible to remove an address on the Edit Order page. ([#2745](https://github.com/craftcms/commerce/issues/2745))
-- Fixed a bug where the First Name and Last Name fields weren’t shown in payment modals on the Edit Order page, when using the Dummy gateway.
-
-## 3.4.13 - 2022-03-24
-
-### Changed
-- Condition formulas now support `abs`, `filter`, `first`, `map`, and `merge` filters. ([#2744](https://github.com/craftcms/commerce/issues/2744))
-
-### Fixed
-- Fixed a bug where some order history records were getting deleted along with guest customer records during garbage collection. ([#2727](https://github.com/craftcms/commerce/issues/2727))
-
-## 3.4.12 - 2022-03-16
-
-### Added
-- Added support for PHP 8.1.
-
-### Changed
-- `craft\commerce\models\ProductType` now supports `EVENT_DEFINE_BEHAVIORS`. ([#2715](https://github.com/craftcms/commerce/issues/2715))
-
-### Fixed
-- Fixed a bug where collapsed variant blocks weren’t showing the correct preview text on Edit Product pages.
-- Fixed a bug where `craft\commerce\errors\ProductTypeNotFoundException` had the wrong namespace (`craft\errors`) and wasn’t autoloadable with Composer 2.
-
-## 3.4.11 - 2022-02-09
-
-### Changed
-- Improved memory usage for `craft\commerce\services\LineItems::getAllLineItemsByOrderId()`.  ([#2673](https://github.com/craftcms/commerce/issues/2673))
-
-### Fixed
-- Fixed a bug that could occur when attempting to create a customer on the Edit Order page. ([#2671](https://github.com/craftcms/commerce/issues/2671))
-- Fixed a bug where the shipping method name wasn’t getting updated in the Edit Order page sidebar if the shipping method was changed. ([#2682](https://github.com/craftcms/commerce/issues/2682))
-- Fixed a bug where `Addresses::getStoreLocation()` could return an address with `isStoreLocation` set to `false`. ([#2688](https://github.com/craftcms/commerce/issues/2688))
-- Fixed a bug where Edit State pages included a breadcrumb that linked to a 404. ([#2692](https://github.com/craftcms/commerce/pull/2692))
-- Fixed an error that could occur when saving a discount. ([#2505](https://github.com/craftcms/commerce/issues/2505))
-
-## 3.4.10.1 - 2022-01-13
-
-### Fixed
-- Fixed a bug where `craft\commerce\models\LiteTaxSettings::getTaxRateAsPercent()` wasn’t returning a value.
-
-## 3.4.10 - 2022-01-12
-
-### Added
-- It’s now possible to completely disable the Donation purchasable. ([#2374](https://github.com/craftcms/commerce/discussions/2374))
-- Added support for searching orders by line item description. ([#2658](https://github.com/craftcms/commerce/pull/2658))
-- Added `craft\commerce\elements\Order::isPaymentAmountPartial()`.
-- Added `craft\commerce\helpers\Localization`.
-
-### Fixed
-- Fixed a bug where gateways’ `supportsPartialPayment()` methods weren’t being respected.
-- Fixed an error that could occur when saving a discount. ([#2660](https://github.com/craftcms/commerce/issues/2660))
-- Fixed a bug where partial payment errors weren’t getting returned correctly for Ajax requests to `commerce/payments/pay`.
-- Fixed an error that could occur when trying to refund an order. ([#2642](https://github.com/craftcms/commerce/pull/2642))
-- Fixed a bug where tax rates weren’t properly supporting localized number formats.
-
-### Security
-- Fixed XSS vulnerabilities.
-
-## 3.4.9.3 - 2021-12-23
-
-### Fixed
-- Fixed a bug where it wasn’t possible to scroll transactions’ gateway response data on View Order pages. ([#2639](https://github.com/craftcms/commerce/issues/2639))
-- Fixed a bug where it wasn’t possible to save sales.
-
-## 3.4.9.2 - 2021-12-15
-
-### Fixed
-- Fixed an error that occurred when loading the Order Edit page. ([#2640](https://github.com/craftcms/commerce/issues/2640))
-
-## 3.4.9.1 - 2021-12-15
-
-### Changed
-- Craft Commerce now requires Craft CMS 3.7.25 or later. ([#2638](https://github.com/craftcms/commerce/issues/2638))
-
-## 3.4.9 - 2021-12-14
-
-### Added
-- Discounts and sales now have “All purchasables”, “All categories”, and “All customers” settings. ([#2615](https://github.com/craftcms/commerce/issues/2615))
-
-### Changed
-- Product indexes now use a “Product” header column heading by default, rather than “Title”.
-
-### Fixed
-- Fixed a bug where adjustment snapshots were removed when recalculating a completed order.
-- Fixed a bug where email previews included control panel assets. ([#2632](https://github.com/craftcms/commerce/issues/2632))
-
-## 3.4.8 - 2021-11-25
-
-### Added
-- Added `craft\commerce\controllers\ProductsController::enforceEditProductPermissions()`.
-- Added `craft\commerce\controllers\ProductsController::enforceDeleteProductPermissions()`.
-- Added `craft\commerce\controllers\ProductsPreviewController::enforceEditProductPermissions()`.
-- Added `craft\commerce\controllers\SubscriptionsController::enforceEditSubscriptionPermissions()`.
-
-### Changed
-- Improved the performance of order saving.
-- Formula condition results are now cached.
-- Products now support `EVENT_DEFINE_IS_EDITABLE` and `EVENT_DEFINE_IS_DELETABLE`. ([#2606](https://github.com/craftcms/commerce/issues/2606))
-- Subscriptions now support `EVENT_DEFINE_IS_EDITABLE`.
-
-## Deprecated
-- Deprecated `craft\commerce\controllers\ProductsController::enforceProductPermissions()`.
-- Deprecated `craft\commerce\controllers\ProductsPreviewController::enforceProductPermissions()`.
-- Deprecated `craft\commerce\controllers\ProductsPreviewController::actionSaveProduct()`.
-
-### Fixed
-- Fixed a bug where active/inactive cart queries weren’t factoring the system time zone properly. ([#2601](https://github.com/craftcms/commerce/issues/2601))
-- Fixed a bug where it was possible to save a product without any variants. ([#2612](https://github.com/craftcms/commerce/issues/2612))
-- Fixed a bug where the First Name and Last Name fields within payment modals weren’t immediately visible. ([#2603](https://github.com/craftcms/commerce/issues/2603))
-- Fixed a bug where the “Billing Details URL” subscription setting didn’t fully support being set to an environment variable. ([#2571](https://github.com/craftcms/commerce/pull/2571))
-
-## 3.4.7 - 2021-11-03
-
-### Deprecated
-- Deprecated `craft\commerce\models\ProductType::getLineItemFormat()` and `setLineItemFormat()`.
-
-### Fixed
-- Fixed a bug where products’ Variants fields could be added to the field layout twice.
-- Fixed a bug where PDFs could be rendered incorrectly. ([#2599](https://github.com/craftcms/commerce/issues/2599))
-- Fixed an error that that could occur when instantiating a `craft\commerce\elements\Order` object. ([#2602](https://github.com/craftcms/commerce/issues/2602))
-
-### Security
-- Fixed XSS vulnerabilities.
-
-## 3.4.6 - 2021-10-20
-
-### Added
-- Added `craft\commerce\services\PaymentSources::getPaymentSourceByTokenAndGatewayId()`.
-
-### Changed
-- Improved the styling and behavior of the example templates.
-
-### Fixed
-- Fixed a bug where purging inactive carts did not respect time zones. ([#2588](https://github.com/craftcms/commerce/issues/2588))
-- Fixed a bug where it was possible to manage discounts when using the Lite edition. ([#2590](https://github.com/craftcms/commerce/issues/2590))
-
-## 3.4.5 - 2021-10-13
-
-### Added
-- Added `craft\commerce\services\Transactions::getTransactionByReference()`.
-
-### Fixed
-- Fixed a bug where shipping rules could never match when the cart was empty. ([#2583](https://github.com/craftcms/commerce/issues/2583))
-- Fixed a bug where a default shipping method was not being set per the `autoSetCartShippingMethodOption` setting. ([#2584](https://github.com/craftcms/commerce/issues/2584))
-
-## 3.4.4 - 2021-10-07
-
-### Added
-- Added the `autoSetCartShippingMethodOption` config setting.
-
-### Changed
-- The `commerce/cart/update-cart` action now supports a `clearLineItems` param.
-
-### Fixed
-- Fixed a bug where addresses weren’t getting copied to orders correctly. ([#2555](https://github.com/craftcms/commerce/issues/2555))
-
-## 3.4.3 - 2021-09-22
-
-### Fixed
-- Fixed a bug where discounts’ purchasable conditions weren’t applying to products when they were initially added to the cart. ([#2559](https://github.com/craftcms/commerce/issues/2559))
-- Fixed a bug where carts weren’t getting recalculated when force-saved. ([#2560](https://github.com/craftcms/commerce/issues/2560))
-- Fixed a bug where Commerce models’ `defineRules()` methods were declared as `public` instead of `protected`.
-- Fixed a bug where new Commerce installs were getting a `sendCartInfo` column added to their `commerce_gateways` table, which isn’t needed.
-
-### Security
-- Fixed XSS vulnerabilities.
-
-## 3.4.2 - 2021-08-11
-
-### Changed
-- Discount condition formulas now allow `|date` filters. ([#2505](https://github.com/craftcms/commerce/issues/2505))
-- Orders now include billing and shipping addresses in search their keywords.
-- The `registerUserOnOrderComplete` order parameter is now honored when completing an order from the control panel. ([#2503](https://github.com/craftcms/commerce/issues/2503))
-
-### Fixed
-- Fixed a bug where zero-value payment amounts would be ignored in favor of the outstanding balance, if using an alternative currency. ([#2501](https://github.com/craftcms/commerce/issues/2501))
-- Fixed a bug where it wasn't possible to modify the address query from `craft\commerce\services\Addresses::EVENT_BEFORE_PURGE_ADDRESSES` event handlers.
-- Fixed a bug where `craft\commerce\services\Formulas::validateFormulaSyntax()` wasn't working properly.
-
-## 3.4.1 - 2021-07-26
-
-### Changed
-- Improved the performance of order recalculation.
-
-### Fixed
-- Fixed a bug where discount queries on coupon codes were case sensitive. ([#2249](https://github.com/craftcms/commerce/issues/2249))
-- Fixed a SQL error that could occur during a migration with a database using a table prefix. ([#2497](https://github.com/craftcms/commerce/issues/2497))
-
-## 3.4.0.3 - 2021-07-21
-
-### Fixed
-- Fixed a bug where it wasn't possible for customers to select shipping methods registered by plugins. ([#2278](https://github.com/craftcms/commerce/issues/2278))
-- Fixed a PHP error that could occur when accessing an orders’ shipping method that was registered by plugins. ([#2279](https://github.com/craftcms/commerce/issues/2279))
-
-## 3.4.0.2 - 2021-07-19
-
-### Fixed
-- Fixed a bug where it wasn't possible for customers to select shipping methods registered by plugins. ([#2273](https://github.com/craftcms/commerce/issues/2273))
-
-## 3.4.0.1 - 2021-07-14
-
-### Fixed
-- Fixed a couple UI bugs on Edit Order pages. ([#2270](https://github.com/craftcms/commerce/issues/2270))
-- Fixed a bug where `orderSiteId` and `orderLanguage` order query params woren’t working correctly. ([#2272](https://github.com/craftcms/commerce/issues/2272))
-
-## 3.4.0 - 2021-07-13
-
-### Added
-- Added the ability to download multiple orders’ PDFs as a single, combined PDF from the Orders index page. ([#1785](https://github.com/craftcms/commerce/issues/1785))
-- Added the ability to disable included tax removal. ([#1881](https://github.com/craftcms/commerce/issues/1881))
-- Added the “Revenue Options” setting to the Top Products widget. ([#1919](https://github.com/craftcms/commerce/issues/1919))
-- Added the ability to bulk-delete discounts from the Discounts index page. ([#2172](https://github.com/craftcms/commerce/issues/2172))
-- Added the ability to bulk-delete sales from the Sales index page.
-- Added the `cp.commerce.discounts.index`, `cp.commerce.discounts.edit`, `cp.commerce.discounts.edit.content`, and `cp.commerce.discounts.edit.details` template hooks. ([#2173](https://github.com/craftcms/commerce/issues/2173))
-- Added the `cp.commerce.sales.index`, `cp.commerce.sales.edit`, `cp.commerce.sales.edit.content`, and `cp.commerce.sales.edit.details` template hooks. ([#2173](https://github.com/craftcms/commerce/issues/2173))
-- Added `craft\commerce\base\Plan::$dateCreated`.
-- Added `craft\commerce\base\Plan::$dateUpdated`.
-- Added `craft\commerce\elements\Order::hasShippableItems()`.
-- Added `craft\commerce\models\Address::$dateCreated`.
-- Added `craft\commerce\models\Address::$dateUpdated`.
-- Added `craft\commerce\models\Country::$dateCreated`.
-- Added `craft\commerce\models\Country::$dateUpdated`.
-- Added `craft\commerce\models\Customer::$dateCreated`.
-- Added `craft\commerce\models\Customer::$dateUpdated`.
-- Added `craft\commerce\models\LineItem::getIsShippable()`.
-- Added `craft\commerce\models\PaymentCurrency::$dateCreated`.
-- Added `craft\commerce\models\PaymentCurrency::$dateUpdated`.
-- Added `craft\commerce\models\Sale::$dateCreated`.
-- Added `craft\commerce\models\Sale::$dateUpdated`.
-- Added `craft\commerce\models\ShippingAddressZone::$dateCreated`.
-- Added `craft\commerce\models\ShippingAddressZone::$dateUpdated`.
-- Added `craft\commerce\models\ShippingCategory::$dateCreated`.
-- Added `craft\commerce\models\ShippingCategory::$dateUpdated`.
-- Added `craft\commerce\models\ShippingMethod::$dateCreated`.
-- Added `craft\commerce\models\ShippingMethod::$dateUpdated`.
-- Added `craft\commerce\models\ShippingRule::$dateCreated`.
-- Added `craft\commerce\models\ShippingRule::$dateUpdated`.
-- Added `craft\commerce\models\State::$dateCreated`.
-- Added `craft\commerce\models\State::$dateUpdated`.
-- Added `craft\commerce\models\TaxAddressZone::$dateCreated`.
-- Added `craft\commerce\models\TaxAddressZone::$dateUpdated`.
-- Added `craft\commerce\models\TaxCategory::$dateCreated`.
-- Added `craft\commerce\models\TaxCategory::$dateUpdated`.
-- Added `craft\commerce\models\TaxRate::$dateCreated`.
-- Added `craft\commerce\models\TaxRate::$dateUpdated`.
-- Added `craft\commerce\models\TaxRate::$removeIncluded`.
-- Added `craft\commerce\models\TaxRate::$removeVatIncluded`.
-- Added `craft\commerce\stats\TopProducts::$revenueOptions`.
-- Added `craft\commerce\stats\TopProducts::REVENUE_OPTION_DISCOUNT`.
-- Added `craft\commerce\stats\TopProducts::REVENUE_OPTION_SHIPPING`.
-- Added `craft\commerce\stats\TopProducts::REVENUE_OPTION_TAX_INCLUDED`.
-- Added `craft\commerce\stats\TopProducts::REVENUE_OPTION_TAX`.
-- Added `craft\commerce\stats\TopProducts::TYPE_QTY`.
-- Added `craft\commerce\stats\TopProducts::TYPE_REVENUE`.
-- Added `craft\commerce\stats\TopProducts::createAdjustmentsSubQuery()`.
-- Added `craft\commerce\stats\TopProducts::getAdjustmentsSelect()`.
-- Added `craft\commerce\stats\TopProducts::getGroupBy()`.
-- Added `craft\commerce\stats\TopProducts::getOrderBy()`.
-- Added libmergepdf.
-
-### Changed
-- Craft Commerce now requires Craft CMS 3.7 or later.
-- Product slideouts now include the full field layout and meta fields. ([#2205](https://github.com/craftcms/commerce/pull/2205))
-- Discounts now have additional user group condition options. ([#220](https://github.com/craftcms/commerce/issues/220))
-- It’s now possible to select any shipping method for a completed order. ([#1521](https://github.com/craftcms/commerce/issues/1521))
-- The order field layout no longer validates if it contains a field called `billingAddress`, `customer`, `estimatedBillingAddress`, `estimatedShippingAddress`, `paymentAmount`, `paymentCurrency`, `paymentSource`, `recalculationMode` or `shippingAddress`.
-- Product field layouts no longer validate if they contain a field called `cheapestVariant`, `defaultVariant` or `variants`.
-- Variant field layouts no longer validate if they contain a field called `description`, `price`, `product` or `sku`.
-- Order notices are now cleared when orders are completed. ([#2116](https://github.com/craftcms/commerce/issues/2116))
-- Donations, orders, products, and variants now support `EVENT_DEFINE_IS_EDITABLE` and `EVENT_DEFINE_IS_DELETABLE`. ([craftcms/cms#8023](https://github.com/craftcms/cms/issues/8023))
-- Address, customer, country, state, payment currency, promotion, shipping, subscription plan, and tax edit pages now display date meta info.
-- Emails are now added to the queue with a higher priority than most jobs. ([#2157](https://github.com/craftcms/commerce/issues/2157))
-- Improved the performance of store location address retrieval. ([#2238](https://github.com/craftcms/commerce/issues/2238))
-
-### Fixed
-- Fixed a bug where discounts weren’t displaying validation errors for the “Per Email Address Discount Limit” field. ([#1455](https://github.com/craftcms/commerce/issues/1455))
-- Fixed a bug where orders that didn‘t contain any shippable items still required a shipping method selection. ([#2204](https://github.com/craftcms/commerce/issues/2204))
-- Fixed a UI bug with Order Edit page template hooks. ([#2148](https://github.com/craftcms/commerce/issues/2148))
-- Fixed a PHP error that could occur when adding multiple items to the cart at once.
-
-## 3.3.5.1 - 2021-07-07
-
-### Fixed
-- Fixed a bug where the customer search box was showing as “undefined” on Edit Order pages. ([#2247](https://github.com/craftcms/commerce/issues/2247))
-- Fixed a bug where it wasn’t possible to query for products by `productTypeId` via GraphQL. ([#2248](https://github.com/craftcms/commerce/issues/2248))
-
-## 3.3.5 - 2021-07-06
-
-### Added
-- It’s now possible to copy a subscription’s reference from its edit page.
-- It’s now possible to search for orders by their shipping and billing addresses.
-
-### Fixed
-- Fixed a bug where long subscription references would break the meta layout on Edit Subscription pages. ([#2211](https://github.com/craftcms/commerce/issues/2211))
-- Fixed a bug where non-promotable purchasables could have order-level discounts applied. ([#2180](https://github.com/craftcms/commerce/issues/2180))
-- Fixed a bug where it wasn’t possible to change the base currency. ([#2221](https://github.com/craftcms/commerce/issues/2221))
-- Fixed a bug where primary addresses weren’t being copied to new guest customers’ address books. ([#2224](https://github.com/craftcms/commerce/issues/2224))
-- Fixed a bug where months were missing in Past Year stat queries.
-- Fixed a bug where the outstanding payment amount due in an alternate currency wasn’t getting rounded after conversion, preventing orders from being barked as fully paid. ([#2222](https://github.com/craftcms/commerce/issues/2222))
-- Fixed a bug where some PDF settings weren’t getting migrated properly when updating from an earlier version of Commerce than 3.2.0. ([#2213](https://github.com/craftcms/commerce/issues/2213))
-- Fixed a PHP 8 compatibility bug. ([#2198](https://github.com/craftcms/commerce/issues/2198))
-
-## 3.3.4.1 - 2021-06-16
-
-### Fixed
-- Fixed a bug where the database schema for new Craft Commerce installations wasn’t consistent with older installations.
-
-## 3.3.4 - 2021-06-15
-
-### Added
-- Added `craft\commerce\elements\db\VariantQuery::hasUnlimitedStock()`. ([#2188](https://github.com/craftcms/commerce/issues/2188))
-- Added `craft\commerce\models\LineItem::getIsTaxable()`.
-
-### Changed
-- Improved the performance of determining an order’s available discounts. ([#1744](https://github.com/craftcms/commerce/issues/1744))
-
-### Fixed
-- Fixed a bug that could occur when rebuilding the project config. ([#2194](https://github.com/craftcms/commerce/issues/2194))
-- Fixed a bug where it was possible for an order to use a disabled payment gateway. ([#2150](https://github.com/craftcms/commerce/issues/2150))
-- Fixed a SQL error that could occur when programmatically saving a variant without stock. ([#2186](https://github.com/craftcms/commerce/issues/2186))
-- Fixed a bug where a donation marked as non-taxable could still receive tax. ([#2144](https://github.com/craftcms/commerce/pull/2144))
-- Fixed a bug where the order field layout’s UID would change on every save. ([#2193](https://github.com/craftcms/commerce/issues/2193))
-- Fixed a SQL error that occurred when saving a payment currency without a conversion rate. ([#2149](https://github.com/craftcms/commerce/issues/2149))
-- Fixed a bug where discounts weren’t displaying validation errors for the “Per User Discount Limit” field. ([#2176](https://github.com/craftcms/commerce/issues/2176))
-
-## 3.3.3 - 2021-06-01
-
-### Added
-- Added the `productCount` and `variantCount` GraphQL queries. ([#1411](https://github.com/craftcms/commerce/issues/1411))
-
-### Changed
-- It’s now possible to sort products by their SKUs on product indexes. ([#2167](https://github.com/craftcms/commerce/issues/2167))
-- Products now have a `url` field when queried via GraphQL.
-
-### Fixed
-- Fixed a bug where it wasn’t possible to customize product search keywords via `EVENT_DEFINE_KEYWORDS`. ([#2142](https://github.com/craftcms/commerce/issues/2142))
-- Fixed a bug where the “Add Product to Sale” modal on Edit Product pages could be unresponsive when opened multiple times. ([#2146](https://github.com/craftcms/commerce/issues/2146))
-- Fixed an error that could occur if MySQL’s time zone tables weren’t populated yet. ([#2163](https://github.com/craftcms/commerce/issues/2163))
-- Fixed a PHP error that could occur when validating a product. ([#2138](https://github.com/craftcms/commerce/issues/2138))
-
-## 3.3.2 - 2021-05-18
-
-### Added
-- It’s now possible to create customer addresses in the control panel. ([#1324](https://github.com/craftcms/commerce/issues/1324))
-- Added `craft\commerce\events\PurchasableShippableEvent`.
-- Added `craft\commerce\services\Purchasables::EVENT_PURCHASABLE_SHIPPABLE`.
-- Added `craft\commerce\services\Purchasables::isPurchasableShippable()`.
-
-### Fixed
-- Customer search Ajax requests are now cancelled before sending new ones on Edit Order pages. ([#2137](https://github.com/craftcms/commerce/issues/2137))
-- Fixed an error that occurred when submitting a blank line item quantity from an Edit Order page, when running PHP 8. ([#2125](https://github.com/craftcms/commerce/issues/2125))
-- Fixed a bug where changes to addresses’ State fields on Edit Order pages weren’t persisting. ([#2136](https://github.com/craftcms/commerce/issues/2136))
-- Fixed a bug where charts weren’t always displaying the correct data for the date range, when running MySQL. ([#2117](https://github.com/craftcms/commerce/issues/2117))
-
-## 3.3.1.1 - 2021-05-09
-
-### Fixed
-- Fixed a bug that caused the billing address to be overridden by the shipping address on order completion. ([#2128](https://github.com/craftcms/commerce/issues/2128))
-
-## 3.3.1 - 2021-05-04
-
-### Added
-- Added `craft\commerce\events\RefundTransactionEvent::$refundTransaction`. ([#2081](https://github.com/craftcms/commerce/issues/2081))
-- Added `craft\commerce\services\Purchasables::EVENT_PURCHASABLE_AVAILABLE`.
-- Added `craft\commerce\services\Purchasables::isPurchasableAvailable()`.
-
-### Changed
-- Order condition formulas now include serialized custom field values. ([#2066](https://github.com/craftcms/commerce/issues/2066))
-- Replaced `date` to `datetime` filter of `orderHistory.dateCreated` attribute in status history tab in order edit page.
-
-### Fixed
-- Fixed a PHP error that occurred when changing a variant from having unlimited stock. ([#2111](https://github.com/craftcms/commerce/issues/2111))
-- Fixed a PHP error that occurred when passing the `registerUserOnOrderComplete` parameter to the `commerce/cart/complete` action.
-- Fixed a PHP error that occurred when attempting to retrieve an order notice that doesn’t exist. ([#2108](https://github.com/craftcms/commerce/issues/2108))
-- Fixed a bug where orders’ address IDs were `null` at the time `EVENT_AFTER_COMPLETE_ORDER` was triggered.
-- Fixed a bug where payment source error messages weren’t being returned correctly.
-
-## 3.3.0.1 - 2021-04-26
-
-### Fixed
-- Fixed a bug where an incorrect amount could be calculated when paying an outstanding balance in a non-primary currency.
-- Fixed a bug where shipping rules were enforcing the “Order Condition Formula” field as required. ([#2098](https://github.com/craftcms/commerce/issues/2098))
-- Fixed a bug where Base Discount and Per Item Discount fields could show negative values on the Edit Discount page. ([#2090](https://github.com/craftcms/commerce/issues/2090))
-
-## 3.3.0 - 2021-04-20
-
-### Added
-- Added support for partial payments. ([#585](https://github.com/craftcms/commerce/issues/585))
-- Carts can now display customer-facing notices on price changes and when items are automatically removed due to going out of stock. ([#2000](https://github.com/craftcms/commerce/pull/2000))
-- It’s now possible to set dynamic condition formulas on shipping rules. ([#1959](https://github.com/craftcms/commerce/issues/1959))
-- The Orders index page and Edit Order page now have a “Share cart” action, which generates a sharable URL that will load the cart into the user’s session, making it the active cart. ([#1386](https://github.com/craftcms/commerce/issues/1386))
-- Shipping rule conditions can now be based on an order’s discounted price, rather than its original price. ([#1948](https://github.com/craftcms/commerce/pull/1948))
-- Added the `allowCheckoutWithoutPayment` config setting.
-- Added the `allowPartialPaymentOnCheckout` config setting.
-- Added the `commerce/cart/complete` action.
-- Added `craft\commerce\base\GatewayInterface::supportsPartialPayment()`.
-- Added `craft\commerce\base\Gateway::supportsPartialPayment()`.
-- Added `craft\commerce\elements\Order::getLoadCartUrl()`.
-- Added `craft\commerce\services\Addresses::EVENT_BEFORE_PURGE_ADDRESSES`. ([#1627](https://github.com/craftcms/commerce/issues/1627))
-- Added `craft\commerce\services\PaymentCurrencies::convertCurrency()`.
-- Added `craft\commerce\test\fixtures\elements\ProductFixture::_getProductTypeIds()`.
-
-### Changed
-- Improved the line item editing workflow on the Edit Order page.
-- Line item descriptions now link to the purchasable’s edit page in the control panel. ([#2048](https://github.com/craftcms/commerce/issues/2048))
-- All front-end controllers now support passing the order number via a `number` param. ([#1970](https://github.com/craftcms/commerce/issues/1970))
-- Products are now resaved when a product type’s available tax or shipping categories change. ([#1933](https://github.com/craftcms/commerce/pull/1933))
-- Updated Dompdf to 1.0.2.
-
-### Deprecated
-- Deprecated `craft\commerce\services\Gateways::getGatewayOverrides()` and the `commerce-gateways.php` config file. Gateway-specific config files should be used instead. ([#1963](https://github.com/craftcms/commerce/issues/1963))
-
-### Fixed
-- Fixed a PHP 8 compatibility bug. ([#1987](https://github.com/craftcms/commerce/issues/1987))
-- Fixed an error that occurred when passing an unsupported payment currency to `craft\commerce\services\PaymentCurrencies::convert()`.
-
-## 3.2.17.4 - 2021-04-06
-
-### Fixed
-- Fixed a bug where line items would disappear from the Edit Order page when their quantity value was cleared. ([#2058](https://github.com/craftcms/commerce/issues/2058))
-- Fixed a bug where customers without primary billing and shipping addresses weren’t being shown in the Customers list. ([#2052](https://github.com/craftcms/commerce/issues/2052))
-
-## 3.2.17.3 - 2021-03-18
-
-### Fixed
-- Fixed a bug where the “All Totals” column on the Orders index page was showing blank values. ([#2047](https://github.com/craftcms/commerce/pull/2047))
-
-## 3.2.17.2 - 2021-03-17
-
-### Fixed
-- Fixed a bug where the `commerce/reset-data` command did not delete addresses. ([#2042](https://github.com/craftcms/commerce/issues/2042))
-- Fixed a bug where included tax totals may be incorrect after updating from Commerce 1.
-- Fixed a bug where the `success` and `error` keys were missing from `commerce/payments/complete-payment` JSON responses. ([#2043](https://github.com/craftcms/commerce/issues/2043))
-
-## 3.2.17.1 - 2021-03-08
-
-### Changed
-- The `generateTransformsBeforePageLoad` config setting is now automatically enabled when rendering emails. ([#2034](https://github.com/craftcms/commerce/issues/2034))
-- `craft\commerce\services\Pdfs::EVENT_BEFORE_RENDER_PDF` event handlers can now modify the variables the PDF will be rendered with. ([#2039](https://github.com/craftcms/commerce/issues/2039))
-
-### Fixed
-- Fixed a bug where the Orders index page was showing the wrong shipping and billing addresses. ([#1962](https://github.com/craftcms/commerce/issues/1962))
-- Fixed a bug where sales were storing incorrect amounts for locales that use a period for the grouping symbol. ([#2029](https://github.com/craftcms/commerce/issues/2029))
-
-## 3.2.17 - 2021-03-03
-
-### Added
-- Added the ability to set a cart’s order site on the Edit Order page. ([#2031](https://github.com/craftcms/commerce/issues/2031))
-- Added the `cp.commerce.customers.edit`, `cp.commerce.customers.edit.content`, and `cp.commerce.customers.edit.details` template hooks to the Edit Customer page. ([#2030](https://github.com/craftcms/commerce/issues/2030))
-
-### Fixed
-- Fixed a UI bug with the “Order Site” and “Status” fields on the Edit Order page. ([#2023](https://github.com/craftcms/commerce/issues/2023))
-
-### Security
-- Fixed an XSS vulnerability.
-
-## 3.2.16 - 2021-02-26
-
-### Fixed
-- Fixed a bug where it wasn’t possible to paginate addresses on the Edit Order page. ([#2024](https://github.com/craftcms/commerce/issues/2024))
-- Fixed a PHP error that could occur when adding purchasables to a sale from the Edit Product page. ([#1998](https://github.com/craftcms/commerce/issues/1998))
-- Fixed a bug where guest customers weren’t being consolidated to the user’s customer. ([#2019](https://github.com/craftcms/commerce/issues/2019))
-- Fixed a migration error that could occur when updating from Commerce 2. ([#2022](https://github.com/craftcms/commerce/issues/2022))
-
-## 3.2.15.3 - 2021-02-24
-
-### Fixed
-- Fixed a bug where past orders weren’t being consolidated to the user’s customer. ([#2019](https://github.com/craftcms/commerce/issues/2019))
-
-## 3.2.15.2 - 2021-02-18
-
-### Fixed
-- Fixed a bug where querying for an empty array on the `productId` variant query param would return all variants.
-
-## 3.2.15.1 - 2021-02-18
-
-### Fixed
-- Fixed an error that occurred when deleting products. ([#2009](https://github.com/craftcms/commerce/issues/2009))
-
-## 3.2.15 - 2021-02-17
-
-### Changed
-- Carts that only contains non-shipppable items no longer attempt to match any shipping rules. ([#1990](https://github.com/craftcms/commerce/issues/1990))
-- Product queries with the `type` or `typeId` param will now only invalidate their `{% cache %}` tags when products of the same type(s) are saved/deleted.
-- Variant queries with the `product` or `productId` param will now only invalidate their `{% cache %}` tags when the referenced products are saved/deleted.
-- The `commerce/payment-sources/add`, `commerce/subscriptions/subscribe`, `commerce/subscriptions/switch`, `commerce/subscriptions/cancel`, and `commerce/subscriptions/reactivate` actions now accept hashed `successMessage` params. ([#1955](https://github.com/craftcms/commerce/issues/1955))
-- `craft\commerce\elements\db\VariantQuery::product` is now write-only.
-
-### Fixed
-- Fixed a bug where carts weren’t getting recalculated after their billing address was saved via the `commerce/customer-addresses/save` action. ([#1997](https://github.com/craftcms/commerce/issues/1997))
-- Fixed a bug where category shipping rules weren’t remembering their cost overrides when set to `0` . ([#1999](https://github.com/craftcms/commerce/issues/1999))
-
-## 3.2.14.1 - 2021-01-28
-
-### Fixed
-- Fixed a UI bug with product dimension inputs on Craft 3.6. ([#1977](https://github.com/craftcms/commerce/issues/1977))
-
-## 3.2.14 - 2021-01-13
-
-### Added
-- It is now possible to sort purchasables by `description`, `sku` or `price` when adding a line item on the Edit Order page. ([#1940](https://github.com/craftcms/commerce/issues/1940))
-- Added `craft\commerce\elements\db\ProductQuery::defaultPrice()`, `defaultWidth()`, `defaultHeight()`, `defaultLength()`, `defaultWeight()`, and `defaultSku()`. ([#1877](https://github.com/craftcms/commerce/issues/1877))
-
-### Changed
-- Purchasables are now sorted by `id` by default when adding a line item to an order on the Edit Order page.
-
-### Fixed
-- Fixed a bug where the Edit Order page was listing soft-deleted purchasables when adding a line item. ([#1939](https://github.com/craftcms/commerce/issues/1939))
-- Fixed a bug where product indexes’ “Title” columns were getting mislabeled as “ID”. ([#1787](https://github.com/craftcms/commerce/issues/1787))
-- Fixed an error that could occur when saving a product, if a price, weight, or dimension field was set to a non-numeric value. ([#1942](https://github.com/craftcms/commerce/issues/1942))
-- Fixed a bug where line item prices could show the wrong currency on Edit Order pages. ([#1890](https://github.com/craftcms/commerce/issues/1890))
-- Fixed an error that could occur when saving an address. ([#1947](https://github.com/craftcms/commerce/issues/1947))
-- Fixed an error that occurred when calling `Plans::getPlansByInformationEntryId()`. ([#1949](https://github.com/craftcms/commerce/issues/1949))
-- Fixed a SQL error that occurred when purging customers on MySQL. ([#1958](https://github.com/craftcms/commerce/issues/1958))
-- Fixed a SQL error that occurred when retrieving the default line item status on PostgreSQL.
-
-## 3.2.13.2 - 2020-12-15
-
-### Fixed
-- Fixed a bug where product URLs were resolving even though the product was not live. ([#1929](https://github.com/craftcms/commerce/pull/1929))
-
-## 3.2.13.1 - 2020-12-15
-
-### Fixed
-- Fixed a migration error that could occur when updating from Commerce 3.1 ([#1928](https://github.com/craftcms/commerce/issues/1928))
-
-## 3.2.13 - 2020-12-10
-
-### Added
-- Emails and PDFs now have Language settings that can be used to specify the language that should be used, instead of the order’s language. ([#1884](https://github.com/craftcms/commerce/issues/1884))
-- Added the `cp.commerce.order.content`, `cp.commerce.order.edit.order-actions`, and `cp.commerce.order.edit.order-secondary-actions` template hooks to the Edit Order page. ([#138](https://github.com/craftcms/commerce/issues/138), [#1269](https://github.com/craftcms/commerce/issues/1269))
-
-### Changed
-- Improved the Edit Product page load time by lazy-loading variants’ related sales on scroll. ([#1883](https://github.com/craftcms/commerce/issues/1883))
-- The Edit Order page no longer requires orders to have at least one line item to be saved.
-
-### Fixed
-- Fixed a bug where Products indexes weren’t displaying `0` stock values. ([#1908](https://github.com/craftcms/commerce/issues/1908))
-- Fixed a bug where dates and numbers in order PDFs weren’t always rendered with the order’s locale. ([#1876](https://github.com/craftcms/commerce/issues/1876))
-- Fixed a bug where `craft\commerce\models\Address::getAddressLines()` wasn’t including a `businessTaxId` key. ([#1894](https://github.com/craftcms/commerce/issues/1894))
-- Fixed a bug where `craft\commerce\services\Discounts::getDiscountByCode()` was returning disabled discounts.
-- Fixed a bug where `craft\commerce\models\Address::setAttributes()` wasn’t setting the `businessId` by default. ([#1909](https://github.com/craftcms/commerce/issues/1909))
-- Fixed some PostgreSQL compatibility issues.
-
-## 3.2.12 - 2020-11-17
-
-### Added
-- Variants now have `priceAsCurrency` and `salePriceAsCurrency` fields when queried via GraphQL. ([#1856](https://github.com/craftcms/commerce/issues/1856))
-- Products now have an `defaultPriceAsCurrency` field when queried via GraphQL. ([#1856](https://github.com/craftcms/commerce/issues/1856))
-
-### Changed
-- Improved the Edit Order page’s ability to warn against losing unsaved changes. ([#1850](https://github.com/craftcms/commerce/issues/1850))
-- All built-in success/fail flash messages are now customizable by passing hashed `successMessage` and `failMessage` params with the request. ([#1871](https://github.com/craftcms/commerce/issues/1871))
-
-### Fixed
-- Fixed an error that occurred when attempting to edit a subscription plan, if `allowAdminChanges` was disabled. ([#1857](https://github.com/craftcms/commerce/issues/1857))
-- Fixed an error that occurred when attempting to preview an email, if no orders had been completed yet. ([#1858](https://github.com/craftcms/commerce/issues/1858))
-- Fixed an error that occurred when adding a new address to a completed order on the Edit Order page, if using PostgreSQL.
-- Fixed a bug where template caches weren’t getting invalidated when sales were added or removed. ([#1849](https://github.com/craftcms/commerce/issues/1849))
-- Fixed a bug where sales weren’t properly supporting localized number formats.
-- Fixed a deprecation warning that occurred in the example templates. ([#1859](https://github.com/craftcms/commerce/issues/1859))
-
-## 3.2.11 - 2020-11-04
-
-### Changed
-- Moved subscription plans from `commerce/settings/subscriptions/plans` to `commerce/store-settings/subscription-plans` in the control panel. ([#1846](https://github.com/craftcms/commerce/issues/1846))
-
-### Fixed
-- Emails that are prevented from being sent using the `\craft\commerce\services\Emails::EVENT_BEFORE_SEND_MAIL` event are no longer shown as failed jobs on the queue. ([#1842](https://github.com/craftcms/commerce/issues/1842))
-- Fixed a PHP error that occurred when creating a new Product with multiple variants. ([#1851](https://github.com/craftcms/commerce/issues/1851))
-
-## 3.2.10.1 - 2020-11-03
-
-### Fixed
-- Fixed a PostgreSQL migration issue. ([#1845](https://github.com/craftcms/commerce/pull/1845))
-
-## 3.2.10 - 2020-11-02
-
-### Added
-- Added the ability to unset a cart’s selected payment source with the `commerce/cart/update-cart` action. ([#1835](https://github.com/craftcms/commerce/issues/1835))
-- Added `craft\commerce\services\Pdfs::EVENT_MODIFY_RENDER_OPTIONS`. ([#1761](https://github.com/craftcms/commerce/issues/1761))
-
-### Fixed
-- Fixed a PHP error that occurred when retrieving the field layout for a variant of a deleted product. ([#1830](https://github.com/craftcms/commerce/pull/1830))
-- Fixed a bug where restoring a deleted product restored previously-deleted variants. ([#1827](https://github.com/craftcms/commerce/issues/1827))
-- Fixed a template error that would occur when creating or editing a tax rate. ([#1841](https://github.com/craftcms/commerce/issues/1841))
-
-## 3.2.9.1 - 2020-10-30
-
-### Fixed
-- Fixed a bug where the `commerce_orders` table was missing the `orderSiteId` column on fresh installs. ([#1828](https://github.com/craftcms/commerce/pull/1828))
-
-## 3.2.9 - 2020-10-29
-
-### Added
-- Added the ability to track which site an order was placed from.
-- Added the “ID” column to the Products index page. ([#1787](https://github.com/craftcms/commerce/issues/1787))
-- Added the “Order Site” column to the Orders index page.
-- Added the ability to retry failed order status emails. ([#1397](https://github.com/craftcms/commerce/issues/1379))
-- Added the ability to change the default tax category right from the Tax Categories index page. ([#1499](https://github.com/craftcms/commerce/issues/1499))
-- Added the ability to change the default shipping category right from the Shipping Categories index page.
-- Added the ability to update a shipping method’s status right from the Shipping Methods index page.
-- All front-end success/fail flash messages are now customizable by passing hashed `successMessage`/`failMessage` params with the request. ([#1801](https://github.com/craftcms/commerce/issues/1801))
-- It’s now possible to see purchasables’ snaphsot data when adding line items to an order from the Edit Order page. ([#1792](https://github.com/craftcms/commerce/issues/1792))
-- Addresses now show whether they are the primary shipping/billing address for a customer on the Edit Address page. ([#1802](https://github.com/craftcms/commerce/issues/1802))
-- Added the `cp.commerce.shippingMethods.edit.content` hook to the `shipping/shippingmethods/_edit.html` template. ([#1819](https://github.com/craftcms/commerce/pull/1819))
-- Added `craft\commerce\elements\Order::$orderSiteId`.
-- Added `craft\commerce\services\Customers::EVENT_AFTER_SAVE_CUSTOMER_ADDRESS`. ([#1220](https://github.com/craftcms/commerce/issues/1220))
-- Added `craft\commerce\services\Customers::EVENT_AFTER_SAVE_CUSTOMER`.
-- Added `craft\commerce\services\Customers::EVENT_BEFORE_SAVE_CUSTOMER_ADDRESS`. ([#1220](https://github.com/craftcms/commerce/issues/1220))
-- Added `craft\commerce\services\Customers::EVENT_BEFORE_SAVE_CUSTOMER`.
-- Added `craft\commerce\services\Webhooks::EVENT_AFTER_PROCESS_WEBHOOK`. ([#1799](https://github.com/craftcms/commerce/issues/1799))
-- Added `craft\commerce\services\Webhooks::EVENT_BEFORE_PROCESS_WEBHOOK`. ([#1799](https://github.com/craftcms/commerce/issues/1799))
-
-### Changed
-- `salePrice` is now included when calling a purchasable’s `toArray()` method. ([#1793](https://github.com/craftcms/commerce/issues/1793))
-
-### Deprecated
-- Deprecated support for passing a `cartUpdatedNotice` param to the `commerce/cart/update-cart` action. A hashed `successMessage` param should be passed instead.
-
-### Fixed
-- Fixed a bug where changing the customer of an order could result in an “Address does not belong to customer” error. ([#1227](https://github.com/craftcms/commerce/issues/1227))
-- Fixed a bug where cached discounts were not getting updated when a discount was saved or deleted. ([#1813](https://github.com/craftcms/commerce/pull/1813))
-- Fixed formatting of URLs in the example templates. ([#1808](https://github.com/craftcms/commerce/issues/1808))
-- Fixed a bug where `commerce/products/save-product`, `commerce/products/duplicate-product` and `commerce/products/delete-product` actions required the “Access Craft Commerce” permission. ([#1814](https://github.com/craftcms/commerce/pull/1814))
-- Fixed a bug where it was possible to delete the default tax category.
-- Fixed a bug where it was possible to delete the default shipping category.
-- Restored the missing `craft\commerce\services\Payments::EVENT_AFTER_PROCESS_PAYMENT` event. ([#1818](https://github.com/craftcms/commerce/pull/1818))
-
-## 3.2.8.1 - 2020-10-15
-
-### Fixed
-- Fixed a PHP error that occurred when duplicating a product. ([#1783](https://github.com/craftcms/commerce/issues/1783))
-
-## 3.2.8 - 2020-10-13
-
-### Added
-- Added a “Variants” column to the Products index page. ([#1765](https://github.com/craftcms/commerce/issues/1765))
-- Added the `commerce/reset-data` command. ([#581](https://github.com/craftcms/commerce/issues/581))
-- Added `craft\commerce\console\controlllers\ResetData`.
-- Added `craft\commerce\elements\Variants::getSkuAsText()`.
-- Added `craft\commerce\helpers\Purchasable`.
-- Added `craft\commerce\services\PaymentSources::getAllPaymentSourcesByGatewayId()`.
-
-### Changed
-- Coupon codes are no longer case-sensitive. ([#1763](https://github.com/craftcms/commerce/issues/1763))
-- Disabled the browser autosuggest list when searching for a customer on the Edit Order page. ([#1752](https://github.com/craftcms/commerce/issues/1752))
-
-### Fixed
-- Fixed a PHP error that occurred when an order’s history was changed via a queue job.
-- Fixed a bug where the store location address had its `isStoreLocation` property set to `false`. ([#1773](https://github.com/craftcms/commerce/issues/1773))
-- Fixed a bug where the Template setting for product types wasn’t showing autosuggestions.
-- Fixed a bug where disabled variants weren’t getting deleted along with their products. ([#1772](https://github.com/craftcms/commerce/issues/1772))
-- Fixed a bug where incomplete carts weren’t getting updated when their selected payment gateway was disabled. ([#1531](https://github.com/craftcms/commerce/issues/1531))
-- Fixed a bug where the incorrect confirmation message was shown when deleting a subscription plan.
-- Fixed a PHP error that occurred when a subscription plan and gateway had been deleted. ([#1667](https://github.com/craftcms/commerce/issues/1667))
-- Fixed a bug where address changes weren’t persisting on the Edit Order page. ([#1766](https://github.com/craftcms/commerce/issues/1766))
-- Fixed a SQL error that could occur when saving a product, if it was disabled and missing required field values. ([#1764](https://github.com/craftcms/commerce/issues/1764))
-- Fixed a bug where it was possible to change the primary currency after completed orders had been placed. ([#1777](https://github.com/craftcms/commerce/issues/1777))
-- Fixed a JavaScript error that occurred on the payment page of the example templates.
-
-## 3.2.7 - 2020-09-24
-
-### Added
-- Craft Commerce is now translated into Japanese.
-- Added the ability to retrieve a customer’s addresses via Ajax. ([#1682](https://github.com/craftcms/commerce/issues/1682))
-- Added the ability to retrieve a customer’s previous orders via Ajax. ([#1682](https://github.com/craftcms/commerce/issues/1682))
-- Added `craft\commerce\controllers\CustomerAddressesController::actionGetAddresses`. ([#1682](https://github.com/craftcms/commerce/issues/1682))
-- Added `craft\commerce\controllers\CustomerOrdersControllers`. ([#1682](https://github.com/craftcms/commerce/issues/1682))
-
-### Changed
-- Improved the performance of exporting orders using the “Raw Data” export type. ([#1744](https://github.com/craftcms/commerce/issues/1744))
-- Disabled the browser autosuggest list when searching for a customer on the Edit Order page. ([#1752](https://github.com/craftcms/commerce/issues/1752))
-- `craft\models\Customer::getOrders()` now returns orders sorted by date ordered, in descending order.
-
-### Fixed
-- Fixed a migration error that could occur when updating to Commerce 3. ([#1726](https://github.com/craftcms/commerce/issues/1726))
-- Fixed a bug where control panel styles were getting included in rendered email previews. ([#1734](https://github.com/craftcms/commerce/issues/1734))
-- Fixed a PHP error that could occur when saving an order without a customer ID.
-- Fixed a PHP error that occurred when rendering a PDF, if the temp directory was missing. ([#1745](https://github.com/craftcms/commerce/issues/1745))
-- Fixed a bug where `craft\commerce\models\Address:getAddressLines()` wasn’t including `countryText` in the response data.
-- Fixed a PHP error that occurred when entering a localized number as a category shipping rule price.
-- Fixed a bug where long translations would break the line item layout on the Edit Order page.
-- Fixed a JavaScript error that occurred when editing shipping rules.
-
-## 3.2.6 - 2020-09-13
-
-### Fixed
-- Fixed a bug that prevented a customer from unsubscribing from a subscription. ([#1650](https://github.com/craftcms/commerce/issues/1650))
-- Fixed a bug that prevented a customer from deleting a payment source. ([#1650](https://github.com/craftcms/commerce/issues/1650))
-
-## 3.2.5 - 2020-09-11
-
-### Changed
-- Purchasable descriptions are now generated based on data from the primary site only.
-- JSON responses from the `commerce/payments/pay` action now include order information.
-
-### Fixed
-- Fixed a PHP error that occurred when exporting orders using the “Raw data” export type.
-- Fixed a PHP error that could occur when resaving products. ([#1698](https://github.com/craftcms/commerce/issues/1698))
-- Fixed a PHP error that occurred when using the `|commerceCurrency` Twig filter for currency conversion. ([#1702](https://github.com/craftcms/commerce/issues/1702))
-- Fixed a SQL error that occurred when previewing emails on PostgreSQL. ([#1673](https://github.com/craftcms/commerce/issues/1673))
-- Fixed a PHP error that occurred when there was a syntax error in an order condition formula. ([#1716](https://github.com/craftcms/commerce/issues/1716))
-- Fixed a bug where order history records created at the same time were ordered incorrectly.
-- Fixed a 400 error that could occur when a product type’s Template setting was blank.
-- Fixed a bug where purchasables without a product type were incorrectly showing on the “Top Product Types” Dashboard widget. ([#1720](https://github.com/craftcms/commerce/issues/1720))
-- Fixed a bug where shipping zone caches weren’t getting invalidated. ([#1721](https://github.com/craftcms/commerce/issues/1721))
-- Fixed a Twig error that occurred when viewing the “Buy” example templates. ([#1722](https://github.com/craftcms/commerce/issues/1722))
-
-## 3.2.4 - 2020-09-07
-
-### Added
-- Added the “Item Total” and “Item Subtotal” Orders index page columns. ([#1695](https://github.com/craftcms/commerce/issues/1695))
-- Added the `hasProduct` argument to GraphQL variant queries. ([#1697](https://github.com/craftcms/commerce/issues/1697))
-- Added `craft\commerce\elements\Order::$storedItemSubtotalAsCurrency`. ([#1695](https://github.com/craftcms/commerce/issues/1695))
-- Added `craft\commerce\elements\Order::$storedItemSubtotal`. ([#1695](https://github.com/craftcms/commerce/issues/1695))
-- Added `craft\commerce\services\Addresses::EVENT_BEFORE_DELETE_ADDRESS`. ([#1590](https://github.com/craftcms/commerce/pull/1590))
-
-### Changed
-- Address forms now show the Country field before State to avoid confusion when editing an address.
-- Products’, subscriptions’, and orders’ date sort options are now sorted in descending order by default when selected (requires Craft 3.5.9 or later).
-- `craft\commerce\models\Address::getAddressLines()` now has a `$sanitize` argument. ([#1671](https://github.com/craftcms/commerce/issues/1671))
-
-### Deprecated
-- Deprecated `craft\commerce\Plugin::t()`.
-- Deprecated `craft\commerce\services\Discounts::populateDiscountRelations()`.
-
-### Fixed
-- Fixed a bug where donation queries weren’t returning complete results if the primary site had changed.
-- Fixed a bug where addresses would always get a new ID when updating the cart. ([#1683](https://github.com/craftcms/commerce/issues/1683))
-- Fixed a bug where sales weren’t being applied to orders on the Edit Order page. ([#1662](https://github.com/craftcms/commerce/issues/1662))
-- Fixed a bug where users without orders weren’t available for selection in customer lists.
-- Fixed a bug where the `*AsCurrency` order attributes were showing the base currency rather than the order currency. ([#1668](https://github.com/craftcms/commerce/issues/1668))
-- Fixed a bug where it wasn’t possible to permanently delete orders from the Orders index page. ([#1708](https://github.com/craftcms/commerce/issues/1708))
-- Fixed a bug where it wasn’t possible to permanently delete products from the Product index page. ([#1708](https://github.com/craftcms/commerce/issues/1708))
-- Fixed a missing validation error when saving a product type. ([#1678](https://github.com/craftcms/commerce/issues/1678))
-- Fixed a bug where address lines were getting double-encoded. ([#1671](https://github.com/craftcms/commerce/issues/1671))
-- Fixed a bug where shipping method caches weren’t getting invalidated. ([#1674](https://github.com/craftcms/commerce/issues/1674))
-- Fixed a bug where `dateUpdated` wasn’t getting populated when saving a line item. ([#1691](https://github.com/craftcms/commerce/issues/1691))
-- Fixed a bug where purchasable descriptions were able to be longer than line item descriptions.
-- Fixed a bug where discounts could be applied to products that were already on sale, even if their “Exclude this discount for products that are already on sale” condition was enabled. ([#1700](https://github.com/craftcms/commerce/issues/1700))
-- Fixed a bug where discount condition formulas weren’t preventing discount codes from applying to a cart. ([#1705](https://github.com/craftcms/commerce/pull/1705))
-- Fixed a bug where orders’ cached transactions were not getting updated when a transaction was saved. ([#1703](https://github.com/craftcms/commerce/pull/1703))
-
-## 3.2.3 - 2020-08-19
-
-### Fixed
-- Fixed a SQL error that occurred when searching for orders from the Orders index page. ([#1652](https://github.com/craftcms/commerce/issues/1652))
-- Fixed a bug where discounts with purchasable conditions were not being applied correctly to the cart. ([#1641](https://github.com/craftcms/commerce/issues/1641))
-- Fixed a migration error that could occur when updating to Commerce 3.2. ([#1655](https://github.com/craftcms/commerce/issues/1655))
-- Fixed a PHP error that occurred when displaying the “Top Product Types” Dashboard widget.
-- Fixed a deprecation warning that occurred on the Orders index page. ([#1656](https://github.com/craftcms/commerce/issues/1656))
-- Fixed a bug where Live Preview wasn’t showing custom fields for products. ([#1651](https://github.com/craftcms/commerce/issues/1651))
-
-## 3.2.2.1 - 2020-08-14
-
-### Fixed
-- Fixed a bug where `craft\commerce\services\LineItemStatuses::getLineItemStatusByHandle()`, `getDefaultLineItemStatus()`, `getDefaultLineItemStatusForLineItem()` and `getLineItemStatusById()` were returning archived statuses. ([#1643](https://github.com/craftcms/commerce/issues/1643))
-- Fixed a bug where line item status caches weren’t getting invalidated.
-
-## 3.2.2 - 2020-08-13
-
-### Added
-- Added `craft\commerce\models\LineItem::setLineItemStatus()`. ([#1638](https://github.com/craftcms/commerce/issues/1638))
-- Added `craft\commerce\services\LineItems::orderCompleteHandler()`.
-
-### Changed
-- Commerce now requires Craft 3.5.4 or later.
-
-### Fixed
-- Fixed a bug where the default line item status was not getting applied on order completion. ([#1643](https://github.com/craftcms/commerce/issues/1643))
-- Fixed a bug where sales weren’t getting initialized with their `sortOrder` value. ([#1633](https://github.com/craftcms/commerce/issues/1633))
-- Fixed a PHP error that could occur when downloading a PDF. ([#1626](https://github.com/craftcms/commerce/issues/1626))
-- Fixed a PHP error that could occur when adding a custom purchasable to an order from the Edit Order page. ([#1646](https://github.com/craftcms/commerce/issues/1646))
-- Fixed a bug where duplicate orders could be returned by an order query when using the `hasPurchasables` or `hasTransactions` params. ([#1637](https://github.com/craftcms/commerce/issues/1637))
-- Fixed a bug where the Top Products and Top Product Types lists weren’t counting correctly on multi-site installs. ([#1644](https://github.com/craftcms/commerce/issues/1644))
-- Fixed a bug where the Edit Order page wasn’t swapping the selected tab correctly when saving changes, if a custom tab was selected. ([#1647](https://github.com/craftcms/commerce/issues/1647))
-- Fixed a bug where custom field JavaScript wasn’t getting initialized properly on the Edit Order page in some cases. ([#1647](https://github.com/craftcms/commerce/issues/1647))
-
-## 3.2.1 - 2020-08-06
-
-### Added
-- Added `craft\commerce\models\Address::sameAs()`. ([#1616](https://github.com/craftcms/commerce/issues/1616))
-
-### Fixed
-- Fixed an error that could occur when rebuilding the project config. ([#1618](https://github.com/craftcms/commerce/issues/1618))
-- Fixed an error that could occur on the order index page when viewing orders with deleted gateways. ([#1617](https://github.com/craftcms/commerce/issues/1617))
-- Fixed a deprecation warning that occurred when sending an Ajax request to `commerce/cart/*` actions. ([#1548](https://github.com/craftcms/commerce/issues/1548))
-- Fixed a bug where purchasables weren’t getting pre-populated properly when clicking “Add all to Sale” on the Edit Product page. ([#1595](https://github.com/craftcms/commerce/issues/1595))
-- Fixed PHP 7.0 compatibility.
-- Fixed a Twig error that occurred when viewing the “Buy” example templates. ([#1621](https://github.com/craftcms/commerce/issues/1621))
-
-## 3.2.0.2 - 2020-08-04
-
-### Fixed
-- Fixed a bug that caused the product Title field to be hidden on Edit Product pages. ([#1614](https://github.com/craftcms/commerce/pull/1614))
-
-## 3.2.0.1 - 2020-08-04
-
-### Fixed
-- Fixed a SQL error that could occur when updating to Commerce 3.2.
-
-## 3.2.0 - 2020-08-04
-
-### Added
-- Order, product, and variant field layouts now support the new field layout features added in Craft 3.5.
-- It’s now possible to set Title fields’ positions within product and variant field layouts.
-- It’s now possible to set the Variants field’s position within product field layouts.
-- Added support for managing multiple PDF templates. Each email can choose which PDF should be attached. ([#208](https://github.com/craftcms/commerce/issues/208))
-- Added a “Download PDF” action to the Orders index page, which supports downloading multiple orders’ PDFs at once. ([#1598](https://github.com/craftcms/commerce/issues/1598))
-- Shipping rules can now be duplicated from the Edit Shipping Rule page. ([#153](https://github.com/craftcms/commerce/issues/153))
-- Added the ability to preview HTML emails from the Emails index page. ([#1387](https://github.com/craftcms/commerce/issues/1387))
-- Variants now have a `product` field when queried via the GraphQL API.
-- It’s now possible to query for variants by their dimensions. ([#1570](https://github.com/craftcms/commerce/issues/1570))
-- Products can now have auto-generated titles with the “Title Format” product type setting. ([#148](https://github.com/craftcms/commerce/issues/148))
-- Added the `withLineItems`, `withTransactions`, `withAdjustments`, `withCustomer` and `withAddresses` order query params, for eager-loading related models. ([#1603](https://github.com/craftcms/commerce/issues/1603))
-- Added `apply`, `applyAmount`, `applyAmountAsPercent`, `applyAmountAsFlat`, `dateFrom` and `dateTo` fields to sales when queried via the GraphQL API. ([#1607](https://github.com/craftcms/commerce/issues/1607))
-- Added the `freeOrderPaymentStrategy` config setting. ([#1526](https://github.com/craftcms/commerce/pull/1526))
-- Added the `cp.commerce.order.edit.details` template hook. ([#1597](https://github.com/craftcms/commerce/issues/1597))
-- Added `craft\commerce\controllers\Pdf`.
-- Added `craft\commerce\elements\Orders::EVENT_AFTER_APPLY_ADD_LINE_ITEM`. ([#1516](https://github.com/craftcms/commerce/pull/1516))
-- Added `craft\commerce\elements\Orders::EVENT_AFTER_APPLY_REMOVE_LINE_ITEM`. ([#1516](https://github.com/craftcms/commerce/pull/1516))
-- Added `craft\commerce\elements\db\VariantQuery::width()`, `height()`, `length()` and `weight()`. ([#1570](https://github.com/craftcms/commerce/issues/1570))
-- Added `craft\commerce\events\DefineAddressLinesEvent`.
-- Added `craft\commerce\fieldlayoutelements\ProductTitleField`.
-- Added `craft\commerce\fieldlayoutelements\VariantTitleField`.
-- Added `craft\commerce\fieldlayoutelements\VariantsField`.
-- Added `craft\commerce\models\Address::getAddressLines()`.
-- Added `craft\commerce\models\EVENT_DEFINE_ADDRESS_LINES`. ([#1305](https://github.com/craftcms/commerce/issues/1305))
-- Added `craft\commerce\models\Email::$pdfId`.
-- Added `craft\commerce\models\LineItem::dateUpdated`. ([#1132](https://github.com/craftcms/commerce/issues/1132))
-- Added `craft\commerce\models\Pdf`.
-- Added `craft\commerce\records\Pdf`.
-- Added `craft\commerce\services\Addresses::eagerLoadAddressesForOrders()`.
-- Added `craft\commerce\services\Customers::eagerLoadCustomerForOrders()`.
-- Added `craft\commerce\services\LineItems::eagerLoadLineItemsForOrders()`.
-- Added `craft\commerce\services\OrderAdjustments::eagerLoadOrderAdjustmentsForOrders()`.
-- Added `craft\commerce\services\Pdfs::EVENT_AFTER_SAVE_PDF`.
-- Added `craft\commerce\services\Pdfs::EVENT_BEFORE_SAVE_PDF`.
-- Added `craft\commerce\services\Pdfs::getAllEnabledPdfs()`.
-- Added `craft\commerce\services\Pdfs::getAllPdfs()`.
-- Added `craft\commerce\services\Pdfs::getDefaultPdf()`.
-- Added `craft\commerce\services\Pdfs::getPdfByHandle()`.
-- Added `craft\commerce\services\Pdfs::getPdfById()`.
-- Added `craft\commerce\services\Pdfs::savePdf()`.
-- Added `craft\commerce\services\Transactions::eagerLoadTransactionsForOrders()`.
-
-### Changed
-- Commerce now requires Craft 3.5.0 or later.
-- Improved the performance of order indexes.
-- Improved the performance of querying for products and orders via the GraphQL API.
-- Countries are now initially sorted by name, rather than country code.
-- Improved customer search and creation when editing an order. ([#1594](https://github.com/craftcms/commerce/issues/1594))
-- It’s now possible to use multiple keywords when searching for variants from the Edit Order page. ([#1546](https://github.com/craftcms/commerce/pull/1546))
-- New products, countries, states, and emails are now enabled by default.
-
-### Deprecated
-- Deprecated `craft\commerce\controllers\Orders::actionPurchasableSearch()`. Use `actionPurchasablesTable()` instead.
-- Deprecated `craft\commerce\services\Sales::populateSaleRelations()`.
-- Deprecated the `orderPdfPath` config setting.
-- Deprecated the `orderPdfFilenameFormat` config setting.
-
-### Removed
-- Removed `craft\commerce\models\ProductType::$titleLabel`.
-- Removed `craft\commerce\models\ProductType::$variantTitleLabel`.
-- Removed `craft\commerce\records\ProductType::$titleLabel`.
-- Removed `craft\commerce\records\ProductType::$variantTitleLabel`.
-- Removed `craft\commerce\models\Email::$pdfTemplatePath`.
-- Removed `craft\commerce\records\Email::$pdfTemplatePath`.
-
-### Fixed
-- Fixed a bug where interactive custom fields weren’t working within newly created product variants, from product editor HUDs.
-- Fixed a bug where it was possible to select purchasables that weren’t available for purchase on the Edit Order page. ([#1505](https://github.com/craftcms/commerce/issues/1505))
-- Fixed a PHP error that could occur during line item validation on Yii 2.0.36. ([yiisoft/yii2#18175](https://github.com/yiisoft/yii2/issues/18175))
-- Fixed a bug that prevented shipping rules for being sorted correctly on the Edit Shipping Method page.
-- Fixed a bug where programmatically-set related IDs could be ignored when saving a sale.
-- Fixed a bug where order status descriptions were getting dropped when rebuilding the project config.
-
-## 3.1.12 - 2020-07-14
-
-### Changed
-- Improved the wording of the “Categories Relationship Type” setting’s instructions and option labels on Edit Sale and Edit Discount pages. ([#1565](https://github.com/craftcms/commerce/pull/1565))
-
-### Fixed
-- Fixed a bug where existing sales and discounts would get the wrong “Categories Relationship Type” seletion when upgrading to Commerce 3. ([#1565](https://github.com/craftcms/commerce/pull/1565))
-- Fixed a bug where the wrong shipping method could be selected for completed orders on the Edit Order page. ([#1557](https://github.com/craftcms/commerce/issues/1557))
-- Fixed a bug where it wasn’t possible to update a customer’s primary billing or shipping address from the front end. ([#1562](https://github.com/craftcms/commerce/issues/1562))
-- Fixed a bug where customers’ states weren’t always shown in the control panel. ([#1556](https://github.com/craftcms/commerce/issues/1556))
-- Fixed a bug where programmatically removing an unsaved line item could remove the wrong line item. ([#1555](https://github.com/craftcms/commerce/issues/1555))
-- Fixed a PHP error that could occur when using the `currency` Twig filter. ([#1554](https://github.com/craftcms/commerce/issues/1554))
-- Fixed a PHP error that could occur on the order completion template when outputting dates. ([#1030](https://github.com/craftcms/commerce/issues/1030))
-- Fixed a bug that could occur if a gateway had truncated its “Gateway Message”.
-
-## 3.1.11 - 2020-07-06
-
-### Added
-- Added new `*AsCurrency` attributes to all currency attributes on orders, line items, products, variants, adjustments and transactions.
-- Added the `hasVariant` argument to GraphQL product queries. ([#1544](https://github.com/craftcms/commerce/issues/1544))
-- Added `craft\commerce\events\ModifyCartInfoEvent::$cart`. ([#1536](https://github.com/craftcms/commerce/issues/1536))
-- Added `craft\commerce\behaviors\CurrencyAttributeBehavior`.
-- Added `craft\commerce\gql\types\input\Variant`.
-
-### Fixed
-- Improved performance when adding items to the cart. ([#1543](https://github.com/craftcms/commerce/pull/1543), [#1520](https://github.com/craftcms/commerce/issues/1520))
-- Fixed a bug where products that didn’t have current sales could be returned when the `hasSales` query parameter was enabled.
-- Fixed a bug where the “Message” field wasn’t getting cleared after updating the order status on the Order edit page. ([#1366](https://github.com/craftcms/commerce/issues/1366))
-- Fixed a bug where it wasn’t possible to update the conversion rate on a payment currency. ([#1547](https://github.com/craftcms/commerce/issues/1547))
-- Fixed a bug where it wasn’t possible to delete all line item statuses.
-- Fixed a bug where zero currency values weren’t getting formatted correctly in `commerce/cart/*` actions’ JSON responses. ([#1539](https://github.com/craftcms/commerce/issues/1539))
-- Fixed a bug where the wrong line item could be added to the cart when using the Lite edition. ([#1552](https://github.com/craftcms/commerce/issues/1552))
-- Fixed a bug where a validation error was being shown incorrectly on the Edit Discount page. ([#1549](https://github.com/craftcms/commerce/issues/1549))
-
-### Deprecated
-- The `|json_encode_filtered` twig filter has now been deprecated.
-
-## 3.1.10 - 2020-06-23
-
-### Added
-- Added the `salePrice` and `sales` fields to GraphQL variant queries. ([#1525](https://github.com/craftcms/commerce/issues/1525))
-- Added support for non-parameterized gateway webhook URLs. ([#1530](https://github.com/craftcms/commerce/issues/1530))
-- Added `craft\commerce\gql\types\SaleType`.
-
-### Changed
-- The selected shipping method now shows both name and handle for completed orders on the Edit Order page. ([#1472](https://github.com/craftcms/commerce/issues/1472))
-
-### Fixed
-- Fixed a bug where the current user’s email was unintentionally being used as a fallback when creating a customer with an invalid email address on the Edit Order page. ([#1523](https://github.com/craftcms/commerce/issues/1523))
-- Fixed a bug where an incorrect validation error would be shown when using custom address validation on the Edit Order page. ([#1519](https://github.com/craftcms/commerce/issues/1519))
-- Fixed a bug where `defaultVariantId` wasn’t being set when saving a Product. ([#1529](https://github.com/craftcms/commerce/issues/1529))
-- Fixed a bug where custom shipping methods would show a zero price. ([#1532](https://github.com/craftcms/commerce/issues/1532))
-- Fixed a bug where the payment form modal wasn’t getting sized correctly on the Edit Order page. ([#1441](https://github.com/craftcms/commerce/issues/1441))
-- Fixed the link to Commerce documentation from the control panel. ([#1517](https://github.com/craftcms/commerce/issues/1517))
-- Fixed a deprecation warning for `Order::getAvailableShippingMethods()` on the Edit Order page. ([#1518](https://github.com/craftcms/commerce/issues/1518))
-
-## 3.1.9 - 2020-06-17
-
-### Added
-- Added `craft\commerce\base\Gateway::getTransactionHashFromWebhook()`.
-- Added `craft\commerce\services\OrderAdjustments::EVENT_REGISTER_DISCOUNT_ADJUSTERS`.
-- Added `craft\commerce\services\Webhooks`.
-
-### Changed
-- Discount calculations now take adjustments created by custom discount adjusters into account. ([#1506](https://github.com/craftcms/commerce/issues/1506))
-- Improved handling of race conditions between processing a webhook and completing an order. ([#1510](https://github.com/craftcms/commerce/issues/1510))
-- Improved performance when retrieving order statuses. ([#1497](https://github.com/craftcms/commerce/issues/1497))
-
-### Fixed
-- Fixed a bug where zero stock items would be removed from the order before accepting payment. ([#1503](https://github.com/craftcms/commerce/issues/1503))
-- Fixed an error that occurred when saving an order with a deleted variant on the Edit Order page. ([#1504](https://github.com/craftcms/commerce/issues/1504))
-- Fixed a bug where line items weren’t being returned in the correct order after adding a new line item to the card via Ajax. ([#1496](https://github.com/craftcms/commerce/issues/1496))
-- Fixed a bug where countries and states weren’t being returned in the correct order. ([#1512](https://github.com/craftcms/commerce/issues/1512))
-- Fixed a deprecation warning. ([#1508](https://github.com/craftcms/commerce/issues/1508))
-
-## 3.1.8 - 2020-06-11
-
-### Added
-- Added `craft\commerce\services\Sales::EVENT_AFTER_DELETE_SALE`.
-
-### Changed
-- Custom adjuster types now show as read-only on the Edit Order page. ([#1460](https://github.com/craftcms/commerce/issues/1460))
-- Variant SKU, price, and stock validation is now more lenient unless the product and variant are enabled.
-
-### Fixed
-- Fixed a bug where empty carts would get new cart numbers on every request. ([#1486](https://github.com/craftcms/commerce/issues/1486))
-- Fixed a PHP error that occurred when saving a payment source using an erroneous card. ([#1492](https://github.com/craftcms/commerce/issues/1492))
-- Fixed a bug where deleted orders were being included in reporting widget calculations. ([#1490](https://github.com/craftcms/commerce/issues/1490))
-- Fixed the styling of line item option values on the Edit Order page.
-- Fixed a SQL error that occurred when duplicating a product on a multi-site Craft install. ([#1491](https://github.com/craftcms/commerce/issues/1491))
-- Fixed a bug where products could be duplicated even if there was a validation error that made it look like the product hadn’t been duplicated.
-
-## 3.1.7 - 2020-06-02
-
-### Fixed
-- Fixed a bug where blank addresses were being automatically created on new carts. ([#1486](https://github.com/craftcms/commerce/issues/1486))
-- Fixed a SQL error that could occur during order consolidation on PostgreSQL.
-
-## 3.1.6 - 2020-06-02
-
-### Changed
-- `craft\commerce\services\Customers::consolidateOrdersToUser()` is no longer deprecated.
-
-### Fixed
-- Fixed a bug where the “Purchase Total” and “Purchase Quantity” discount conditions weren’t being applied correctly. ([#1389](https://github.com/craftcms/commerce/issues/1389))
-- Fixed a bug where a customer could be deleted if `Order::$registerUserOnOrderComplete` was set to `true` on order completion. ([#1483](https://github.com/craftcms/commerce/issues/1483))
-- Fixed a bug where it wasn’t possible to save an order without addresses on the Edit Order page. ([#1484](https://github.com/craftcms/commerce/issues/1484))
-- Fixed a bug where addresses weren’t being set automatically when retrieving a cart. ([#1476](https://github.com/craftcms/commerce/issues/1476))
-- Fixed a bug where transaction information wasn’t being displayed correctly on the Edit Order page. ([#1467](https://github.com/craftcms/commerce/issues/1467))
-- Fixed a bug where `commerce/pay/*` and `commerce/customer-addresses/*` actions ignored the `updateCartSearchIndexes` config setting.
-- Fixed a deprecation warning. ([#1481](https://github.com/craftcms/commerce/issues/1481))
-
-## 3.1.5 - 2020-05-27
-
-### Added
-- Added the `updateCartSearchIndexes` config setting. ([#1416](https://github.com/craftcms/commerce/issues/1416))
-- Added `craft\commerce\services\Discounts::EVENT_DISCOUNT_MATCHES_ORDER`.
-- Renamed the `Totals` column to `All Totals` and `Total` to `Total Price` on the Orders index page. ([#1482](https://github.com/craftcms/commerce/issues/1482))
-
-### Deprecated
-- Deprecated `craft\commerce\services\Discounts::EVENT_BEFORE_MATCH_LINE_ITEM`. `EVENT_DISCOUNT_MATCHES_LINE_ITEM` should be used instead.
-
-### Fixed
-- Fixed a PHP error that could occur on Craft 3.5. ([#1471](https://github.com/craftcms/commerce/issues/1471))
-- Fixed a bug where the “Purchase Total” discount condition would show a negative value.
-- Fixed a bug where payment transaction amounts where not being formatted correctly on Edit Order pages. ([#1463](https://github.com/craftcms/commerce/issues/1463))
-- Fixed a bug where free shipping discounts could be applied incorrectly. ([#1473](https://github.com/craftcms/commerce/issues/1473))
-
-## 3.1.4 - 2020-05-18
-
-### Added
-- Added a “Duplicate” action to the Products index page. ([#1107](https://github.com/craftcms/commerce/issues/1107))
-- It’s now possible to query for a single product or variant via GraphQL.
-- Address and line item notes now support emoji characters. ([#1426](https://github.com/craftcms/commerce/issues/1426))
-- Added `craft\commerce\fields\Products::getContentGqlType()`.
-- Added `craft\commerce\fields\Variants::getContentGqlType()`.
-- Added `craft\commerce\models\Address::getCountryIso()`. ([#1419](https://github.com/craftcms/commerce/issues/1419))
-- Added `craft\commerce\web\assets\commerceui\CommerceOrderAsset`.
-
-### Changed
-- It’s now possible to add multiple line items at a time on the Edit Order page. ([#1446](https://github.com/craftcms/commerce/issues/1446))
-- It’s now possible to copy the billing address over to the shipping address, and vise-versa, on Edit Order pages. ([#1412](https://github.com/craftcms/commerce/issues/1412))
-- Edit Order pages now link to the customer’s edit page. ([#1397](https://github.com/craftcms/commerce/issues/1397))
-- Improved the line item options layout on the Edit Order page.
-
-### Fixed
-- Fixed a bug where products weren’t getting duplicate correctly when the “Save as a new product” option was selected. ([#1393](https://github.com/craftcms/commerce/issues/1393))
-- Fixed a bug where addresses were being incorrectly duplicated when updating a cart from the Edit Order page. ([#1435](https://github.com/craftcms/commerce/issues/1435))
-- Fixed a bug where `product` and `variant` fields were returning the wrong type in GraphQL queries. ([#1434](https://github.com/craftcms/commerce/issues/1434))
-- Fixed a SQL error that could occur when saving a product. ([#1407](https://github.com/craftcms/commerce/pull/1407))
-- Fixed a bug where only admin users were allowed to add line item on the Edit Order page. ([#1424](https://github.com/craftcms/commerce/issues/1424))
-- Fixed a bug where it wasn’t possible to remove an address on the Edit Order page. ([#1436](https://github.com/craftcms/commerce/issues/1436))
-- Fixed a bug where user groups would be unset when saving a primary address on the Edit User page. ([#1421](https://github.com/craftcms/commerce/issues/1421))
-- Fixed a PHP error that could occur when saving an address. ([#1417](https://github.com/craftcms/commerce/issues/1417))
-- Fixed a bug where entering a localized number for a base discount value would save incorrectly. ([#1400](https://github.com/craftcms/commerce/issues/1400))
-- Fixed a bug where blank addresses were being set on orders from the Edit Order page. ([#1401](https://github.com/craftcms/commerce/issues/1401))
-- Fixed a bug where past orders weren’t being consolidated for new users. ([#1423](https://github.com/craftcms/commerce/issues/1423))
-- Fixed a bug where unnecessary order recalculation could occur during a payment request. ([#1431](https://github.com/craftcms/commerce/issues/1431))
-- Fixed a bug where variants weren’t getting resaved automatically if their field layout was removed from the product type settings. ([#1359](https://github.com/craftcms/commerce/issues/1359))
-- Fixed a PHP error that could occur when saving a discount.
-
-## 3.1.3 - 2020-04-22
-
-### Fixed
-- Fixed a PHP error that occurred when saving variants. ([#1403](https://github.com/craftcms/commerce/pull/1403))
-- Fixed an error that could occur when processing Project Config changes that also included new sites. ([#1390](https://github.com/craftcms/commerce/issues/1390))
-- Fixed a bug where “Purchase Total” and “Purchase Quantity” discount conditions weren’t being applied correctly. ([#1389](https://github.com/craftcms/commerce/issues/1389))
-
-## 3.1.2 - 2020-04-17
-
-### Added
-- It’s now possible to query for products and variants by their custom field values via GraphQL.
-- Added the `variants` field to GraphQL product queries.
-- Added `craft\commerce\service\Variants::getVariantGqlContentArguments()`.
-
-### Changed
-- It’s now possible to query for orders using multiple email addresses. ([#1361](https://github.com/craftcms/commerce/issues/1361))
-- `craft\commerce\controllers\CartController::$_cart` is now protected.
-- `craft\commerce\controllers\CartController::$_cartVariable` is now protected.
-
-### Deprecated
-- Deprecated `craft\commerce\queue\jobs\ConsolidateGuestOrders::consolidate()`. `craft\commerce\services\Customers::consolidateGuestOrdersByEmail()` should be used instead.
-
-### Fixed
-- Fixed a bug where orders weren’t marked as complete when using an offsite gateway and the “authorize” payment type.
-- Fixed an error that occurred when attempting to pay for an order from the control panel. ([#1362](https://github.com/craftcms/commerce/issues/1362))
-- Fixed a PHP error that occurred when using a custom shipping method during checkout. ([#1378](https://github.com/craftcms/commerce/issues/1378))
-- Fixed a bug where Edit Address pages weren’t redirecting back to the Edit User page on save. ([#1368](https://github.com/craftcms/commerce/issues/1368))
-- Fixed a bug where selecting the “All Orders” source on the Orders index page wouldn’t update the browser’s history. ([#1367](https://github.com/craftcms/commerce/issues/1367))
-- Fixed a bug where the Orders index page wouldn’t work as expected after cancelling an order status update. ([#1375](https://github.com/craftcms/commerce/issues/1375))
-- Fixed a bug where the Edit Order pages would continue showing the previous order status message after it had been changed. ([#1366](https://github.com/craftcms/commerce/issues/1366))
-- Fixed a race condition that could occur when consolidating guest orders.
-- Fixed a bug where the Edit Order page was showing order-level adjustments’ “Edit” links for incomplete orders. ([#1374](https://github.com/craftcms/commerce/issues/1374))
-- Fixed a PHP error that could occur when viewing a disabled country in the control panel.
-- Fixed a bug where `craft\commerce\models\LineItem::$saleAmount` was being incorrectly validated. ([#1365](https://github.com/craftcms/commerce/issues/1365))
-- Fixed a bug where variants weren’t getting deleted when a product was hard-deleted. ([#1186](https://github.com/craftcms/commerce/issues/1186))
-- Fixed a bug where the `cp.commerce.product.edit.details` template hook was getting called in the wrong place in Edit Product pages. ([#1376](https://github.com/craftcms/commerce/issues/1376))
-- Fixed a bug where line items’ caches were not being invalidated on save. ([#1377](https://github.com/craftcms/commerce/issues/1377))
-
-## 3.1.1 - 2020-04-03
-
-### Changed
-- Line items’ sale amounts are now calculated automatically.
-
-### Fixed
-- Fixed a bug where orders weren’t saving properly during payment.
-- Fixed a bug where it wasn’t obvious how to set shipping and billing addresses on a new order. ([#1354](https://github.com/craftcms/commerce/issues/1354))
-- Fixed a bug where variant blocks were getting extra padding above their fields.
-- Fixed an error that could occur when using the `|commerceCurrency` Twig filter if the Intl extension wasn’t enabled. ([#1353](https://github.com/craftcms/commerce/issues/1353))
-- Fixed a bug where the `hasSales` variant query param could override most other params.
-- Fixed a SQL error that could occur when querying for variants using the `hasStock` param on PostgreSQL. ([#1356](https://github.com/craftcms/commerce/issues/1356))
-- Fixed a SQL error that could occur when querying for orders using the `isPaid` or `isUnpaid` params on PostgreSQL.
-- Fixed a bug where passing `false` to a subscription query’s `isCanceled` or `isExpired` params would do nothing.
-
-## 3.1.0.1 - 2020-04-02
-
-### Fixed
-- Fixed a bug where the `commerce_discounts` table was missing an `orderConditionFormula` column on fresh installs. ([#1351](https://github.com/craftcms/commerce/issues/1351))
-
-## 3.1.0 - 2020-04-02
-
-### Added
-- It’s now possible to set dynamic condition formulas on discounts. ([#470](https://github.com/craftcms/commerce/issues/470))
-- It’s now possible to reorder states. ([#1284](https://github.com/craftcms/commerce/issues/1284))
-- It’s now possible to load a previous cart into the current session. ([#1348](https://github.com/craftcms/commerce/issues/1348))
-- Customers can now pay the outstanding balance on a cart or completed order.
-- It’s now possible to pass a `paymentSourceId` param on `commerce/payments/pay` requests, to set the desired payment gateway at the time of payment. ([#1283](https://github.com/craftcms/commerce/issues/1283))
-- Edit Order pages now automatically populate the billing and shipping addresses when a new customer is selected. ([#1295](https://github.com/craftcms/commerce/issues/1295))
-- It’s now possible to populate the billing and shipping addresses on an order based on existing addresses in the customer’s address book. ([#990](https://github.com/craftcms/commerce/issues/990))
-- JSON responses for `commerce/cart/*` actions now include an `availableShippingMethodOptions` array, which lists all available shipping method options and their prices.
-- It’s now possible to query for variants via GraphQL. ([#1315](https://github.com/craftcms/commerce/issues/1315))
-- It’s now possible to set an `availableForPurchase` argument when querying for products via GraphQL.
-- It’s now possible to set a `defaultPrice` argument when querying for products via GraphQL.
-- Products now have an `availableForPurchase` field when queried via GraphQL.
-- Products now have a `defaultPrice` field when queried via GraphQL.
-- Added `craft\commerce\adjusters\Tax::_getTaxAmount()`.
-- Added `craft\commerce\base\TaxEngineInterface`.
-- Added `craft\commerce\controllers\AddressesController::actionValidate()`.
-- Added `craft\commerce\controllers\AddressesController::getAddressById()`.
-- Added `craft\commerce\controllers\AddressesController::getCustomerAddress()`.
-- Added `craft\commerce\controllers\CartController::actionLoadCart()`.
-- Added `craft\commerce\elements\Order::getAvailableShippingMethodsOptions()`.
-- Added `craft\commerce\elements\Order::removeBillingAddress()`.
-- Added `craft\commerce\elements\Order::removeEstimateBillingAddress()`.
-- Added `craft\commerce\elements\Order::removeEstimateShippingAddress()`.
-- Added `craft\commerce\elements\Order::removeShippingAddress()`.
-- Added `craft\commerce\elements\Variant::getGqlTypeName()`.
-- Added `craft\commerce\elements\Variant::gqlScopesByContext()`.
-- Added `craft\commerce\elements\Variant::gqlTypeNameByContext()`.
-- Added `craft\commerce\engines\TaxEngine`.
-- Added `craft\commerce\gql\arguments\elements\Variant`.
-- Added `craft\commerce\gql\arguments\interfaces\Variant`.
-- Added `craft\commerce\gql\arguments\queries\Variant`.
-- Added `craft\commerce\gql\arguments\resolvers\Variant`.
-- Added `craft\commerce\gql\arguments\types\elements\Variant`.
-- Added `craft\commerce\gql\arguments\types\generators\VariantType`.
-- Added `craft\commerce\models\Settings::$loadCartRedirectUrl`.
-- Added `craft\commerce\models\ShippingMethodOption`.
-- Added `craft\commerce\services\Addresses::removeReadOnlyAttributesFromArray()`.
-- Added `craft\commerce\services\Carts::getCartName()`.
-- Added `craft\commerce\services\Customers::getCustomersQuery()`.
-- Added `craft\commerce\services\Taxes`.
-
-### Changed
-- Improved performance for installations with millions of orders.
-- Improved the “Add a line item” behavior and styling on the Edit Order page.
-- Discount adjustments are now only applied to line items, not the whole order. The “Base discount” amount is now spread across all line items.
-- Line items’ sale prices are now rounded before being multiplied by the quantity.
-- Improved the consistency of discount and tax calculations and rounding logic across the system.
-- Products and subscriptions can now be sorted by their IDs in the control panel.
-- Improved the styling and behavior of the example templates.
-
-### Deprecated
-- Deprecated the ability to create percentage-based order-level discounts.
-
-### Fixed
-- Fixed an error that could occur when querying for products by type via GraphQL.
-- Fixed a bug where it was possible to issue refunds for more than the remaining transaction amount. ([#1098](https://github.com/craftcms/commerce/issues/1098))
-- Fixed a bug where order queries could return orders in the wrong sequence when ordered by `dateUpdated`. ([#1345](https://github.com/craftcms/commerce/issues/1345))
-- Fixed a PHP error that could occur on the Edit Order page if the customer had been deleted. ([#1347](https://github.com/craftcms/commerce/issues/1347))
-- Fixed a bug where shipping rules and discounts weren’t properly supporting localized number formats. ([#1332](https://github.com/craftcms/commerce/issues/1332), [#1174](https://github.com/craftcms/commerce/issues/1174))
-- Fixed an error that could occur while updating an order status message, if the order was being recalculated at the same time. ([#1309](https://github.com/craftcms/commerce/issues/1309))
-- Fixed an error that could occur when deleting an address on the front end.
-
-## 3.0.12 - 2020-03-20
-
-### Added
-- Added the `validateCartCustomFieldsOnSubmission` config setting. ([#1292](https://github.com/craftcms/commerce/issues/1292))
-- It’s now possible to search orders by the SKUs being purchased. ([#1328](https://github.com/craftcms/commerce/issues/1328))
-- Added `craft\commerce\services\Carts::restorePreviousCartForCurrentUser()`.
-
-### Changed
-- Updated the minimum required version to upgrade to `2.2.18`.
-
-### Fixed
-- Fixed a bug where “Purchase Total” and “Purchase Quantity” discount conditions were not checked when removing shipping costs. ([#1321](https://github.com/craftcms/commerce/issues/1321))
-- Fixed an error that could occur when eager loading `product` on a variant query.
-- Fixed an PHP error that could occur when all countries are disabled. ([#1314](https://github.com/craftcms/commerce/issues/1314))
-- Fixed a bug that could occur for logged in users when removing all items from the cart. ([#1319](https://github.com/craftcms/commerce/issues/1319))
-
-## 3.0.11 - 2020-02-25
-
-### Added
-- Added the `cp.commerce.subscriptions.edit.content`, `cp.commerce.subscriptions.edit.meta`, and `cp.commerce.product.edit.content` template hooks. ([#1290](https://github.com/craftcms/commerce/pull/1290))
-
-### Changed
-- The order index page now updates the per-status order counts after using the “Update Order Status” action. ([#1217](https://github.com/craftcms/commerce/issues/1217))
-
-### Fixed
-- Fixed an error that could occur when editing variants’ stock value. ([#1288](https://github.com/craftcms/commerce/issues/1288))
-- Fixed a bug where `0` values were being shown for order amounts. ([#1293](https://github.com/craftcms/commerce/issues/1293))
-
-## 3.0.10 - 2020-02-20
-
-### Fixed
-- Fixed an error that could occur when creating a new product.
-
-## 3.0.9 - 2020-02-19
-
-### Fixed
-- Fixed a migration error that could occur when updating. ([#1285](https://github.com/craftcms/commerce/issues/1285))
-
-## 3.0.8 - 2020-02-18
-
-### Fixed
-- Fixed an SQL error that could occur when updating to Commerce 3.
-
-## 3.0.7 - 2020-02-18
-
-### Added
-- Order indexes can now have a “Totals” column.
-- Added `craft\commerce\models\LineItem::$sku`.
-- Added `craft\commerce\models\LineItem::$description`.
-- Added `craft\commerce\elements\Order::$dateAuthorized`.
-- Added `craft\commerce\elements\Order::EVENT_AFTER_ORDER_AUTHORIZED`.
-- Added `craft\commerce\models\LineItem::$sku`.
-- Added `craft\commerce\models\LineItem::$description`.
-
-### Changed
-- Line items now store their purchasable’s SKU and description directly, in addition to within the snapshot.
-- Ajax requests to `commerce/cart/*` now include line items’ `subtotal` values in their responses. ([#1263](https://github.com/craftcms/commerce/issues/1263))
-
-### Fixed
-- Fixed a bug where `commerce/cart/*` actions weren’t formatting `0` values correctly in their JSON responses. ([#1278](https://github.com/craftcms/commerce/issues/1278))
-- Fixed a bug that caused adjustments’ “Included” checkbox to be ticked when editing another part of the order. ([#1234](https://github.com/craftcms/commerce/issues/1243))
-- Fixed a JavaScript error that could occur when editing products. ([#1273](https://github.com/craftcms/commerce/issues/1273))
-- Restored the missing “New Subscription Plan” button. ([#1271](https://github.com/craftcms/commerce/pull/1271))
-- Fixed an error that could occur when updating to Commerce 3 from 2.2.5 or earlier.
-- Fixed a bug where the “Transactions” tab on Edit Order pages was disabled for incomplete orders. ([#1268](https://github.com/craftcms/commerce/issues/1268))
-- Fixed a error that prevented redirection back to the Edit Customer page after editing an address.
-
-## 3.0.6 - 2020-02-06
-
-### Added
-- It’s now possible to sort customers by email address.
-
-### Fixed
-- Fixed PHP 7.0 compatibility. ([#1262](https://github.com/craftcms/commerce/issues/1262))
-- Fixed a bug where it wasn’t possible to refund orders. ([#1259](https://github.com/craftcms/commerce/issues/1259))
-- Fixed a bug where it wasn’t possible to add purchasables to an order on the Edit Order page.
-- Fixed a bug where clicking on “Save and return to all orders” wouldn’t redirect back to the Orders index page. ([#1266](https://github.com/craftcms/commerce/issues/1266))
-- Fixed an error that occurred when attempting to open a product editor HUD.
-
-## 3.0.5 - 2020-01-31
-
-### Fixed
-- Fixed a bug that prevented emails from being sent. ([#1257](https://github.com/craftcms/commerce/issues/1257))
-
-## 3.0.4 - 2020-01-31
-
-### Added
-- Orphaned addresses are now purged as part of garbage collection.
-- Added `craft\commerce\services\Addresses::purgeOrphanedAddresses()`.
-- Added the `commerce/addresses/set-primary-address` action.
-
-### Changed
-- `craft\commerce\events\OrderStatusEvent` no longer extends `craft\events\CancelableEvent`. ([#1244](https://github.com/craftcms/commerce/issues/1244))
-
-### Fixed
-- Fixed an error that could occur when trying to changing the customer the Edit Order page. ([#1238](https://github.com/craftcms/commerce/issues/1238))
-- Fixed a PHP error that occurred on Windows environments. ([#1247](https://github.com/craftcms/commerce/issues/1247))
-- Fixed a bug where orders’ Date Ordered attributes could shift after saving an order from the Edit Order page. ([#1246](https://github.com/craftcms/commerce/issues/1246))
-- Fixed a bug that caused the “Variant Fields” tab to disappear on Edit Product Type pages.
-- Fixed a bug that prevented emails from being sent. ([#1257](https://github.com/craftcms/commerce/issues/1257))
-- Fixed a error that occurred on the Edit User page when the logged-in user did’t have the “Manage subscriptions” permission. ([#1252](https://github.com/craftcms/commerce/issues/1252))
-- Fixed an error that occurred when setting a primary address on a customer. ([#1253](https://github.com/craftcms/commerce/issues/1253))
-- Fixed an error that could occur when selecting certain options on the Total Revenue dashboard widget. ([#1255](https://github.com/craftcms/commerce/issues/1255))
-- Fixed an error that could occur when sending an email from the Edit Order page if the email settings had not be resaved after updating to Craft Commerce 3.
-- Fixed a bug where it wasn’t possible to change order statuses and custom field values when using the Lite edition.
-- Fixed an error that could occur on order complete if a discount had been applied programmatically.
-
-## 3.0.3 - 2020-01-29
-
-### Fixed
-- Fixed the styling of the address’s “Edit” button on the Edit Order page.
-
-## 3.0.2 - 2020-01-29
-
-### Added
-- Ajax requests to `commerce/cart/*` now include `totalTax`, `totalTaxIncluded`, `totalDiscount`, and `totalShippingCost` fields in the JSON response.
-
-### Fixed
-- Fixed a PostgreSQL error that occurred on the Edit Order page.
-
-## 3.0.1 - 2020-01-29
-
-### Changed
-- A customer record is now created when saving a user. ([#1237](https://github.com/craftcms/commerce/issues/1237))
-
-### Fixed
-- Fixed an error that occurred on order complete. ([#1239](https://github.com/craftcms/commerce/issues/1239))
-
-## 3.0.0 - 2020-01-28
-
-> {warning} Order notification emails are now sent via a queue job, so running a queue worker as a daemon is highly recommended to avoid notification delays.
-
-> {warning} Plugins and modules that modify the Edit Order page are likely to break with this update.
-
-### Added
-- Commerce 3.0 requires Craft 3.4 or later.
-- Added the ability to create and edit orders from the control panel.
-- Added the ability to manage customers and customer addresses from the control panel. ([#1043](https://github.com/craftcms/commerce/issues/1043))
-- Added GraphQL support for products. ([#1092](https://github.com/craftcms/commerce/issues/1092))
-- Added the ability to send emails from the Edit Order page.
-- Line items can now be exported from the Orders index page. ([#976](https://github.com/craftcms/commerce/issues/976))
-- Added the “Edit orders” and “Delete orders” user permissions.
-- Line items now have a status that can be changed on Edit Order pages.
-- Line items now have a Private Note field for store managers.
-- Inactive carts are now purged during garbage collection.
-- Orders now have recalculation modes to determine what should be recalculated on the order.
-- Added the `origin` order query param.
-- Added the `hasLineItems` order query param.
-- `commerce/payments/pay` JSON responses now include an `orderErrors` array if there were any errors on the order.
-- Added warnings to settings that are being overridden in the config file. ([#746](https://github.com/craftcms/commerce/issues/746))
-- Promotions can now specify which elements are the source vs. target on category relations added by the promotion. ([#984](https://github.com/craftcms/commerce/issues/984))
-- Added the ability to add products existing sales from Edit Product pages. ([#594](https://github.com/craftcms/commerce/issues/594))
-- Added the ability to set a plain text template for Commerce emails. ([#1106](https://github.com/craftcms/commerce/issues/1106))
-- Added the `showCustomerInfoTab` config setting, which determines whether Edit User pages should show a “Customer Info” tab. ([#1037](https://github.com/craftcms/commerce/issues/1037))
-- Added the ability to create a percentage-based discount on the order total. ([#438](https://github.com/craftcms/commerce/issues/438))
-- Added the ability to sort by customer attributes on the Orders index page. ([#1089](https://github.com/craftcms/commerce/issues/1089))
-- Added the ability to set the title label for products and variants per product type. ([#244](https://github.com/craftcms/commerce/issues/244))
-- Added the ability to enable/disabled countries and states. ([#213](https://github.com/craftcms/commerce/issues/213))
-- Added the ability to show customer info on the Orders index page.
-- Added `craft\commerce\base\Stat`.
-- Added `craft\commerce\base\StatInterface`.
-- Added `craft\commerce\base\StatTrait`.
-- Added `craft\commerce\controllers\CountriesController::actionUpdateStatus()`.
-- Added `craft\commerce\controllers\DiscountsController::actionClearDiscountUses()`.
-- Added `craft\commerce\controllers\DiscountsController::actionUpdateStatus()`.
-- Added `craft\commerce\controllers\DiscountsController::DISCOUNT_COUNTER_TYPE_CUSTOMER`.
-- Added `craft\commerce\controllers\DiscountsController::DISCOUNT_COUNTER_TYPE_EMAIL`.
-- Added `craft\commerce\controllers\DiscountsController::DISCOUNT_COUNTER_TYPE_TOTAL`.
-- Added `craft\commerce\controllers\LineItemStatuses`.
-- Added `craft\commerce\controllers\OrdersController::_getTransactionsWIthLevelsTableArray()`.
-- Added `craft\commerce\controllers\OrdersController::actionNewOrder()`.
-- Added `craft\commerce\controllers\SalesController::actionUpdateStatus()`.
-- Added `craft\commerce\controllers\StatesController::actionUpdateStatus()`.
-- Added `craft\commerce\elements\Order::$origin`.
-- Added `craft\commerce\elements\Order::$recalculationMode`.
-- Added `craft\commerce\elements\Order::getAdjustmentsByType()`.
-- Added `craft\commerce\elements\Order::getCustomerLinkHtml()`.
-- Added `craft\commerce\elements\Order::hasLineItems()`.
-- Added `craft\commerce\models\Country::$enabled`.
-- Added `craft\commerce\models\Customer::getCpEditUrl()`.
-- Added `craft\commerce\models\Discount::$totalDiscountUseLimit`.
-- Added `craft\commerce\models\Discount::$totalDiscountUses`.
-- Added `craft\commerce\models\LineItem::$lineItemStatusId`.
-- Added `craft\commerce\models\LineItem::$privateNote`.
-- Added `craft\commerce\models\ProductType::$titleLabel`.
-- Added `craft\commerce\models\ProductType::$variantTitleLabel`.
-- Added `craft\commerce\models\State::$enabled`.
-- Added `craft\commerce\queue\ConsolidateGuestOrders`.
-- Added `craft\commerce\records\Country::$enabled`.
-- Added `craft\commerce\records\LineItemStatus`.
-- Added `craft\commerce\records\Purchasable::$description`.
-- Added `craft\commerce\records\State::$enabled`.
-- Added `craft\commerce\services\Countries::getAllEnabledCountries`.
-- Added `craft\commerce\services\Countries::getAllEnabledCountriesAsList`.
-- Added `craft\commerce\services\Discounts::clearCustomerUsageHistoryById()`.
-- Added `craft\commerce\services\Discounts::clearDiscountUsesById()`.
-- Added `craft\commerce\services\Discounts::clearEmailUsageHistoryById()`.
-- Added `craft\commerce\services\Discounts::getCustomerUsageStatsById()`.
-- Added `craft\commerce\services\Discounts::getEmailUsageStatsById()`.
-- Added `craft\commerce\services\Emails::getAllEnabledEmails()`.
-- Added `craft\commerce\services\LineItemStatuses::EVENT_DEFAULT_LINE_ITEM_STATUS`.
-- Added `craft\commerce\services\LineItemStatuses`.
-- Added `craft\commerce\services\States::getAllEnabledStates`.
-- Added `craft\commerce\services\States::getAllEnabledStatesAsList`.
-- Added `craft\commerce\services\States::getAllEnabledStatesAsListGroupedByCountryId`.
-- Added `craft\commerce\services\States::getAllStatesAsListGroupedByCountryId`.
-- Added `craft\commerce\stats\AverageOrderTotal`.
-- Added `craft\commerce\stats\NewCustomers`.
-- Added `craft\commerce\stats\RepeatCustomers`.
-- Added `craft\commerce\stats\TopCustomers`.
-- Added `craft\commerce\stats\TopProducts`.
-- Added `craft\commerce\stats\TopProductTypes`.
-- Added `craft\commerce\stats\TopPurchasables`.
-- Added `craft\commerce\stats\TotalOrders`.
-- Added `craft\commerce\stats\TotalOrdersByCountry`.
-- Added `craft\commerce\stats\TotalRevenue`.
-- Added `craft\commerce\web\assets\chartjs\ChartJsAsset`.
-- Added `craft\commerce\web\assets\deepmerge\DeepMerge`.
-- Added `craft\commerce\web\assets\statwidgets\StatWidgets`.
-- Added `craft\commerce\widgets\AverageOrderTotal`.
-- Added `craft\commerce\widgets\NewCustomers`.
-- Added `craft\commerce\widgets\RepeatCustomers`.
-- Added `craft\commerce\widgets\TopCustomers`.
-- Added `craft\commerce\widgets\TopProducts`.
-- Added `craft\commerce\widgets\TopProductTypes`.
-- Added `craft\commerce\widgets\TopPurchasables`.
-- Added `craft\commerce\widgets\TotalOrders`.
-- Added `craft\commerce\widgets\TotalOrdersByCountry`.
-- Added `craft\commerce\widgets\TotalRevenue`.
-
-## Changed
-- When a customer logs in, and their current guest cart is empty, their most recent cart that had items in it will be restored as the new current cart.
-- The date range picker on the Orders index page has been moved to the page toolbar, and now affects which orders are shown in the order listing and which orders are included in order exports, rather than just affecting the chart.
-- The Edit Order page is now a Vue app.
-- Order status change emails are triggered by a queue job for faster checkout.
-- When adding a donation to the cart, supplying a `donationAmount` parameter is no longer required. (Donations will default to zero if omitted.)
-- `commerce/cart/*` actions now call `craft\commerce\elements\Order::toArray()` when generating the cart array for JSON responses.
-- `commerce/payments/pay` JSON responses now list payment form errors under `paymentFormErrors` rather than `paymentForm`.
-- Customer records that are anonymous and orphaned are now deleted during garbage collection.
-- Changed the default category relationship type on promotions from `sourceElement` to `element`. ([#984](https://github.com/craftcms/commerce/issues/984))
-- The `purgeInactiveCartsDuration` and `activeCartDuration` config settings now support all value formats supported by `craft\cms\helpers\ConfigHelper::durationInSeconds()`. ([#1071](https://github.com/craftcms/commerce/issues/1071))
-- The `commerce/customer-addresses/save` action no long forces primary shipping and billing addresses if they do not exist. ([#1069](https://github.com/craftcms/commerce/issues/1069))
-- Moved `craft\commerce\services\States::getAllStatesAsList()` logic to `craft\commerce\services\States::getAllStatesAsListGroupedByCountryId()` to be consistent with other service methods.
-- The `allowEmptyCartOnCheckout` config setting is now set to `false` by default.
-- Discount usage conditions now apply to the discount as a whole, rather than just the coupon code.
-- Discounts’ user and email usage counters can be cleared individually.
-- Addresses no longer require a first and last name.
-- Guest orders are now consolidated with other orders from the same customer immediately after an order is completed, rather than when a user logs in. ([#1062](https://github.com/craftcms/commerce/issues/1062))
-- It is no longer possible to merge previous carts automatically using the `mergeCarts` param.
-- Removed the `mergeCarts` parameter from `craft\commerce\services\Carts::getCart()`.
-
-## Deprecated
-- Deprecated `craft\commerce\elements\Order::getShouldRecalculateAdjustments()` and `setShouldRecalculateAdjustments()`. `craft\commerce\elements\Order::$recalculationMode` should be used instead.
-- Deprecated `craft\commerce\serviced\Customers::consolidateOrdersToUser()`. `craft\commerce\queue\ConsolidateGuestOrders` jobs should be used instead.
-- Deprecated `craft\commerce\services\Orders::cartArray()`. `craft\commerce\elements\Order::toArray()` should be used instead.
-
-## Removed
-- Removed the Customer Info field type. ([#1037](https://github.com/craftcms/commerce/issues/1037))
-- Removed the `craft.commerce.availableShippingMethods` Twig property.
-- Removed the `craft.commerce.cart` Twig property.
-- Removed the `craft.commerce.countriesList` Twig property.
-- Removed the `craft.commerce.customer` Twig property.
-- Removed the `craft.commerce.discountByCode` Twig property.
-- Removed the `craft.commerce.primaryPaymentCurrency` Twig property.
-- Removed the `craft.commerce.statesArray` Twig property.
-- Removed the `commerce/cart/remove-all-line-items` action.
-- Removed the `commerce/cart/remove-line-item` action.
-- Removed the `commerce/cart/update-line-item` action.
-- Removed `craft\commerce\base\Purchasable::getPurchasableId()`.
-- Removed `craft\commerce\controllers\ChartsController`.
-- Removed `craft\commerce\controllers\DiscountsController::actionClearCouponUsageHistory()`.
-- Removed `craft\commerce\controllers\DownloadController::actionExportOrder()`.
-- Removed `craft\commerce\elements\db\OrderQuery::updatedAfter()`.
-- Removed `craft\commerce\elements\db\OrderQuery::updatedBefore()`.
-- Removed `craft\commerce\elements\db\SubscriptionQuery::subscribedAfter()`.
-- Removed `craft\commerce\elements\db\SubscriptionQuery::subscribedBefore()`.
-- Removed `craft\commerce\elements\Order::getOrderLocale()`.
-- Removed `craft\commerce\elements\Order::updateOrderPaidTotal()`.
-- Removed `craft\commerce\elements\Product::getSnapshot()`.
-- Removed `craft\commerce\elements\Product::getUnlimitedStock()`.
-- Removed `craft\commerce\elements\Variant::getSalesApplied()`.
-- Removed `craft\commerce\helpers\Order::mergeOrders()`.
-- Removed `craft\commerce\models\Address::getFullName()`.
-- Removed `craft\commerce\models\Discount::$totalUses`.
-- Removed `craft\commerce\models\Discount::$totalUseLimit`.
-- Removed `craft\commerce\models\Discount::getFreeShipping()`.
-- Removed `craft\commerce\models\Discount::setFreeShipping()`.
-- Removed `craft\commerce\models\LineItem::fillFromPurchasable()`.
-- Removed `craft\commerce\models\LineItem::getDescription()`. Use `craft\commerce\models\LineItem::$description` instead.
-- Removed `craft\commerce\models\LineItem::getSku()`. Use `craft\commerce\models\LineItem::$sku` instead.
-- Removed `craft\commerce\models\Order::getDiscount()`.
-- Removed `craft\commerce\models\Order::getShippingCost()`.
-- Removed `craft\commerce\models\Order::getTax()`.
-- Removed `craft\commerce\models\Order::getTaxIncluded()`.
-- Removed `craft\commerce\models\ShippingMethod::$amount`.
-- Removed `craft\commerce\services\Countries::getAllCountriesListData()`.
-- Removed `craft\commerce\services\Discounts::clearCouponUsageHistoryById()`.
-- Removed `craft\commerce\services\Gateways::getAllFrontEndGateways()`.
-- Removed `craft\commerce\services\ShippingMethods::getOrderedAvailableShippingMethods()`.
-- Removed `craft\commerce\services\Reports::getOrdersExportFile()`.
-- Removed `craft\commerce\models\Address::EVENT_REGISTER_ADDRESS_VALIDATION_RULES` event. Use `craft\base\Model::EVENT_DEFINE_RULES` instead.
-- Removed `craft\commerce\services\Reports::EVENT_BEFORE_GENERATE_EXPORT` event. Use `craft\base\Element::EVENT_REGISTER_EXPORTERS` to create your own exports.
-- Removed `craft\commerce\web\assets\RevenueWidgetAsset`.
-- Removed `craft\commerce\widgets\Revenue`. Use `craft\commerce\widgets\TotalRevenue` instead.
-- Removed the `phpoffice/phpspreadsheet` package dependency.
-
-## 2.2.27 - 2021-03-17
-
-### Fixed
-- Fixed a bug where included taxes may not have shown up in order totals.
-
-## 2.2.26 - 2021-03-03
-
-### Fixed
-- Fixed a bug where `craft\commerce\elements\Order::getTotalShippingCost()` wasn’t returning a value. ([#2027](https://github.com/craftcms/commerce/pull/2027))
-
-## 2.2.25 - 2021-01-21
-
-### Fixed
-- Fixed a bug where comparing getTotalPaid and getTotal methods in `craft\commerce\elements\Order::getPaidStatus` returns invalid boolean value. ([#1836](https://github.com/craftcms/commerce/issues/1836))
-- Fixed a bug that prevented a customer from unsubscribing from a subscription and deleting payment sources.
-
-## 2.2.24 - 2020-11-16
-
-### Fixed
-- Fixed a bug when deleting an address as a customer throws an error when cart is not empty. ([#1874](https://github.com/craftcms/commerce/pull/1874))
-
-## 2.2.23 - 2020-10-19
-
-### Fixed
-- Fixed a bug where addresses were incorrectly associated with a customer after logging in. ([#1227](https://github.com/craftcms/commerce/issues/1227))
-
-## 2.2.22 - 2020-09-15
-
-### Fixed
-- Fixed a PHP error that could occur during line item validation on Yii 2.0.36. ([yiisoft/yii2#18175](https://github.com/yiisoft/yii2/issues/18175))
-- Fixed a bug products were incorrectly showing as having sales when using the `hasSales` query parameter.
-- Fixed a bug where it wasn’t possible to update the rate on a payment currency. ([#1547](https://github.com/craftcms/commerce/issues/1547))
-
-## 2.2.21 - 2020-06-17
-
-### Changed
-- Improved handling of race conditions between processing a webhook and completing an order. ([#1510](https://github.com/craftcms/commerce/issues/1510))
-
-### Fixed
-- Fixed a bug where “Purchase Total” and “Purchase Quantity” discount conditions weren’t being applied correctly. ([#1389](https://github.com/craftcms/commerce/issues/1389))
-
-## 2.2.20 - 2020-05-27
-
-### Fixed
-- Fixed a bug where free shipping discounts could be applied incorrectly. ([#1473](https://github.com/craftcms/commerce/issues/1473))
-
-## 2.2.19 - 2020-04-15
-
-### Fixed
-- Fixed a bug where “Purchase Total” and “Purchase Quantity” discount conditions were not checked when removing shipping costs. ([#1321](https://github.com/craftcms/commerce/issues/1321))
-
-## 2.2.18 - 2020-03-05
-
-### Fixed
-- Fixed an error that occurred when editing a product from a Products field. ([#1291](https://github.com/craftcms/commerce/pull/1291))
-- Fixed an error that could occur when editing a variant’s stock value. ([#1306](https://github.com/craftcms/commerce/issues/1306))
-
-## 2.2.17 - 2020-02-12
-
-### Changed
-- Improved the performance of the Orders index page.
-
-## 2.2.16 - 2020-02-10
-
-### Changed
-- Improved the performance of the Orders index page.
-
-### Fixed
-- Fixed a bug where customers could get an “Address does not belong to customer” validation error incorrectly during checkout. ([#1227](https://github.com/craftcms/commerce/issues/1227))
-
-## 2.2.15 - 2020-01-25
-
-### Fixed
-- Fixed a bug where sales were not being applied to the cart in some cases. ([#1206](https://github.com/craftcms/commerce/issues/1206))
-- Fixed a validation error that occurred when saving an order status.
-- All models now extend base model rules correctly.
-
-## 2.2.14 - 2020-01-14
-
-### Added
-- Added `craft\commerce\services\Discounts::getAllActiveDiscounts()`.
-
-### Fixed
-- Fixed an error that occurred when calling `toArray()` on a payment currency model. ([#1200](https://github.com/craftcms/commerce/issues/1200))
-- Fixed a bug where adding items to the cart was slow if there were several disabled or outdated discounts.
-
-## 2.2.13 - 2019-12-19
-
-### Fixed
-- Fixed a bug where discounts were getting calculated incorrectly when using a “Per Email Limit” condition.
-
-## 2.2.12 - 2019-12-19
-
-### Fixed
-- Fixed a PHP error that could occur when using coupon codes.
-- Fixed a bug where taxes were getting calculated incorrectly when shipping costs were marked as having taxes included.
-
-## 2.2.11 - 2019-12-16
-
-### Fixed
-- Fixed an infinite recursion bug that could occur when calculating discounts. ([#1182](https://github.com/craftcms/commerce/issues/1182))
-
-## 2.2.10 - 2019-12-14
-
-### Fixed
-- Fixed an issue where discounts matching an order were referencing a missing method.
-
-## 2.2.9 - 2019-12-13
-
-### Added
-- Order indexes can now have a “Coupon Code” column.
-- Added the `resave/orders` and `resave/carts` commands.
-
-### Deprecated
-- Deprecated `craft\commerce\elements\Order::getTotalTaxablePrice()`.
-
-### Fixed
-- Fixed a bug where the wrong tax zone could be selected when editing a tax rate.
-- Fixed a bug where some address data would be forgotten after completing an order.
-- Fixed a typo in the `totalShipping` column heading on order exports. ([#1153](https://github.com/craftcms/commerce/issues/1153))
-- Fixed a bug where discounts without a coupon code weren’t checking other discount conditions. ([#1144](https://github.com/craftcms/commerce/issues/1144))
-- Fixed a SQL error that occurred when trying to save a long zip code condition formula. ([#1138](https://github.com/craftcms/commerce/issues/1138))
-- Fixed an error that could occur on the Orders index page. ([#1160](https://github.com/craftcms/commerce/issues/1160))
-- Fixed an error that could occur when executing a variant query with the `hasSales` param, if no one was logged in.
-- Fixed an bug where it wasn’t possible to clear out the State field value on an address. ([#1162](https://github.com/craftcms/commerce/issues/1162))
-- Fixed an error that occurred when marking an order as complete in the Control Panel. ([#1166](https://github.com/craftcms/commerce/issues/1166))
-- Fixed an error that could occur when validating a product that had variants which didn’t have a SKU yet. ([#1165](https://github.com/craftcms/commerce/pull/1165))
-- Fixed a bug where payments source active records could not retrieve their related gateway record. ([#1121](https://github.com/craftcms/commerce/pull/1121))
-- Fixed a JavaScript error that occurred when editing shipping rules.
-
-## 2.2.8 - 2019-11-21
-
-### Added
-- It’s now possible to sort products by Date Updated, Date Created and Promotable on the Products index page. ([#1101](https://github.com/craftcms/commerce/issues/1101))
-- `totalTax`, `totalTaxIncluded`, `totalDiscount`, and `totalShipping` are now included on order exports. ([#719](https://github.com/craftcms/commerce/issues/719))
-- Added the `COMMERCE_PAYMENT_CURRENCY` environment variable. ([#999](https://github.com/craftcms/commerce/pull/999))
-
-### Fixed
-- Fixed an error that could occur when deploying `project.yaml` changes to a new environment. ([#1085](https://github.com/craftcms/commerce/issues/1085))
-- Fixed an issue where purchasables were added to the cart when the qty submitted was `0` (zero).
-- Fixed a performance issue using the `craft\commerce\elements\db\VariantQuery::hasSales()` query param.
-- Fixed an error that could occur with `dateCreated` when programmatically adding line items.
-
-## 2.2.7 - 2019-10-30
-
-### Changed
-- `commerce/cart/*` requests now include estimated address data in their JSON responses. ([#1084](https://github.com/craftcms/commerce/issues/1084))
-
-### Deprecated
-- Deprecated `craft\commerce\models\Address::getFullName()`.
-
-### Fixed
-- Fixed an error that could occur when deploying `project.yaml` changes to a new environment. ([#1085](https://github.com/craftcms/commerce/issues/1085))
-- Fixed a missing import. ([#1087](https://github.com/craftcms/commerce/issues/1087))
-- Fixed a SQL error that occurred when eager-loading variants. ([#1093](https://github.com/craftcms/commerce/pull/1093))
-- Fixed an error that occurred on the Orders index page if the “Shipping Business Name” column was shown.
-
-## 2.2.6 - 2019-10-26
-
-### Fixed
-- Fixed a PHP error that occurred when rendering PDFs. ([#1072](https://github.com/craftcms/commerce/pull/1072))
-- Fixed a PHP error that occurred when saving order statuses. ([#1082](https://github.com/craftcms/commerce/issues/1082))
-
-## 2.2.5 - 2019-10-24
-
-### Fixed
-- Fixed formatting of customer info field.
-
-## 2.2.4 - 2019-10-24
-
-### Fixed
-- Fixed a PHP error when loading the order in the control panel. ([#1079](https://github.com/craftcms/commerce/issues/1079))
-- Fixed a 404 error for missing JavaScript. ([#1078](https://github.com/craftcms/commerce/issues/1078))
-
-## 2.2.3 - 2019-10-24
-
-### Fixed
-- Fixed a PHP error when calculating shipping or taxes in the cart. ([#1076](https://github.com/craftcms/commerce/issues/1076))
-- Fixed a PHP error when saving a sale. ([#1075](https://github.com/craftcms/commerce/issues/1075))
-
-## 2.2.2 - 2019-10-23
-
-### Fixed
-- Fixed a PHP error when calculating shipping or taxes in the cart.
-
-## 2.2.1 - 2019-10-23
-
-### Fixed
-- Fixed a PostgreSQL migration issue.
-
-## 2.2.0 - 2019-10-23
-
-### Added
-- Added the ability to produce estimated shipping and tax costs based on incomplete shipping and billing addresses. ([#514](https://github.com/craftcms/commerce/issues/514))
-- Edit User pages now have a “Customer Info” tab.
-- It’s now possible to view and create discounts directly from the Edit Product page.
-- It’s now possible to delete customer addresses directly from the Edit User page. ([#171](https://github.com/craftcms/commerce/issues/171))
-- Addresses can now have “Address 3”, “Full Name”, “Label”, “Notes”, and four custom fields.
-- Email settings can now specify CC and Reply To email addresses.
-- Discounts now have the option to ignore sales when applied (enabled by default for new discounts). ([#1008](https://github.com/craftcms/commerce/issues/1008))
-- Shipping and tax zones can now have a dynamic zip code condition. ([#204](https://github.com/craftcms/commerce/issues/304))
-- Tax rates can now have codes. ([#707](https://github.com/craftcms/commerce/issues/707))
-- Countries can now be ordered manually. ([#224](https://github.com/craftcms/commerce/issues/224))
-- Order statuses can now have descriptions. ([#1004](https://github.com/craftcms/commerce/issues/1004))
-- Added support for using cards that require Strong Customer Authentication for subscriptions.
-- Added the ability to resolve payment issues for subscriptions.
-- Added the “Default View” setting, which determines which view should be shown by default when “Commerce” is selected in the global nav. ([#555](https://github.com/craftcms/commerce/issues/555))
-- Added the `activeCartDuration` config setting. ([#959](https://github.com/craftcms/commerce/issues/959))
-- Added the `allowEmptyCartOnCheckout` config setting, which determines whether a customer can check out with an empty cart. ([#620](https://github.com/craftcms/commerce/issues/620))
-- Added the ability to pass additional variables to the PDF template. ([#599](https://github.com/craftcms/commerce/issues/599))
-- Added the ability to override the “Cart updated” flash message by passing a `cartUpdatedNotice` parameter to the `commerce/cart/update-cart` action. ([#1038](https://github.com/craftcms/commerce/issues/1038))
-- Added the `shortNumber` order query param.
-- `commerce/cart/update-cart` requests can now specify `estimatedShippingAddress` and `estimatedBillingAddress` params.
-- Added `craft\commerce\base\SubscriptionGatewayInterface::getBillingIssueDescription()`.
-- Added `craft\commerce\base\SubscriptionGatewayInterface::getBillingIssueResolveFormHtml()`.
-- Added `craft\commerce\base\SubscriptionGatewayInterface::getHasBillingIssues()`.
-- Added `craft\commerce\controllers\BaseFrontEndController::EVENT_MODIFY_CART_INFO`. ([#1002](https://github.com/craftcms/commerce/issues/1002))
-- Added `craft\commerce\elements\db\SubscriptionQuery::$dateSuspended`.
-- Added `craft\commerce\elements\db\SubscriptionQuery::$hasStarted`.
-- Added `craft\commerce\elements\db\SubscriptionQuery::$isSuspended`.
-- Added `craft\commerce\elements\db\SubscriptionQuery::anyStatus()`.
-- Added `craft\commerce\elements\db\SubscriptionQuery::dateSuspended()`.
-- Added `craft\commerce\elements\db\SubscriptionQuery::hasStarted()`.
-- Added `craft\commerce\elements\db\SubscriptionQuery::isSuspended()`.
-- Added `craft\commerce\elements\Order::$estimatedBillingAddressId`.
-- Added `craft\commerce\elements\Order::$estimatedBillingSameAsShipping`.
-- Added `craft\commerce\elements\Order::$estimatedShippingAddressId`.
-- Added `craft\commerce\elements\Order::getEstimatedBillingAddress()`.
-- Added `craft\commerce\elements\Order::getEstimatedShippingAddress()`.
-- Added `craft\commerce\elements\Order::setEstimatedBillingAddress()`.
-- Added `craft\commerce\elements\Order::setEstimatedShippingAddress()`.
-- Added `craft\commerce\elements\Subscription::$dateSuspended`.
-- Added `craft\commerce\elements\Subscription::$hasStarted`.
-- Added `craft\commerce\elements\Subscription::$isSuspended`.
-- Added `craft\commerce\elements\Subscription::getBillingIssueDescription()`.
-- Added `craft\commerce\elements\Subscription::getBillingIssueResolveFormHtml()`.
-- Added `craft\commerce\elements\Subscription::getHasBillingIssues()`.
-- Added `craft\commerce\models\Address::$isEstimated`.
-- Added `craft\commerce\models\Customer::getActiveCarts()`.
-- Added `craft\commerce\models\Customer::getInactiveCarts()`.
-- Added `craft\commerce\models\OrderAdjustment::$isEstimated`.
-- Added `craft\commerce\services\Sales::EVENT_AFTER_SAVE_SALE`. ([#622](https://github.com/craftcms/commerce/issues/622))
-- Added `craft\commerce\services\Sales::EVENT_BEFORE_SAVE_SALE`. ([#622](https://github.com/craftcms/commerce/issues/622))
-- Added `craft\commerce\test\fixtures\elements\ProductFixture`. ([#1009](https://github.com/craftcms/commerce/pull/1009))
-- Added the `updateBillingDetailsUrl` config setting.
-- Added the `suspended` status for Subscriptions.
-
-### Changed
-- Craft Commerce now required Craft CMS 3.3.0 or later.
-- Edit Product pages no longer show SKU fields for new products or variants when the SKU will be automatically generated. ([#217](https://github.com/craftcms/commerce/issues/217))
-- The View Order page now shows timestamps for “Order Completed”, “Paid”, and “Last Updated”. ([#1020](https://github.com/craftcms/commerce/issues/1020))
-- The Orders index page now has unique URLs for each order status. ([#901](https://github.com/craftcms/commerce/issues/901))
-- Orders now show whether they’ve been overpaid. ([#945](https://github.com/craftcms/commerce/issues/945))
-- Carts now return their line items  `dateCreated DESC` in the cart by default. ([#1055](https://github.com/craftcms/commerce/pull/1055))
-- Leading and trailing whitespace is now trimmed from all address fields.
-- Coupon code usage is now tracked even for discounts with no limit set. ([#521](https://github.com/craftcms/commerce/issues/521))
-- Variants now always include their product’s title in their search keywords. ([#934](https://github.com/craftcms/commerce/issues/934))
-- The Subscriptions index page now includes “Failed to start” and “Payment method issue” sources.
-- Subscriptions now get suspended if there are any payment issues.
-- Expired orders are now purged during garbage collection rather than when viewing the Orders index page.
-- Customer records that are not related to anything are now purged during garbage collection. ([#1045](https://github.com/craftcms/commerce/issues/1045))
-- `commerce/cart/update-cart` requests now include line item adjustment data in their JSON response. ([#1014](https://github.com/craftcms/commerce/issues/1014))
-- `craft\commerce\elements\Order::getTotalDiscount()` is no longer deprecated.
-- `craft\commerce\elements\Order::getTotalShippingCost()` is no longer deprecated.
-- `craft\commerce\elements\Order::getTotalTax()` is no longer deprecated.
-- `craft\commerce\elements\Order::getTotalTaxIncluded()` is no longer deprecated.
-- `craft\commerce\models\LineItem::getDiscount()` is no longer deprecated.
-- `craft\commerce\models\LineItem::getShippingCost()` is no longer deprecated.
-- `craft\commerce\models\LineItem::getTax()` is no longer deprecated.
-- `craft\commerce\models\LineItem::getTaxIncluded()` is no longer deprecated.
-
-### Deprecated
-- Commerce Customer Info fields are now deprecated.
-- Deprecated `craft\commerce\models\LineItem::getAdjustmentsTotalByType()`.
-- Deprecated `craft\commerce\elements\Order::getAdjustmentsTotalByType()`.
-
-### Fixed
-- Fixed a PostgreSQL migration issue.
-- Fixed a bug where the Orders index page was listing non-sortable fields as sort options. ([#933](https://github.com/craftcms/commerce/issues/993))
-- Fixed a bug where timestamps on the View Order page weren’t respecting the user’s locale.
-- Fixed a bug where product types’ site settings weren’t being added to the project config when a new site was created.
-- Fixed a bug where order taxes weren’t accounting for discounted shipping costs. ([#1007](https://github.com/craftcms/commerce/issues/1007))
-- Fixed a bug where orders’ `datePaid` attributes weren’t getting set to `null` after a refund. ([#1026](https://github.com/craftcms/commerce/pull/1026))
-- Fixed a bug where order status handles could get a validation error if another order status with the same handle had been soft-deleted. ([#1027](https://github.com/craftcms/commerce/pull/1027))
-- Fixed a bug where soft-deleted order statuses weren’t showing up in the History tab on View Order pages.
-- Fixed a bug where breadcrumbs weren’t displaying correctly in the “Shipping” and “Tax” sections.
-- Fixed an error that could occur when clicking “Refresh Payment History” on a canceled or expired subscription. ([#871](https://github.com/craftcms/commerce/issues/871))
-- Fixed a bug where gateways that were disabled via `config/commerce-gateways.php` were still visible on the front-end. ([#1054](https://github.com/craftcms/commerce/issues/1054))
-- Fixed a bug where it was possible to submit a zero-value donation. ([#820](https://github.com/craftcms/commerce/issues/820))
-- Fixed a bug where line items’ `dateCreated` would get reset each time the cart was saved.
-- Fixed a bug where all states were shown on the Store Location page regardless of which country was selected. ([#942](https://github.com/craftcms/commerce/issues/942))
-- Fixed a bug where expired subscriptions were being identified as trials. ([#723](https://github.com/craftcms/commerce/issues/723))
-- Fixed a bug where users’ addresses could be copied to impersonated users’ address books. ([#903](https://github.com/craftcms/commerce/issues/903))
-
-## 2.1.13 - 2019-09-09
-
-### Changed
-- The “Status Email Address” and “From Name” settings now accept environment variables.
-
-### Fixed
-- Fixed a error when requesting a PDF URL in headless mode. ([#1011](https://github.com/craftcms/commerce/pull/1011))
-- Fixed a bug where the “Download PDF” button wouldn’t show in the View Order page. ([#962](https://github.com/craftcms/commerce/issues/962))
-- Fixed a bug where the <kbd>Command</kbd>/<kbd>Ctrl</kbd> + <kbd>S</kbd> shortcut didn’t work in General Settings.
-- Fixed a bug where <kbd>Command</kbd>/<kbd>Ctrl</kbd> + <kbd>S</kbd> shortcut didn’t work in Store Location settings.
-- Fixed a bug where users were forced to choose a tax category for order taxable subjects. ([#538](https://github.com/craftcms/commerce/issues/538))
-- Fixed a bug where variants’ statuses were getting overridden by their product’s status. ([#926](https://github.com/craftcms/commerce/issues/926))
-- Fixed a bug where Control Panel payments were incorrectly using the order’s previous payment source. ([#891](https://github.com/craftcms/commerce/issues/891))
-- Fixed a bug where products’ shipping and tax categories weren’t getting updated if their selected shipping/tax category was no longer available. ([#688](https://github.com/craftcms/commerce/issues/688))
-- Fixed a PHP error that occurred when entering an order description format on a product type that was longer than 255 characters. ([#989](https://github.com/craftcms/commerce/issues/989))
-- Fixed a bug where emails were displaying the wrong timestamp for new orders. ([#882](https://github.com/craftcms/commerce/issues/882))
-- Fixed a bug where the Products index page was not sorting correctly. ([#987](https://github.com/craftcms/commerce/issues/987))
-- Fixed an error that could occur on payment when using a custom shipping method if the `requireShippingMethodSelectionAtCheckout` config setting was enabled.
-
-## 2.1.12.1 - 2019-08-23
-
-### Fixed
-- Fixed a PHP error that could occur at checkout. ([#973](https://github.com/craftcms/commerce/pull/973))
-
-## 2.1.12 - 2019-08-22
-
-### Changed
-- `craft\commerce\elements\Order::getPdfUrl()` no longer pre-renders the order PDF before returning the URL, improving performance. ([#962](https://github.com/craftcms/commerce/issues/962))
-
-### Fixed
-- Fixed a bug where order revenue charts weren’t showing the correct currency. ([#792](https://github.com/craftcms/commerce/issues/792))
-- Fixed a bug where decimals were being stripped in locales that use commas as separators ([#592](https://github.com/craftcms/commerce/issues/592))
-- Fixed a bug where sites with a large number of variants might not update properly when updating to Craft Commerce 2. ([#964](https://github.com/craftcms/commerce/issues/964))
-- Fixed a bug where the “Purchase Total” discount condition would only save whole numbers. ([#966](https://github.com/craftcms/commerce/pull/966))
-- Fixed a bug where products showed a blank validation error message when their variants had errors. ([#546](https://github.com/craftcms/commerce/issues/546))
-- Fixed a bug where emails would ignore the “From Name” setting. ([#939](https://github.com/craftcms/commerce/issues/939))
-- Fixed a bug where order adjustments were not being returned during PDF rendering. ([#960](https://github.com/craftcms/commerce/issues/960))
-- Fixed a bug where the `commerce/payments/pay` action did not return order errors. ([#601](https://github.com/craftcms/commerce/issues/601))
-- Fixed a SQL error that occurred when updating an order status with a very long message. ([#629](https://github.com/craftcms/commerce/issues/629))
-- Fixed a JavaScript error that occurred when displaying product edit HUDs. ([#418](https://github.com/craftcms/commerce/issues/418))
-- Fixed a PHP error that occurred when saving a product from an editor HUD. ([#958](https://github.com/craftcms/commerce/issues/958))
-- Fixed an bug where the `requireShippingMethodSelectionAtCheckout` setting was being ignored.
-- Fixed a bug that caused the order revenue chart to display incorrect data. ([#518](https://github.com/craftcms/commerce/issues/518))
-
-## 2.1.11 - 2019-08-09
-
-### Added
-- Added the `cp.commerce.discount.edit` template hook. ([#936](https://github.com/craftcms/commerce/pull/936))
-- Added `craft\commerce\services\Carts::getHasSessionCartNumber()`.
-- Added `craft\commerce\services\Carts::getMergedCart()`.
-- Added `craft\commerce\services\Discounts::EVENT_AFTER_DELETE_DISCOUNT`. ([#936](https://github.com/craftcms/commerce/pull/936))
-- Added `craft\commerce\services\Discounts::EVENT_AFTER_SAVE_DISCOUNT`. ([#936](https://github.com/craftcms/commerce/pull/936))
-- Added `craft\commerce\services\Discounts::EVENT_BEFORE_SAVE_DISCOUNT`. ([#936](https://github.com/craftcms/commerce/pull/936))
-- Added `craft\commerce\services\Reports::EVENT_BEFORE_GENERATE_EXPORT`. ([#949](https://github.com/craftcms/commerce/pull/949))
-
-### Changed
-- Improved the performance of Craft Commerce 2 migrations.
-- Users’ carts are no longer merged together automatically. Instead cart merging can be manually triggered by passing a `mergeCarts` param to the `commerce/cart/get-cart` and `commerce/cart/update-cart` actions. ([#947](https://github.com/craftcms/commerce/issues/947))
-- After a logged-in user completes an order, their most recent incomplete cart is now loaded as the current cart in session.
-- Order file exports are now cached in `storage/runtime/commerce-order-exports/` instead of `storage/runtime/temp/commerce-order-exports/`.
-- The example templates now include client side polling to detect if the cart has changed in another tab or session.
-- The example templates show more information about the cart to help with debugging.
-
-### Removed
-- Removed the `mergeLastCartOnLogin` setting.
-
-### Fixed
-- Fixed a bug where `craft/commerce/elements/Order::EVENT_BEFORE_ADD_LINE_ITEM` events had `$isNew` set incorrectly. ([#851](https://github.com/craftcms/commerce/pull/851))
-- Fixed a bug where non-shippable purchasables were getting included in shipping price calculations.
-- Fixed an error that occurred when clearing order caches.
-- Fixed a bug where the `project-config/rebuild` command would remove the order field layout. ([#948](https://github.com/craftcms/commerce/issues/948))
-
-### Security
-- Fixed a data disclosure vulnerability.
-
-## 2.1.10 - 2019-07-12
-
-### Fixed
-- Fixed a bug where all payments from the control panel were rejected. ([#928](https://github.com/craftcms/commerce/issues/928))
-
-## 2.1.9 - 2019-07-10
-
-### Security
-- Fixed a data disclosure vulnerability.
-
-## 2.1.8 - 2019-07-08
-
-### Added
-- Added the `resave/products` command (requires Craft 3.2).
-
-### Changed
-- Orders now include the full customer name as search keywords. ([#892](https://github.com/craftcms/commerce/issues/892))
-- CSRF protection is now disabled for the `commerce/pay/complete-payment` controller action. ([#900](https://github.com/craftcms/commerce/issues/900))
-- Leading and trailing whitespace is now trimmed from coupon codes. ([#894](https://github.com/craftcms/commerce/issues/894))
-
-### Fixed
-- Fixed a bug where the `lineItems` array wasn’t getting indexed correctly when calling `toArray()` on an order.
-- Fixed a PHP error that occurred when `commerce/subscriptions/*` actions had validation errors. ([#918](https://github.com/craftcms/commerce/issues/918))
-- Fixed a PHP error that occurred when retrieving line items with no option data. ([#897](https://github.com/craftcms/commerce/issues/897))
-- Fixed a bug where shipping and billing addresses weren’t being set correctly when saving an order. ([#922](https://github.com/craftcms/commerce/issues/922))
-- Fixed a bug where it was possible to pay with a disabled gateway. ([#912](https://github.com/craftcms/commerce/issues/912))
-- Fixed a bug where Edit Subscription pages weren’t showing custom tabs. ([#884](https://github.com/craftcms/commerce/issues/884))
-- Fixed a bug where an empty cart was created unnecessarily when a user logged in. ([#906](https://github.com/craftcms/commerce/issues/906))
-- Fixed a bug where `craft\commerce\services\Plans::getAllEnabledPlans()` was returning archived subscription plans. ([#916](https://github.com/craftcms/commerce/issues/916))
-
-## 2.1.7 - 2019-06-11
-
-### Fixed
-- Fixed a SQL error that would occur when upgrading Craft Commerce. ([#829](https://github.com/craftcms/commerce/issues/829))
-- Fixed an bug that could stop more that one sale being applied to a purchasable. ([#839](https://github.com/craftcms/commerce/issues/839))
-- Fixed a SQL error that could occur when saving a line item with an emoji in it.([#886](https://github.com/craftcms/commerce/issues/886))
-- Fixed an error that could occur on the order index page when viewing carts with certain columns enabled. ([#876](https://github.com/craftcms/commerce/issues/876))
-- Fixed a bug on the order index page where carts without transactions would show up under the “Attempted Payments” source. ([#880](https://github.com/craftcms/commerce/issues/880))
-
-## 2.1.6.1 - 2019-05-14
-
-### Added
-- Added the `mergeLastCartOnLogin` config setting.
-
-## 2.1.6 - 2019-05-14
-
-### Added
-- Added `craft\commerce\elements\db\VariantQuery::minQty()` and `maxQty()`. ([#827](https://github.com/craftcms/commerce/pull/827))
-
-### Changed
-- Line item options are no longer forced to be sorted alphabetically by key.
-
-### Fixed
-- Fixed a bug where product and variant snapshots were missing data. ([#846](https://github.com/craftcms/commerce/issues/846))
-- Fixed an SQL error that occurred when saving a SKU that was too long. ([#853](https://github.com/craftcms/commerce/issues/853))
-- Fixed an SQL error that could occur when attempting to update a soft-deleted cart. ([#854](https://github.com/craftcms/commerce/issues/854))
-- Fixed an SQL error that could occur when attempting to add a line item to a completed order. ([#860](https://github.com/craftcms/commerce/issues/860))
-- Fixed a bug where line item quantity validators weren’t checking for updated quantities. ([#855](https://github.com/craftcms/commerce/pull/855))
-- Fixed a bug where it wasn’t possible to query for unpaid orders. ([#858](https://github.com/craftcms/commerce/pull/858))
-- Fixed a JavaScript error that could occur on the Order index page. ([#862](https://github.com/craftcms/commerce/pull/862))
-- Fixed a bug where the “Create discount…” product action wasn’t pre-populating discounts’ variant conditions.
-- Fixed a bug that could prevent a purchasable from being added to the cart when using multi-add.
-
-## 2.1.5.2 - 2019-05-08
-
-## Fixed
-- Fixed a missing import. ([#845](https://github.com/craftcms/commerce/issues/845))
-- Fixed an error that could occur when a customer logged in.
-- Fixed an error that occurred when saving a sale. ([#837](https://github.com/craftcms/commerce/issues/837))
-
-## 2.1.5.1 - 2019-05-07
-
-### Fixed
-- Fixed a missing import. ([#843](https://github.com/craftcms/commerce/issues/843))
-
-## 2.1.5 - 2019-05-07
-
-### Added
-- Added `craft\commerce\helpers\Order::mergeDuplicateLineItems()`.
-- Added `craft\commerce\helpers\Order::mergeOrders()`.
-
-### Changed
-- Customers’ previous cart items are now merged into the active cart on login.
-
-### Fixed
-- Fixed a bug where Craft Commerce would create a subscription even if the card was declined.
-- Fixed an error that could occur when creating a subscription using the Dummy gateway.
-
-## 2.1.4 - 2019-04-29
-
-### Added
-- Added `craft\commerce\base\SubscriptionResponseInterface::isInactive()`.
-
-### Changed
-- Improved performance of the Orders index page. ([#828](https://github.com/craftcms/commerce/issues/828))
-- `commerce/cart/*` action JSON responses now list cart errors under an `errors` key.
-- Craft Commerce now correctly typecasts all boolean and integer values saved to the project config.
-
-### Fixed
-- Fixed a SQL error that occurred when duplicate line items were added the cart. ([#506](https://github.com/craftcms/commerce/issues/506))
-- Fixed a PHP error on the View Order page when viewing inactive carts. ([#826](https://github.com/craftcms/commerce/issues/826))
-- Fixed a deprecation warning. ([#825](https://github.com/craftcms/commerce/issues/825))
-- Fixed a bug where the wrong variant could be set as the default when saving a product. ([#830](https://github.com/craftcms/commerce/issues/830))
-- Fixed a bug that prevented plugins and modules from adding custom index table attributes. ([#832](https://github.com/craftcms/commerce/pull/832))
-
-## 2.1.3.1 - 2019-04-10
-
-### Fixed
-- Fixed a bug where `project.yaml` changes weren’t always getting picked up.
-
-## 2.1.3 - 2019-04-03
-
-### Added
-- Added support for user registration on checkout. ([#472](https://github.com/craftcms/commerce/issues/472))
-- Added “Capture Payment” and “Refund Payment” user permissions. ([#788](https://github.com/craftcms/commerce/pull/788))
-- Added support for the `project-config/rebuild` command.
-- Added the `validateBusinessTaxIdAsVatId` setting, which can be set to `true` from `config/commerce.php`.
-- Added `craft\commerce\services\Addresses::EVENT_AFTER_DELETE_ADDRESS`. ([#810](https://github.com/craftcms/commerce/pull/810))
-
-### Changed
-- Craft Commerce now requires Craft CMS 3.1.20 or later.
-- An `order` variable is now available to payment forms when a payment is made from the Control Panel.
-- Ajax requests to `commerce/cart/get-cart` now include the price of available shipping methods in the response.
-
-### Fixed
-- Fixed a bug where an order could be listed multiple times under “Attempted Payments” on order pages. ([#602](https://github.com/craftcms/commerce/issues/602))
-- Fixed a bug where product sources did not fully support using UIDs. ([#781](https://github.com/craftcms/commerce/issues/781))
-- Fixed a bug where non-admin users could get a 403 error when attempting to edit subscriptions. ([#722](https://github.com/craftcms/commerce/issues/722))
-- Fixed a bug where products’ `defaultVariantId` was not getting set on the first save. ([#796](https://github.com/craftcms/commerce/issues/796))
-- Fixed a PHP error when querying for products with the `hasSales` param.
-- Fixed a bug where product metadata wasn’t available to templates on Live Preview requests.
-- Fixed a bug where the wrong Craft Commerce subnav item could appear selected in the Control Panel.
-- Fixed a bug where taxes could be incorrectly calculated if included taxes had been removed from the price.
-- Fixed a bug where additional discounts could be incorrectly applied to an order if multiple products had been added to the cart at the same time. ([#797](https://github.com/craftcms/commerce/issues/797))
-- Fixed a bug where products’ Post Dates could be incorrect on first save. ([#774](https://github.com/craftcms/commerce/issues/774))
-- Fixed a bug where emails weren’t getting sent when the “Status Email Address” setting was set. ([#806](https://github.com/craftcms/commerce/issues/806))
-- Fixed a bug where order status email changes in `project.yaml` could be ignored. ([#802](https://github.com/craftcms/commerce/pull/802))
-- Fixed a PHP error that occurred when submitting a `paymentCurrency` parameter on a `commerce/payments/pay` request. ([#809](https://github.com/craftcms/commerce/pull/809))
-
-## 2.1.2 - 2019-03-12
-
-### Added
-- Added a “Minimum Total Price Strategy” setting that allows the minimum order price be negative (default), at least zero, or at least the shipping cost. ([#651](https://github.com/craftcms/commerce/issues/651))
-- Added `craft\commerce\elements\Order::getTotal()` to get the price of the order before any pricing strategies.
-- Added `craft\commerce\base\SubscriptionGatewayInterface::refreshPaymentHistory()` method that should be used to refresh all payments on a subscription.
-- Added `craft\commerce\base\SubscriptionGateway::refreshPaymentHistory()` method to fulfill the interface requirements.
-
-### Changed
-- The `commerce-manageSubscriptions` permission is now required (instead of admin permissions) to manage another user’s subscriptions. ([#722](https://github.com/craftcms/commerce/issues/722))
-
-## 2.1.1.1 - 2019-03-01
-
-### Fixed
-- Fixed a PHP error raised when a discount adjustment was applied to the cart.
-
-## 2.1.1 - 2019-03-11
-
-### Changed
-- Improved performance when listing products with sales that have many category conditions. ([#758](https://github.com/craftcms/commerce/issues/758))
-- Purchasable types are now responsible to ensure SKU uniqueness when they are restored from being soft-deleted.
-
-### Fixed
-- Fixed a bug where orders could receive free shipping on some line items when an expired coupon code had been entered. ([#777](https://github.com/craftcms/commerce/issues/777))
-- Fixed a bug where variants weren’t enforcing required field validation. ([#761](https://github.com/craftcms/commerce/issues/761))
-- Fixed a bug where the sort order wasn’t getting saved correctly for new order statuses.
-- Fixed the breadcrumb navigation on Store Settings pages. ([#769](https://github.com/craftcms/commerce/issues/769))
-- Fixed an error that occurred when viewing an order for a soft-deleted user. ([#771](https://github.com/craftcms/commerce/issues/771))
-- Fixed an error that could occur when saving a new gateway.
-- Fixed a SQL error that occurred when saving a purchasable with the same SKU as a soft-deleted purchasable. ([#718](https://github.com/craftcms/commerce/issues/718))
-
-## 2.1.0.2 - 2019-02-25
-
-### Fixed
-- Fixed more template loading errors on Craft Commerce settings pages. ([#751](https://github.com/craftcms/commerce/issues/751))
-
-## 2.1.0.1 - 2019-02-25
-
-### Fixed
-- Fixed some template loading errors on Craft Commerce settings pages. ([#751](https://github.com/craftcms/commerce/issues/751))
-
-## 2.1.0 - 2019-02-25
-
-### Added
-- Added a new Donation built-in purchasable type. ([#201](https://github.com/craftcms/commerce/issues/201))
-- Added a new “Manage store settings” user permission, which determines whether the current user is allowed to manage store settings.
-- Added `craft\commerce\elements\Order::EVENT_BEFORE_ADD_LINE_ITEM`.
-- Added `craft\commerce\base\PurchasableInterface::getIsTaxable()`.
-- Added `craft\commerce\base\PurchasableInterface::getIsShippable()`.
-- Added `craft\commerce\models\Discount::getHasFreeShippingForMatchingItems()`.
-
-### Changed
-- Discounts can now apply free shipping on the whole order. ([#745](https://github.com/craftcms/commerce/issues/745))
-- The “Settings” section has been split into “System Settings”, “Store Settings”, “Shipping”, and “Tax” sections.
-- The Orders index page now shows total order counts.
-- The `commerce/payments/pay` action JSON response now include the order data. ([#715](https://github.com/craftcms/commerce/issues/715))
-- The `craft\commerce\elements\Order::EVENT_AFTER_ORDER_PAID` event is now fired after the `craft\commerce\elements\Order::EVENT_AFTER_COMPLETE_ORDER` event. ([#670](https://github.com/craftcms/commerce/issues/670))
-
-### Deprecated
-- `craft\commerce\models\Discount::$freeShipping` is deprecated. `getHasFreeShippingForMatchingItems()` should be used instead.
-
-### Fixed
-- Fixed an bug where multiple shipping discounts could result in a negative shipping cost.
-- Fixed a validation error that occurred when attempting to apply a coupon with a per-email limit, if the cart didn’t have a customer email assigned to it yet.
-- `commerce/cart/*` actions’ JSON responses now encode all boolean attributes correctly.
-- `commerce/customer-addresses/*` actions’ JSON responses now include an `errors` array if there were any issues with the request.
-- Fixed a bug where the order field layout could be lost when upgrading from Craft Commerce 1 to 2. ([#668](https://github.com/craftcms/commerce/issues/668))
-- Fixed a bug where line item update requests could result in line items being removed if the `qty` parameter was missing.
-- Fixed a bug where coupon codes weren’t being removed from carts when no longer valid. ([#711](https://github.com/craftcms/commerce/issues/711))
-- Fixed a bug that could prevent a payment gateway from being modified. ([#656](https://github.com/craftcms/commerce/issues/656))
-- Fixed a bug that prevented shipping and tax settings from being modified when the `allowAdminChanges` config setting was set to `false`.
-- Fixed a PHP error that occurred when saving a product that was marked as disabled. ([#683](https://github.com/craftcms/commerce/pull/683))
-- Fixed a PHP error that occurred when trying to access a soft-deleted cart from the front-end. ([#700](https://github.com/craftcms/commerce/issues/700))
-
-## 2.0.4 - 2019-02-04
-
-### Fixed
-- Fixed a PHP error when recalculating tax.
-
-### Added
-- Added additional useful information when logging email rendering errors. ([#669](https://github.com/craftcms/commerce/pull/669))
-
-## 2.0.3 - 2019-02-02
-
-### Added
-- Added the “Tax is included in price” tax setting for Craft Commerce Lite. ([#654](https://github.com/craftcms/commerce/issues/654))
-
-### Changed
-- Soft-deleted products are now restorable.
-- Craft Commerce project config settings are now removed when Craft Commerce is uninstalled.
-
-### Fixed
-- Fixed an error that occurred when upgrading to Craft Commerce 2 with a database that had missing constraints on the `commerce_orderhistories` table.
-- Fixed a bug where sale conditions could be lost when upgrading to Craft Commerce 2. ([#626](https://github.com/craftcms/commerce/issues/626))
-- Fixed a PHP error that occurred when saving a product type. ([#645](https://github.com/craftcms/commerce/issues/645))
-- Fixed a bug that prevented products from being deleted. ([#650](https://github.com/craftcms/commerce/issues/650))
-- Fixed a PHP error that occurred when deleting the cart’s line item on Craft Commerce Lite. ([#639](https://github.com/craftcms/commerce/pull/639))
-- Fixed a bug where Craft Commerce’s general settings weren’t saving. ([#655](https://github.com/craftcms/commerce/issues/655))
-- Fixed a missing import. ([#643](https://github.com/craftcms/commerce/issues/643))
-- Fixed a bug that caused an incorrect tax rate calculation when included taxes had been removed from the price.
-- Fixed a SQL error that occurred when saving a tax rate without a tax zone selected. ([#667](https://github.com/craftcms/commerce/issues/667))
-- Fixed an error that occurred when refunding a transaction with a localized currency format. ([#659](https://github.com/craftcms/commerce/issues/659))
-- Fixed a SQL error that could occur when saving an invalid discount. ([#673](https://github.com/craftcms/commerce/issues/673))
-- Fixed a bug where it wans’t possible to add non-numeric characters to expiry input in the default credit card form. ([#636](https://github.com/craftcms/commerce/issues/636))
-
-## 2.0.2 - 2019-01-23
-
-### Added
-- Added the new Craft Commerce Lite example templates folder `templates/buy`, this is in addition to the existing Craft Commerce Pro example templates folder `templates/shop`.
-
-### Fixed
-- Fixed a PHP error raised when extending the `craft\commerce\base\ShippingMethod` class. ([#634](https://github.com/craftcms/commerce/issues/634))
-- Fixed a PHP error that occurred when viewing an order that used a since-deleted shipping method.
-
-## 2.0.1 - 2019-01-17
-
-### Changed
-- Renamed the shipping rule condition from “Mimimum order price” to “Minimum order value” which clarifies the condition is based on item value before discounts and tax.
-- Renamed the shipping rule condition from “Maximum order price” to “Maximum order value” which clarifies the condition is based on item value before discounts and tax.
-
-### Fixed
-- Fixed an issue where the “Total Paid”, “Total Price”, and “Total Shipping Cost” Order index page columns were showing incorrect values. ([#632](https://github.com/craftcms/commerce/issues/632))
-- Fixed an issue where custom field validation errors did not show up on the View Order page. ([#580](https://github.com/craftcms/commerce/issues/580))
-
-## 2.0.0 - 2019-01-15
-
-### Added
-- Craft Craft Commerce has been completely rewritten for Craft CMS 3.
-- Emails, gateways, order fields, order statuses, product types, and subscription fields are now stored in the project config.
-- Added support for Craft 3.1 project config support.
-- Gateways can now provide recurring subscription payments. ([#257](https://github.com/craftcms/commerce/issues/257))
-- Added the Store Location setting.
-- Customers can now save their credit cards or payment sources stored as tokens in Craft Commerce so customers don’t need to enter their card number on subsequent checkouts. ([#21](https://github.com/craftcms/commerce/issues/21))
-- Any custom purchasable can now have sales and discounts applied to them.
-- Sales and discounts can now be set on categories of products or purchasables.
-- Customers can now set their primary default shipping and billing addresses in their address book.
-- It’s now possible to export orders as CSV, ODS, XSL, and XLSX, from the Orders index page. ([#222](https://github.com/craftcms/commerce/issues/222))
-- Orders can now have custom-formatted, sequential reference numbers. ([#184](https://github.com/craftcms/commerce/issues/184))
-- The Orders index page now has an “Attempted Payments” source that shows incomplete carts that had a payment processing issue.
-- Variant indexes can now have a “Product” column.
-- Order indexes can now have “Total Tax” and “Total Included Tax” columns.
-- The cart now defaults to the first cheapest available shipping method if no shipping method is set, or the previously-selected method is not available.
-- Products now have an “Available for purchase” checkbox, making it possible to have a live product that isn’t available for purchase yet. ([#345](https://github.com/craftcms/commerce/issues/345))
-- Added the ability to place a note on a refund transaction.
-- Added a “Copy reference tag” Product element action.
-- Added additional ways for sales promotions to affect the price of matching products.
-- All credit card gateways are now provided as separate plugins.
-- A custom PDF can now be attached to any order status email.
-- Multiple purchasables can now be added to the cart in the same request. ([#238](https://github.com/craftcms/commerce/issues/238))
-- Multiple line items can now be updated in the same request. ([#357](https://github.com/craftcms/commerce/issues/357))
-- The `commerce/cart/update-cart` action will now remove items from the cart if a quantity of zero is submitted.
-- `commerce/cart/*` actions’ JSON responses now include any address errors.
-- The cart can now be retrieved as JSON with the `commerce/cart/get-cart` action.
-- Added the `craft.variants()` Twig function, which returns a new variant query.
-- Added the `craft.subscriptions()` Twig function, which returns a new subscription query.
-- Product queries now have an `availableForPurchase` param.
-- Variant queries now have a `price` param.
-- Variant queries now have a `hasSales` param.
-- Order queries now have a `hasTransactions` param.
-- Added `cract\commerce\services\ProductTypes::getProductTypesByShippingCategoryId()`.
-- Added `cract\commerce\services\ProductTypes::getProductTypesByTaxCategoryId()`.
-- Added `craft\commerce\adjustments\Discount::EVENT_AFTER_DISCOUNT_ADJUSTMENTS_CREATED`.
-- Added `craft\commerce\base\ShippingMethod`.
-- Added `craft\commerce\elements\Order::$paidStatus`.
-- Added `craft\commerce\elements\Order::EVENT_AFTER_ADD_LINE_ITEM`.
-- Added `craft\commerce\elements\Order::EVENT_AFTER_COMPLETE_ORDER`.
-- Added `craft\commerce\elements\Order::EVENT_AFTER_ORDER_PAID`.
-- Added `craft\commerce\elements\Order::EVENT_BEFORE_COMPLETE_ORDER`.
-- Added `craft\commerce\elements\Order::getAdjustmentsTotalByType()`.
-- Added `craft\commerce\elements\Variant::EVENT_AFTER_CAPTURE_PRODUCT_SNAPSHOT`.
-- Added `craft\commerce\elements\Variant::EVENT_BEFORE_CAPTURE_PRODUCT_SNAPSHOT`.
-- Added `craft\commerce\elements\Variant::EVENT_BEFORE_CAPTURE_VARIANT_SNAPSHOT`.
-- Added `craft\commerce\elements\Variant::EVENT_BEFORE_CAPTURE_VARIANT_SNAPSHOT`.
-- Added `craft\commerce\models\Customer::getPrimaryBillingAddress()`.
-- Added `craft\commerce\models\Customer::getPrimaryShippingAddress()`.
-- Added `craft\commerce\models\LineItem::getAdjustmentsTotalByType()`.
-- Added `craft\commerce\services\Addresses::EVENT_AFTER_SAVE_ADDREESS`.
-- Added `craft\commerce\services\Addresses::EVENT_BEFORE_SAVE_ADDREESS`.
-- Added `craft\commerce\services\Discounts::EVENT_BEFORE_MATCH_LINE_ITEM`.
-- Added `craft\commerce\services\Emails::EVENT_AFTER_SAVE_EMAIL`.
-- Added `craft\commerce\services\Emails::EVENT_AFTER_SAVE_EMAIL`.
-- Added `craft\commerce\services\Emails::EVENT_AFTER_SEND_EMAIL`.
-- Added `craft\commerce\services\Emails::EVENT_BEFORE_DELETE_EMAIL`.
-- Added `craft\commerce\services\Emails::EVENT_BEFORE_SAVE_EMAIL`.
-- Added `craft\commerce\services\Emails::EVENT_BEFORE_SEND_EMAIL`.
-- Added `craft\commerce\services\Gateways::EVENT_REGISTER_GATEWAY_TYPES`.
-- Added `craft\commerce\services\LineItems::EVENT_AFTER_SAVE_LINE_ITEM`.
-- Added `craft\commerce\services\LineItems::EVENT_BEFORE_POPULATE_LINE_ITEM`.
-- Added `craft\commerce\services\LineItems::EVENT_BEFORE_SAVE_LINE_ITEM`.
-- Added `craft\commerce\services\LineItems::EVENT_CREATE_LINE_ITEM`.
-- Added `craft\commerce\services\OrderAdjustments::EVENT_REGISTER_ORDER_ADJUSTERS`.
-- Added `craft\commerce\services\OrderHistories::EVENT_ORDER_STATUS_CHANGE`.
-- Added `craft\commerce\services\OrderStatuses::archiveOrderStatusById()`.
-- Added `craft\commerce\services\Payments::EVENT_AFTER_CAPTURE_TRANSACTION`.
-- Added `craft\commerce\services\Payments::EVENT_AFTER_CAPTURE_TRANSACTION`.
-- Added `craft\commerce\services\Payments::EVENT_AFTER_PROCESS_PAYMENT`.
-- Added `craft\commerce\services\Payments::EVENT_BEFORE_CAPTURE_TRANSACTION`.
-- Added `craft\commerce\services\Payments::EVENT_BEFORE_PROCESS_PAYMENT`.
-- Added `craft\commerce\services\Payments::EVENT_BEFORE_REFUND_TRANSACTION`.
-- Added `craft\commerce\services\PaymentSources::EVENT_AFTER_SAVE_PAYMENT_SOURCE`.
-- Added `craft\commerce\services\PaymentSources::EVENT_BEFORE_SAVE_PAYMENT_SOURCE`.
-- Added `craft\commerce\services\PaymentSources::EVENT_DELETE_PAYMENT_SOURCE`.
-- Added `craft\commerce\services\PaymentSources`.
-- Added `craft\commerce\services\Plans::EVENT_AFTER_SAVE_PLAN`.
-- Added `craft\commerce\services\Plans::EVENT_ARCHIVE_PLAN`.
-- Added `craft\commerce\services\Plans::EVENT_BEFORE_SAVE_PLAN`.
-- Added `craft\commerce\services\Plans`.
-- Added `craft\commerce\services\Purchasables::EVENT_REGISTER_PURCHASABLE_ELEMENT_TYPES`.
-- Added `craft\commerce\services\Sales::EVENT_BEFORE_MATCH_PURCHASABLE_SALE`.
-- Added `craft\commerce\services\ShippingMethods::EVENT_REGISTER_AVAILABLE_SHIPPING_METHODS`.
-- Added `craft\commerce\services\Subscriptions::EVENT_AFTER_CANCEL_SUBSCRIPTION`.
-- Added `craft\commerce\services\Subscriptions::EVENT_AFTER_CREATE_SUBSCRIPTION`.
-- Added `craft\commerce\services\Subscriptions::EVENT_AFTER_REACTIVATE_SUBSCRIPTION`.
-- Added `craft\commerce\services\Subscriptions::EVENT_AFTER_SWITCH_SUBSCRIPTION`.
-- Added `craft\commerce\services\Subscriptions::EVENT_BEFORE_CANCEL_SUBSCRIPTION`.
-- Added `craft\commerce\services\Subscriptions::EVENT_BEFORE_CREATE_SUBSCRIPTION`.
-- Added `craft\commerce\services\Subscriptions::EVENT_BEFORE_REACTIVATE_SUBSCRIPTION`.
-- Added `craft\commerce\services\Subscriptions::EVENT_BEFORE_SWITCH_SUBSCRIPTION`.
-- Added `craft\commerce\services\Subscriptions::EVENT_BEFORE_UPDATE_SUBSCRIPTION`.
-- Added `craft\commerce\services\Subscriptions::EVENT_EXPIRE_SUBSCRIPTION`.
-- Added `craft\commerce\services\Subscriptions::EVENT_RECEIVE_SUBSCRIPTION_PAYMENT`.
-- Added `craft\commerce\services\Subscriptions`.
-- Added `craft\commerce\services\TaxCategories::getAllTaxCategoriesAsList()`.
-- Added `craft\commerce\services\Transactions::EVENT_AFTER_SAVE_TRANSACTION`.
-
-### Changed
-- Payment Methods are now called “Gateways”.
-- Order statuses are now archived instead of deleted.
-- Product types can no longer select applicable shipping categories. Instead, shipping categories select applicable product types.
-- Product types can no longer select applicable tax categories. Instead, tax categories select applicable product types.
-- Order status messages can now be longer than 255 characters. ([#465](https://github.com/craftcms/commerce/issues/465)
-- Product and variant custom field data is no longer included in the line item snapshot by default for performance reasons. Use the new snapshot events to manually snapshot custom field data.
-- Variant titles are now prefixed by their products’ titles.
-- Last addresses used by customers are no longer stored. Instead, customers have primary shipping and billing addresses.
-- The `paymentMethodSettings` config setting was renamed to `gatewaySettings`, and it now uses handles to reference gateways instead of IDs.
-- The `sendCartInfoToGateways` was renamed to `sendCartInfo,` and is a per-gateway setting.
-- The payment method overrides in `config/commerce.php` have been moved to `config/commerce-gateway.php`.
-- The `craft.commerce.availableShippingMethods` Twig variable has been replaced with `craft.commerce.carts.cart.availableShippingMethods`.
-- The `craft.commerce.cart` Twig variable has been replaced with `craft.commerce.carts.cart`.
-- The `craft.commerce.countries` Twig variable has been replaced with `craft.commerce.countries.allCountries`.
-- The `craft.commerce.countriesList` Twig variable has been replaced with `craft.commerce.countries.allCountriesAsList`.
-- The `craft.commerce.currencies` Twig variable has been replaced with `craft.commerce.currencies.allCurrencies`.
-- The `craft.commerce.customer` Twig variable has been replaced with `craft.commerce.customers.customer`.
-- The `craft.commerce.discountByCode` Twig variable has been replaced with `craft.commerce.discounts.discountByCode`.
-- The `craft.commerce.discounts` Twig variable has been replaced with `craft.commerce.discounts.allDiscounts`.
-- The `craft.commerce.orders` Twig variable has been replaced with `craft.orders()`.
-- The `craft.commerce.orderStatuses` Twig variable has been replaced with `craft.commerce.orderStatuses.allOrderStatuses`.
-- The `craft.commerce.paymentCurrencies` Twig variable has been replaced with `craft.commerce.paymentCurrencies.allPaymentCurrencies`.
-- The `craft.commerce.paymentMethods` Twig variable has been replaced with `craft.commerce.gateways.allCustomerEnabledGateways`.
-- The `craft.commerce.primaryPaymentCurrency` Twig variable has been replaced with `craft.commerce.paymentCurrencies.primaryPaymentCurrency`.
-- The `craft.commerce.products` Twig variable has been replaced with `craft.products()`.
-- The `craft.commerce.productTypes` Twig variable has been replaced with `craft.commerce.productTypes.allProductTypes`.
-- The `craft.commerce.sales` Twig variable has been replaced with `craft.commerce.sales.allSales`.
-- The `craft.commerce.shippingCategories` Twig variable has been replaced with `craft.commerce.shippingCategories.allShippingCategories`.
-- The `craft.commerce.shippingMethods` Twig variable has been replaced with `craft.commerce.shippingMethods.allShippingMethods`.
-- The `craft.commerce.shippingZones` Twig variable has been replaced with `craft.commerce.shippingZones.allShippingZones`.
-- The `craft.commerce.states` Twig variable has been replaced with `craft.commerce.states.allStates`.
-- The `craft.commerce.statesArray` Twig variable has been replaced with `craft.commerce.states.allStatesAsList`.
-- The `craft.commerce.taxCategories` Twig variable has been replaced with `craft.commerce.taxCategories.allTaxCategories`.
-- The `craft.commerce.taxRates` Twig variable has been replaced with `craft.commerce.taxRates.allTaxRates`.
-- The `craft.commerce.taxZones` Twig variable has been replaced with `craft.commerce.taxZones.allTaxZones`.
-- The `craft.commerce.variants` Twig variable has been replaced with `craft.variants()`.
-- `Customer::$lastUsedBillingAddress` has been replaced with `$primaryBillingAddress`.
-- `Customer::$lastUsedShippingAddress` has been replaced with `$primaryShippingAddres`.
-- `OrderAdjustment::$optionsJson` was renamed to `$sourceSnapshot`.
-- `Variant::getSalesApplied()` was renamed to `getSales()`.
-- `Variant::setSalesApplied()` was renamed to `setSales()`.
-- The Shipping Rule interface now expects a shipping category ID passed to each rate method.
-- Any custom shipping method classes should now extend `craft\commerce\base\ShippingMethod`.
-- All hooks have been replaced by events.
-- Replaced `customer.lastUsedShippingAddress` and `customer.lastUsedBillingAddress` with `customer.primaryBillingAddress` and `customer.primaryShippingAddress`.
-- Vat ID validation is now powered by the “vat.php” library.
-
-### Removed
-- Removed the `cartCookieDuration` config setting. All carts are now related to craft php session and not their own cookie.
-- Removed the `requireEmailForAnonymousPayments` config setting, as completed order now always require the correct email address to make anonymous payments on orders.
-- Removed `baseShipping`, `baseDiscount`, `baseTax`, `baseTaxIncluded` attributes from the order model. Orders now have order-level adjustments.
-- Removed `shipping`, `discount`, `tax`, `taxIncluded` attributes from the line item model. Line items now have line item level adjustments.
-- Removed `PurchasableInterface::validateLineItem()`. `getLineItemRules()` should be used instead.
-- Removed the `deleteOrderStatusById()` method on the `OrderStatuses` service.
-- Removed the `OrderSettings` model, record, and service.
-- Removed the `getCountryByAttributes()` method from the `Countries` service.
-- Removed the `getStatesByAttributes()` method from the `States` service.
-- Removed the `getLastUsedBillingAddress()` and `getLatUsedShippingAddress()` methods from `Customer` models.
-
-### Fixed
-- Fixed a bug where a product’s `getCpEditUrl()` method could omit the site handle on multi-site installs. ([craftcms/cms#3089](https://github.com/craftcms/cms/issues/3089))
-- Fixed a bug where handles and names for archived gateways were not freed up for re-use. ([#485](https://github.com/craftcms/commerce/issues/485))
-
-## 1.2.1368 - 2018-11-30
-
-### Changed
-- Updated the Payflow Omnipay driver to 2.3.1
-- Updated the Securepay Omnipay driver to 2.2.0
-- Updated the Authorize.net Omnipay driver to 2.5.1
-- Updated the Payment Express Omnipay driver to 2.2.1
-- Updated the Eway Omnipay driver to 2.2.2
-- Updated the Payfast Omnipay driver to 2.2
-
-## 1.2.1366 - 2018-11-28
-
-### Fixed
-- Fixed a bug where it was possible to create duplicate order history change records.
-- Fixed a bug where offsite gateways wouldn’t redirect back and complete the transaction correctly for Control Panel payments.
-
-## 1.2.1365 - 2018-10-23
-
-### Fixed
-- Fix a bug where it wasn’t possible to set the billing address based off an existing shipping address.
-
-### Fixed
-- Fixed a Javascript error when viewing a customer field on the Edit User page.
-
-## 1.2.1364 - 2018-08-23
-
-### Fixed
-- Fixed a PHP error that would occur when saving a User.
-
-## 1.2.1363 - 2018-08-23
-
-### Added
-- Added the `resaveAllCustomerOrdersOnCustomerSave` config setting.
-
-### Fixed
-- Fixed a bug where the Date Paid column on the Orders index page could show incorrect values.
-
-### Security
-- Fixed a bug where it was possible to access purchase receipts when it shouldn’t have been.
-
-## 1.2.1362 - 2018-05-10
-
-### Changed
-- Craft Commerce will now enforce boolean types for settings that a gateway expects to be boolean.
-
-### Fixed
-- Fixed an SSL error that could when communicating with the Authorize.net payment gateway.
-
-## 1.2.1360 - 2018-03-23
-
-### Added
-- The order index page now includes the time when displaying order dates.
-
-### Changed
-- Line item modals on View Order pages now include the line item total.
-- Added Craft 2.6.3013 compatibility.
-
-## 1.2.1359 - 2018-03-08
-
-### Fixed
-- Fixed an error where variants would indicate they had zero stock at checkout when they had been marked as having unlimited stock.
-
-## 1.2.1358 - 2018-03-07
-
-### Fixed
-- Fixed a PHP error that would occur when using an order element criteria model.
-
-## 1.2.1356 - 2018-03-07
-
-### Added
-- Added the `shippingMethod` order criteria param.
-
-### Changed
-- Order recalculation now occurs after the `orders.onBeforeSaveOrder` event.
-
-### Fixed
-- Fixed a bug where a blank order could be placed if the cart’s cookie was deleted while the customer was on the payment page.
-- Fixed a bug where a cart could be completed despite a lack of available stock, in some cases.
-- Fixed a bug where the “Capture” transaction button on View Order pages was still shown after a capture was completed.
-
-## 1.2.1354 - 2018-02-06
-
-### Added
-- Craft Commerce now adds `Craft Commerce` to the `X-Powered-By` header on requests, unless disabled by the [sendPoweredByHeader](https://craftcms.com/docs/config-settings#sendPoweredByHeader) config setting.
-
-### Changed
-- Updated the Authorize.net driver to 2.5.1
-- Updated the Worldpay Omnipay driver to 2.2.2
-- Updated the PayPal Omnipay driver to 2.6.4
-- Updated the Payflow Omnipay driver to 2.3
-- Updated the Dompdf Package to 0.8.2
-
-### Fixed
-- Fixed an error that occurred when generating an order PDF.
-- Fixed a PHP error that could occur if you edited a non-primary currency’s settings.
-
-## 1.2.1353 - 2018-01-18
-
-### Added
-- Added the `requireShippingMethodSelectionAtCheckout` config setting.
-- Added new user permissions to manage shipping and tax settings without needing to be an admin.
-
-### Fixed
-- Fixed an error that occurred when creating or editing a discount.
-- Fixed an error that occurred when generating an order PDF.
-
-## 1.2.1352 - 2018-01-16
-
-### Added
-- Added the ability to update the email address of a guest order from the Control Panel.
-- Added the `commerce_defaultCartShippingAddress` and `commerce_defaultCartBillingAddress` plugin hooks.
-
-## 1.2.1351 - 2017-10-31
-
-### Added
-- Added the `defaultSku` product criteria param.
-- Added stock information to the Product index page.
-
-### Fixed
-- Fixed a bug where stock validation was off by one when different line item options were set for the same purchasable.
-- Fixed a bug where custom adjusters supplied by plugins where not being sorted by priority before getting applied to the order.
-- Fixed a bug where the `commerce/cart/updateCart` action was not returning the correct validation errors when an invalid shipping address was submitted along with the `sameAddress` param.
-
-## 1.2.1350 - 2017-10-05
-
-### Changed
-- Order adjustments are now displayed in the order they were applied, rather than alphabetically.
-
-### Fixed
-- Fixed a bug where emails weren’t getting sent to customers.
-
-## 1.2.1349 - 2017-09-29
-
-### Added
-- Added the `cp.commerce.product.edit.right-pane` template hook, enabling plugins to modify the right pane on Edit Product pages.
-- Added the `pdfAllowRemoteImages` config setting, which can be set to `true` to allow external images to be loaded in PDF templates.
-
-### Changed
-- `Commerce_OrderModel::getEmail()` now always returns the associated user account’s email, if there is one.
-- The error data returned for `commerce/customerAddresses/save` Ajax requests now include field handles as the error keys.
-- `Commerce_CustomerModel::getEmail()` has now been deprecated. It will only return the email address of the associated user account’s email if there was one. Use `order.email` to get the email address of the order within templates.
-- Updated the Dompdf package to 0.8.1.
-- Updated the PayFast Omnipay driver to 2.1.3.
-
-### Fixed
-- Fixed an issue in the example templates where the “Use same address for billing” checkbox would remain checked when different addresses were previously selected.
-- Fixed a tax calculation error that occurred when included tax was removed from a product’s price and subsequent additional taxes did not take the removed values into account.
-
-## 1.2.1346 - 2017-07-24
-
-### Added
-- Added the `autoSetNewCartAddresses` config setting, which can be set to `false` to prevent Craft Commerce from automatically assigning the last-used billing and shipping addresses on new carts.
-
-### Changed
-- Updated the Migs Omnipay driver to 2.2.2
-- Updated the Stripe Omnipay driver to 2.4.7
-
-### Fixed
-- Fixed an API authentication error when making payments using the Stripe gateway.
-- Fixed a bug where the `commerce/payments/pay` action was still processing the payment even if the cart had errors placed on it by other plugins.
-- Fixed a bug where `LineItemModel::onSale()` could sometimes return an incorrect response due to rounding errors.
-- Fixed a PHP error that could occur if a purchasable invalidated a line item when it was being added to a new cart.
-- Fixed an issue where credit card forms’ First/Last Name fields were getting overridden by billing addresses’ values for some gateways.
-- Fixed a bug where adding to cart with invalid `options` params would pass stock validation.
-
-## 1.2.1345 - 2017-06-26
-
-### Added
-- Percentage-based discounts now have the option to be applied to the item’s original price or its discounted price (if other discounts were already applied).
-
-## Changed
-- Ajax requests to `commerce/cart/*` actions will now get a `itemSubtotal` key in the response JSON.
-- Updated the Omnipay Stripe driver to 2.4.6.
-- Updated the Omnipay Payment Express driver to 2.2.1.
-- Updated the Omnipay MultiSafePay driver to 2.3.6.
-- Updated the Omnipay Worldpay driver to 2.2.1.
-
-### Fixed
-- Fixed a bug where email address limits on discounts were able to by circumvented if the customer changed the casing of the coupon code.
-- Fixed a PHP error that occurred when viewing a cart in the Control Panel if no payment methods had been created yet.
-- Fixed a bug where discounts based on user group were not being added/removed after the user logged in/out.
-- Fixed a bug where variants’ sale prices were only getting rounded when at least one sale was applied.
-- Fixed a bug where special characters in Tax and Shipping Category names could break some form inputs in the Control Panel.
-- Fixed a validation error that occurred when saving two shipping rules with the same name.
-
-## 1.2.1343 - 2017-06-09
-
-### Added
-- Added the `pdfPaperSize` config setting.
-- Added the `pdfPaperOrientation` config setting.
-- Added a new Stripe gateway setting that determines whether the `receipt_email` param should be sent in payment requests.
-- Added the `commerce_transactions.onCreateTransaction` event, which enables plugins to modify a newly-created transaction model.
-
-### Changed
-- Updated the Buckeroo driver to 2.2.
-- Updated the Stripe driver to 2.4.5.
-- Enabled the Buckeroo Credit Card Gateway within the Buckeroo Omnipay driver.
-
-## 1.2.1342 - 2017-05-24
-
-### Added
-- Added support for Worldpay’s new `v1` API.
-
-### Fixed
-- Fixed a bug where `VariantModel:onSale()` could sometimes return an incorrect response due to rounding errors.
-- Fixed a PHP error that occurred when saving a product with an empty dimension input on servers running PHP 7.
-- Fixed a issue where orders were getting recalculated after receiving a completion response, when using the Sage Pay gateway.
-- Fixed a PHP error that occurred when a plugin prevented a purchasable from getting added to the cart.
-
-## 1.2.1341 - 2017-05-02
-
-### Changed
-- Increased the tax rate decimal storage length to allow 3 decimal places in tax rate percentages.
-- The `CommerceDbHelper` class has be deprecated.
-
-### Fixed
-- Fixed a bug where some characters in product names were getting double-encoded on View Order pages.
-- Fixed a bug where orders were incorrectly recalculating their adjustments when receiving notifications from the SagePay payment gateway.
-- Fixed a tax calculation bug that occurred when using the “Total Order Price” taxable subject.
-
-## 1.2.1339 - 2017-04-24
-
-### Added
-- Added new “Taxable Subject” options to Tax Rates, enabling taxes to be applied at the order level.
-- Added the `datePaid` order element criteria attribute.
-
-### Changed
-- Updated the Dompdf package to 0.8.
-- Updated the Omnipay Mollie driver to 3.2.
-- Updated the Omnipay Authorize.net driver to 2.5.
-- Updated the Omnipay MultiSafePay driver to 2.3.4.
-
-### Fixed
-- Fixed some PHP errors that occurred when rendering PDFs on servers running PHP 7.1.
-
-## 1.2.1338 - 2017-04-04
-
-### Added
-- Added the `requireBillingAddressAtCheckout` config setting.
-- Added the `cp.commerce.order.main-pane` template hook to the View Order page.
-- Added `Commerce_VariantModel::hasStock()`.
-
-### Fixed
-- Fixed some PHP errors that occurred when saving products on servers running PHP 7.1.
-- Fixed a bug where the `commerce/payments/pay` action was not blocking disabled payment methods.
-- Fixed a bug where old carts did not default to the primary payment currency when their current payment currency was no longer valid.
-
-## 1.2.1337 - 2017-03-08
-
-### Added
-- Added the `commerce_sale.onBeforeMatchProductAndSale` event, which enables plugins to add custom matching logic to sales.
-- Added the `commerce_products.onBeforeEditProduct` event.
-- Added the `cp.commerce.product.edit` template hook to the Edit Product page.
-
-### Changed
-- If a product SKU can’t be generated from its product type’s Automatic SKU Format, Craft Commerce now logs why.
-
-### Fixed
-- Fixed some PHP errors that occurred on servers running PHP 7.1.
-- Fixed a bug where line items could be removed if their `qty` param was missing from a `commerce/cart/updateLineItem` request.
-- The Orders index page now displays zero-value currency amounts, instead of leaving the cell blank.
-- Fixed bug where duplicate products could be displayed when editing sales when the User Groups condition was in use.
-- Fixed a bug where the `isUnpaid` and `isPaid` order element criteria params did not work correctly.
-- Fixed a PHP error that occurred if a plugin’s custom shipping method object didn’t inherit `BaseModel`.
-- Fixed a bug where payments made with MultiSafepay would be marked as successful before the user was redirected to the offsite gateway.
-- Fixed a bug where shipping rule names were required to be unique across the entire installation, rather than per-shipping method.
-
-## 1.2.1334 - 2017-01-30
-
-### Added
-- Added a new `purgeInactiveCarts` config setting, which determines whether Craft Commerce should purge inactive carts from the database (`true` by default).
-- Added a new `commerce_modifyOrderAdjusters` hook, which enables plugins to modify the order adjusters before they are applied.
-- Added the “Shipping Method” and “Payment Method” table attribute options to the Orders index page.
-
-### Changed
-- Updated the Stripe gateway library to 2.4.2.
-- Updated the PayPal gateway library to 2.6.3.
-- Fixed a memory error that occurred when purging a large number of carts.
-
-### Fixed
-- Fixed a bug where the `hasVariant` product criteria attribute would only account the first 100 variants.
-- Fixed a bug where custom order adjusters could not inspect earlier adjustments made to the order within the current recalculation.
-- Fixed a bug where the default product type that gets created on installation was referencing the old `commerce` templates path, rather than `shop`.
-- Fixed compatibility with some payment gateways that were expecting abbreviated state names in the billing address.
-
-## 1.2.1333 - 2017-01-05
-
-### Fixed
-- Fixed a PHP error that occurred when retrieving the sale price of variants that were fetched via `craft.commerce.products`.
-
-## 1.2.1332 - 2017-01-03
-
-### Added
-- Added the `commerce_modifyItemBag` hook, allowing plugins to modify cart information sent to the payment gateway.
-- Added the `requireShippingAddressAtCheckout` config setting.
-- Added a new `defaultHeight` product criteria param, for querying products by their default variant’s height.
-- Added a new `defaultLength` product criteria param, for querying products by their default variant’s length.
-- Added a new `defaultWidth` product criteria param, for querying products by their default variant’s width.
-- Added a new `defaultWeight` product criteria param, for querying products by their default variant’s weight.
-
-### Fixed
-- Fixed a bug where sales were not being applied to variants that were fetched via `craft.commerce.variants`.
-- Fixed a bug where line items’ `salePrice` were not reflecting any changes made to their `saleAmount` via the `lineItem.onPopulateLineItem` event.
-
-## 1.2.1331 - 2016-12-13
-
-### Added
-- Craft Commerce now includes a gateway adapter for Payeezy by First Data.
-- Added `Commerce_VariantModel::getSalesApplied()`, which returns an array of the `Commerce_SaleModel` objects that were used to calculate the salePrice of the variant.
-
-### Changed
-- Ajax requests to `commerce/cart/*` actions now include `subtotal` and `shippingCategoryId` properties in the response data.
-- The `commerce_orders/beforeOrderComplete` event now gets fired a little later than before, giving plugins a chance to change the order status ID.
-
-### Fixed
-- Fixed a bug where MultiSafepay was not being treated as an offsite payment gateway.
-
-## 1.2.1330 - 2016-12-06
-
-### Changed
-- Added a new `baseTax` attribute to order models, which can be modified by custom order adjusters to add taxes to the order as a whole.
-- `Commerce_OrderModel::getTotalTax()` now includes the new `baseTax` amount.
-
-### Fixed
-- Fixed a rounding error that occurred with some percentage-based discounts.
-- Fixed a PHP error that occurred when searching for products with the `hasVariants` criteria param, in some cases.
-
-## 1.2.1329 - 2016-11-30
-
-### Fixed
-- Fixed a bug where discounts without a coupon code condition could apply before their start date.
-- Fixed a bug where the `hasSales` product criteria attribute would only apply to the first 100 products.
-- Fixed a bug where the post-payment redirect would take the customer to the site homepage.
-
-## 1.2.1328 - 2016-11-29
-
-### Added
-- Craft Commerce now includes a gateway adapter for MultiSafepay.
-
-### Changed
-- Ajax requests to `cart/updateCart` now include a `cart` object in the response data in the event of an error.
-
-### Fixed
-- Fixed a bug where PayPal payments could fail due to inconsistencies between how Craft Commerce and PayPal calculated the total payment amount for transactions.
-- Fixed a bug where First Name and Last Name customer field labels weren’t being translated for the current locale in the Control Panel.
-- Fixed a bug some offsite gateway payment requests were not getting sent with the correct return and cancel URLs.
-- Fixed a bug that prevented Craft Commerce from updating successfully from pre-1.0 versions on case-sensitive file systems.
-- Fixed a bug where applicable VAT taxes were not being removed correctly for customers with a valid VAT ID.
-- Fixed a bug where archived payment methods were still showing up as options in Control Panel payment form modals.
-
-## 1.2.1327 - 2016-10-25
-
-### Changed
-- When saving a product type, if any tax/shipping categories had been deselected, Craft Commerce will now reassign any existing products with the no-longer-available tax/shipping categories to the default categories.
-- The “HTML Email Template Path” Email setting can now contain Twig code.
-
-### Fixed
-- Fixed a bug where Craft Commerce was not respecting the system time zone when purging inactive carts.
-- Fixed a bug where a no-longer-applicable shipping method could still be selected by a cart if it was the only defined shipping method.
-- Fixed a bug where the `Commerce_ProductModel` provided by the onSaveProduct event was not updated with the latest and greatest values based on its default variant.
-- Fixed a bug where all products were being re-saved when a product type was saved, rather than just the products that belong to that product type.
-- Fixed a PHP error that occurred when adding something to the cart, if the cart didn’t have a shipping address yet and the default tax zone’s tax rate was marked as VAT.
-- Fixed a bug where a coupon based discount could apply before its start date.
-
-## 1.2.1325 - 2016-10-13
-
-### Fixed
-- Fixed a PHP error that occurred when a custom purchasable didn’t provide a tax category ID.
-- Fixed a bug where the relevant template caches were not being cleared after the stock of a variant was deducted.
-- Fixed a display issue on the order transaction details modal when a large amount of gateway response data was present.
-
-## 1.2.1324 - 2016-10-12
-
-### Fixed
-- Fixed a bug where orders were not being marked as complete after successful offsite gateway payments.
-- Fixed a PHP error that occurred when deleting a product type.
-
-## 1.2.1323 - 2016-10-11
-
-### Added
-- It’s now possible to accept payments in multiple currencies.
-- Added Shipping Categories.
-- Discounts can now be user-sorted, which defines the order that they will be applied to carts.
-- Discounts now have the option to prevent subsequent discounts from being applied.
-- The start/end dates for Discounts and Sales can now specify the time of day.
-- Discounts can now have a “Minimum Purchase Quantity” condition.
-- Product Types now have an “Order Description Format” setting, which can be used to override the description of the products in orders’ line items.
-- Addresses now have “Attention”, “Title”, and “Business ID” fields.
-- Added the “Order PDF Filename Format” setting in Commerce → Settings → General Settings, for customizing the format of order PDF filenames.
-- Added the `useBillingAddressForTax` config setting. If enabled, Craft Commerce will calculate taxes based on orders’ billing addresses, rather than their shipping addresses.
-- Added the `requireEmailForAnonymousPayments` config setting. If enabled, Craft Commerce will require the email address of the order to be submitted in anonymous payment requests.
-- The IP address of the customer is now stored on the order during order completion.
-- Craft Commerce now makes all payment gateways available to unregistered installs, rather than limiting users to a single “Dummy” gateway.
-- Added support for SagePay Server.
-- Added support for the Netbanx Hosted.
-- Added the `commerceCurrency` filter, which works identically to the |currency filter by default, but also has `convert` and `format` arguments that can be used to alter the behavior.
-- Added `craft.commerce.shippingMethods`.
-- Added `craft.commerce.shippingCategories`.
-- Added `craft.commerce.shippingZones`.
-- Added `craft.commerce.taxZones`.
-- Added `OrderStatusService::getDefaultOrderStatusId()`.
-- Added the `commerce_payments.onBeforeCaptureTransaction` and `onCaptureTransaction` events.
-- Added the `commerce_payments.onBeforeRefundTransaction` and `onRefundTransaction` events.
-- Added the `commerce_email.onBeforeSendEmail` and `onSendEmail` events.
-- Added the `cp.commerce.order.edit` hook to the View Order page template.
-- Added the [PHP Units of Measure](https://github.com/PhpUnitsOfMeasure/php-units-of-measure) PHP package.
-- Added the [Vat Validation](https://github.com/snowcap/vat-validation) PHP package.
-
-### Changed
-- The tax categories returned by the template function `craft.commerce.getTaxCategories()` are now represented by `Commerce_TaxCategory` models by default, rather than arrays. To get them returned as arrays, you can pass `true` into the function.
-- Status-change notification emails are now sent to the customer in the language they placed the order with.
-- It’s now possible to update product statuses on the Products index page.
-- The example templates folder has been renamed from “commerce” to “shop”.
-- Craft Commerce now re-saves existing products when a Product Type’s settings are saved.
-- The Tax Rates index page now lists the Tax Categories and Tax Zones each Tax Rate uses.
-- Tax Rates now have the option to exclude themselves from orders with a valid VAT ID.
-- Transaction Info HUDs on View Order pages now show the transaction IDs.
-- Craft Commerce now stores the complete response data for gateway transaction requests in the commerce_transactions table.
-- The commerce/cart/updateCart action now includes all validation errors found during partial cart updates in its response.
-- Reduced the number of order recalculations performed during payment.
-- The View Order page no longer labels an order as paid if its total price is zero.
-- Craft Commerce now logs invalid email addresses when attempting to send order status notification emails.
-- Custom fields on an order can now only be updated during payment if it is the user’s active cart.
-- Craft Commerce now provides Stripe with the customer’s email address to support Stripe’s receipt email feature.
-- Payment failures using PayPal Express now redirect the customer back to PayPal automatically, rather than displaying a message instructing the customer to return to PayPal.
-- Updated the Authorize.Net gateway library to 2.4.2.
-- Updated the Dummy gateway library to 2.1.2.
-- Updated the Molli gateway library to 3.1.
-- Updated the Payfast gateway library to 2.1.2.
-- Updated the Payflow gateway library to 2.2.1.
-- Updated the Stripe gateway library to 2.4.1.
-
-### Deprecated
-- Deprecated the `update` variable in email templates. The `orderHistory` variable should be used instead.
-
-### Fixed
-- Fixed a bug where `Commerce_OrderService::completeOrder()` was not checking to make sure the order was not already completed before doing its thing.
-- Fixed a bug where addresses’ “Map” links on View Order pages were not passing the full address to the Google Maps window.
-- Fixed an bug where address validation was not respecting the country setting, “Require a state to be selected when this country is chosen”.
-- Fixed a bug where submitting new addresses to a fresh cart caused a cart update failure.
-- Fixed a bug where collapsed variants’ summary info was overlapping the “Default” button.
-
-## 1.1.1317 - 2016-09-27
-
-### Added
-- Craft Commerce is now translated into Portuguese.
-
-### Fixed
-- Fixed a bug where Edit Address modals on View Order pages were not including custom states in the State field options.
-
-## 1.1.1217 - 2016-08-25
-
-### Fixed
-- Fixed a PHP error that occurred when referencing the default currency.
-
-## 1.1.1216 - 2016-08-25
-
-### Fixed
-- Fixed a bug where eager-loading product variants wasn’t working.
-- Fixed a bug where customer addresses were not showing up in the View Order page if they contained certain characters.
-- Fixed a bug where orders were not getting marked as complete when they should have in some cases, due to a rounding comparison issue.
-
-## 1.1.1215 - 2016-08-08
-
-### Changed
-- Customer Info fields now return the user’s `CustomerModel` when accessed in a template.
-
-### Fixed
-- Fixed a bug where discounts that apply free shipping to an order were not including the shipping reduction amount in the discount order adjustment amount.
-- Fixed a bug where editing an address in the address book would unintentionally select that address as the active cart’s shipping address.
-- Fixed SagePay Server gateway support.
-
-## 1.1.1214 - 2016-07-20
-
-### Fixed
-- Fixed an error that occurred when PayPal rejected a payment completion request due to duplicate counting of included taxes.
-- Fixed a MySQL error that could occur when `ElementsService::getTotalElements()` was called for orders, products, or variants.
-
-## 1.1.1213 - 2016-07-05
-
-### Changed
-- Transaction dates are now shown on the View Order page.
-- Order status change dates are now shown on the View Order page.
-- Updated the Authorize.Net Omnipay gateway to 2.4, fixing issues with Authorize.Net support.
-- Cart item information is now sent on gateway payment completion requests, in addition to initial payment requests.
-
-### Fixed
-- Fixed a bug where payments using Worldpay were not getting automatically redirected back to the store.
-
-## 1.1.1212 - 2016-06-21
-
-### Changed
-- Line item detail HUDs within the View Order page now include the items’ subtotals.
-- Renamed `Commerce_LineItemModel`’s `subtotalWithSale` attribute to `subtotal`, deprecating the former.
-- Renamed `Commerce_OrderModel`’s `itemSubtotalWithSale` attribute to `itemSubtotal`, deprecating the former.
-- Each of the nested arrays returned by `craft.commerce.availableShippingMethods` now include a `method` key that holds the actual shipping method object.
-
-### Fixed
-- Fixed a MySQL error that occurred when MySQL was running in Strict Mode.
-- Fixed a rounding error that occurred when calculating tax on shipping costs.
-
-## 1.1.1211 - 2016-06-07
-
-### Added
-- Added a new “Per Email Address Limit” condition to coupon-based discounts, which will limit the coupons’ use by email address.
-- Added the ability to clear usage counters for coupon-based discounts.
-- Added a new `hasSales` product criteria param, which can be used to limit the resulting products to those that have at least one applicable sale.
-- Added a new `hasPurchasables` order criteria param, which can be used to limit the resulting orders to those that contain specific purchasables.
-- Added a new `commerce_lineItems.onPopulateLineItem` event which is called right after a line item has been populated with a purchasable, and can be used to modify the line item attributes, such as its price.
-- Added `LineItemModel::getSubtotal()` as an alias of the now-deprecated `getSubtotalWithSale()`.
-
-### Fixed
-- Fixed a bug where the “Per User Limit” discount condition was not being enforced for anonymous users.
-- Fixed a bug where the quantity was not being taken into account when calculating a weight-based shipping cost.
-- Fixed a validation error that could occur when submitting a payment for an order with a percentage-based discount.
-- Fixed a bug where the cart was not getting recalculated when an associated address was updated in the user’s address book.
-
-## 1.1.1210 - 2016-05-17
-
-### Fixed
-- Fixed a bug where sales could be applied to the same line item more than once.
-- Fixed a bug where the `commerce/cart/cartUpdate` controller action’s Ajax response did not have up-to-date information.
-
-## 1.1.1208 - 2016-05-16
-
-### Added
-- Added `commerce_products.onBeforeDeleteProduct` and `onDeleteProduct` events.
-
-### Fixed
-- Fixed a PHP error that occurred when adding a new item to the cart.
-
-## 1.1.1207 - 2016-05-11
-
-### Fixed
-- Fixed a PHP error that occurred when saving a product with unlimited stock.
-
-## 1.1.1206 - 2016-05-11
-
-### Changed
-- It’s now possible to show customers’ and companies’ names on the Orders index page.
-- Craft Commerce now sends customers’ full names to the payment gateways, pulled from the billing address.
-- Craft Commerce now ensures that orders’ prices don’t change in the middle of payment requests, and declines any payments where the price does change.
-- The onBeforeSaveProduct event is now triggered earlier to allow more modification of the product model before saving.
-- Updated the Omnipay gateway libraries to their latest versions.
-
-### Fixed
-- Fixed a bug where changes to purchasable prices were not reflected in active carts.
-- Fixed a PHP error that occurred when an active cart contained a variant that had no stock or had been disabled.
-- Fixed a PHP error that occurred when paying with the Paypal Express gateway.
-
-## 1.1.1202 - 2016-05-03
-
-### Added
-- Added the `commerce_lineItems.onCreateLineItem` event.
-- Added the `hasStock` variant criteria param, which can be set to `true` to find variants that have stock (including variants with unlimited stock).
-
-### Changed
-- The View Order page now shows whether a coupon code was used on the order.
-- All payment gateways support payments on the View Order page now.
-- It’s now possible to delete countries that are in use by tax/shipping zones and customer addresses.
-- State-based tax/shipping zones now can match on the state abbreviation, in addition to the state name/ID.
-- Craft Commerce now sends descriptions of the line items to gateways along with other cart info, when the `sendCartInfoToGateways` config setting is enabled.
-
-### Fixed
-- Fixed a bug where payment method setting values that were set from config/commerce.php would get saved to the database when the payment method was resaved in the Control Panel.
-- Fixed a PHP error that occurred when calling `Commerce_OrderStatusesService::getAllEmailsByOrderStatusId()` if the order status ID was invalid.
-- Fixed a PHP error that occurred when a cart contained a disabled purchasable.
-- Fixed a bug where an order status’ sort order was forgotten when it was resaved.
-- Fixed a bug where the `hasVariant` product criteria param was only checking the first 100 variants.
-- Fixed a bug where only logged-in users could view a tokenized product preview URL.
-- Fixed an issue where the selected shipping method was not getting removed from the cart when it was no longer available, in some cases.
-
-## 1.1.1200 - 2016-04-13
-
-### Added
-- Added the `commerce_products.onBeforeSaveProduct` and `onSaveProduct` events.
-- Added the `commerce_lineItems.onBeforeSaveLineItem` and `onSaveLineItem` events.
-
-### Changed
-- Stock fields are now marked as required to make it more clear that they are.
-- Added a new “The Fleece Awakens” default product.
-
-### Fixed
-- Fixed an error that occurred when a variant was saved without a price.
-- Fixed a bug where various front-end templates wouldn’t load correctly from the Control Panel if the [defaultTemplateFileExtensions](link) or [indexTemplateFilename](link) config settings had custom values.
-- Fixed a bug where products’ `defaultVariantId` property was not being set on first save.
-- Fixed a validation error that occurred when a cart was saved with a new shipping address and an existing billing address.
-- Fixed a bug where customers’ last-used billing addresses were not being remembered.
-- Fixed a MySQL error that occurred when attempting to delete a user that had an order transaction history.
-
-### Security
-- Fixed an XSS vulnerability.
-
-## 1.1.1198 - 2016-03-22
-
-### Added
-- Added the `sendCartInfoToGateways` config setting, which defines whether Craft Commerce should send info about a cart’s line items and adjustments when sending payment requests to gateways.
-- Product models now have a `totalStock` property, which returns the sum of all available stock across all of a product’s variants.
-- Product models now have an `unlimitedStock` property, which returns whether any of a product’s variants have unlimited stock.
-- Added the `commerce_variants.onOrderVariant` event.
-
-### Changed
-- Updated the Omnipay Authorize.Net driver to 2.3.1.
-- Updated the Omnipay FirstData driver to 2.3.0.
-- Updated the Omnipay Mollie driver to 3.0.5.
-- Updated the Omnipay MultiSafePay driver to 2.3.0.
-- Updated the Omnipay PayPal driver to 2.5.3.
-- Updated the Omnipay Pin driver to 2.2.1.
-- Updated the Omnipay SagePay driver to 2.3.1.
-- Updated the Omnipay Stripe driver to  v2.3.1.
-- Updated the Omnipay WorldPay driver to 2.2.
-
-### Fixed
-- Fixed a bug where shipping address rules and tax rates were not finding their matching shipping zone in some cases.
-- Fixed a bug where the credit card number validator was not removing non-numeric characters.
-- Fixed a PHP error that occurred when saving an order from a console command.
-
-## 1.1.1197 - 2016-03-09
-
-### Changed
-- Ajax requests to the “commerce/payments/pay” controller action now include validation errors in the response, if any.
-
-### Fixed
-- Fixed a credit card validation bug that occurred when using the eWay Rapid gateway.
-- Fixed an error that occurred on the Orders index page when searching for orders.
-- Fixed a bug where refreshing the browser window after refunding or paying for an order on the View Order page would attempt to re-submit the refund/payment request.
-- Fixed a bug where `Commerce_PaymentsService::processPayment()` was returning `false` when the order was already paid in full (e.g. due to a 100%-off coupon code).
-- Fixed a bug where variants were defaulting to disabled for products that only had a single variant.
-
-## 1.1.1196 - 2016-03-08
-
-### Added
-- Added Slovak message translations.
-- Added Shipping Zones, making it easier to relate multiple Shipping Methods/Rules to a common list of countries/states. (Existing Shipping Rules will be migrated to use Shipping Zones automatically.)
-- Added a “Recent Orders” Dashboard widget that shows a table of recently-placed orders.
-- Added a “Revenue” Dashboard widget that shows a chart of recent revenue history.
-- The Orders index page now shows a big, beautiful revenue chart above the order listing.
-- It’s now possible to edit Billing and Shipping addresses on the View Order page.
-- It’s now possible to manually mark orders as complete on the View Order page.
-- It’s now possible to submit new order payments from the View Order page.
-- Edit Product pages now have a “Save as a new product” option in the Save button menu.
-- Edit Product pages now list any sales that are associated with the product.
-- It’s now possible to sort custom order statuses.
-- It’s now possible to sort custom payment methods.
-- It’s now possible to soft-delete payment methods.
-- Added a “Link to a product” option to Rich Text fields’ Link menus, making it easy to create links to products.
-- Added support for Omnipay “item bags”, giving gateways some information about the cart contents.
-- Added the “gatewayPostRedirectTemplate” config setting, which can be used to specify the template that should be used to render the POST redirection page for gateways that require it.
-- Added support for eager-loading variants when querying products, by setting the `with: 'variants'` product param.
-- Added support for eager-loading products when querying variants, by setting the `with: 'product'` variant param.
-- Added `craft.commerce.variants` for querying product variants with custom parameters.
-- Added the “defaultPrice” product criteria parameter, for querying products by their default variant’s price.
-- Added the “hasVariant” product criteria parameter, for querying products that have a variant matching a specific criteria. (This replaces the now-deprecated “withVariant” parameter”.)
-- Added the “stock” variant criteria parameter, for querying variants by their available stock.
-- Added the “commerce/payments/pay” controller action, replacing the now-deprecated “commerce/cartPayment/pay” action.
-- Added the “commerce/payments/completePayment” controller action, replacing the now-deprecated “commerce/cartPayment/completePayment” action.
-- The “commerce/payments/pay” controller action now accepts an optional “orderNumber” param, for specifying which order should receive the payment. (If none is provided, the active cart is used.)
-- The “commerce/payments/pay” controller action now accepts an optional “expiry” parameter, which takes a combined month + year value in the format “MM/YYYY”.
-- The “commerce/payments/pay” controller action doesn’t required “redirect” and “cancelUrl” params, like its predecessor did.
-- The “commerce/payments/pay” controller action supports Ajax requests.
-- Added an abstract Purchasable class that purchasables can extend, if they want to.
-- Gateway adapters are now responsible for creating the payment form model themselves, via the new `getPaymentFormModel()` method.
-- Gateway adapters are now responsible for populating the CreditCard object based on payment form data themselves, via the new `populateCard()` method.
-- Gateway adapters now have an opportunity to modify the Omnipay payment request, via the new `populateRequest()` method.
-- Gateway adapters can now add support for Control Panel payments by implementing `cpPaymentsEnabled()` and `getPaymentFormHtml()`.
-
-### Changed
-- `Commerce_PaymentFormModel` has been replaced by an abstract BasePaymentFormModel class and subclasses that target specific gateway types.
-- Gateway adapters must now implement the new `getPaymentFormModel()` and `populateCard()` methods, or extend `CreditCardGatewayAdapter`.
-- The signatures and behaviors of `Commerce_PaymentsService::processPayment()` and `completePayment()` have changed.
-- New Sales and Discounts are now enabled by default.
-- The Orders index page now displays orders in chronological order by default.
-- It is no longer possible to save a product with a disabled default variant.
-- It is no longer possible to add a disabled variant, or the variant of a disabled product, to the cart.
-- `Commerce_PaymentsService::processPayment()` and `completePayment()` no longer respond to the request directly, unless the gateway requires a redirect via POST. They now return `true` or `false` indicating whether the operation was successful, and leave it up to the controller to handle the client response.
-
-### Deprecated
-- The `commerce/cartPayment/pay` action has been deprecated. `commerce/payments/pay` should be used instead.
-- The `commerce/cartPayment/completePayment` action has been deprecated. `commerce/payments/completePayment` should be used instead.
-- The `withVariant` product criteria parameter has been deprecated. `hasVariant` should be used instead.
-
-## 1.0.1190 - 2016-02-26
-
-### Fixed
-- Fixed a bug where product-specific sales were not being applied correctly.
-
-## 1.0.1189 - 2016-02-23
-
-### Changed
-- Reduced the number of SQL queries required to perform various actions.
-- The “Enabled” checkbox is now checked by default when creating new promotions and payment methods.
-- Edit Product page URLs no longer require the slug to be appended after the product ID.
-- Completed orders are now sorted by Date Ordered by default, and incomplete orders by Date Updated, in the Control Panel.
-
-### Fixed
-- Fixed a PHP error that occurred if an active cart contained a purchasable that had been deleted in the back-end.
-- Fixed a PHP error that occurred when trying to access the addresses of a non-existent customer.
-- Fixed a bug where only a single sale was being applied to products even if there were multiple matching sales.
-
-## 1.0.1188 - 2016-02-09
-
-### Changed
-- Order queries will now return zero results if the `number` criteria param is set to any empty value besides `null` (e.g. `false` or `0`).
-- Improved the behavior of the Status menu in the Update Order Status modal on View Order pages.
-- Added some `<body>` classes to some of Craft Commerce’s Control Panel pages.
-
-### Fixed
-- Fixed a bug where new carts could be created with an existing order number.
-- Fixed a bug where the default descriptions given to discounts were not necessarily using the correct currency and number formats.
-- Fixed a bug where a default state was getting selected when creating a new shipping rule, but it was not getting saved.
-- Fixed a bug where variants could not be saved as disabled.
-
-## 1.0.1187 - 2016-01-28
-
-### Added
-- Added `craft.commerce.getDiscountByCode()`, making it possible for templates to fetch info about a discount by its code.
-
-### Changed
-- OrderHistoryModel objects now have a `dateCreated` attribute.
-
-### Fixed
-- Fixed a bug where customers could select addresses that did not belong to them.
-- Fixed a bug where new billing addresses were not getting saved properly when carts were set to use an existing shipping address, but `sameAddress` was left unchecked.
-- Fixed a bug where numeric variant fields (e.g Price) were storing incorrect values when entered from locales that use periods as the grouping symbol.
-- Fixed a PHP error that occurred when saving a custom order status with no emails selected.
-- Fixed a bug where discounts were being applied to carts even after the discount had been disabled.
-- Fixed a bug where carts were not displaying descriptions for applied discounts.
-- Fixed a bug where variants’ Title fields were not showing the correct locale ID in some cases.
-
-## 1.0.1186 - 2016-01-06
-
-### Changed
-- Updated the translation strings.
-
-### Fixed
-- Fixed a PHP error that occurred when attempting to change a tax category’s handle.
-- Fixed a PHP error that occurred when attempting to save a discount or sale without selecting any products or product types.
-
-## 1.0.1185 - 2015-12-21
-
-### Added
-- Orders now have an `email` criteria parameter which can be used to only query orders placed with the given email.
-- Address objects now have `getFullName()` method, for returning the customer’s first and last name combined.
-- Added the `totalLength` attribute to front-end cart Ajax responses.
-- It’s now possible to sort orders by Date Ordered and Date Paid on the Orders index page.
-
-### Changed
-- A clear error message is now displayed when attempting to save a product, if the product type’s Title Format setting is invalid.
-- A clear error message is now displayed when attempting to save a product, if the product type’s Automatic SKU Format setting is invalid.
-- Any Twig errors that occur when rendering email templates are now caught and logged, without affecting the actual order status change.
-- The Payment Methods index now shows the payment methods’ gateways’ actual display names, rather than their class names.
-- Payment method settings that are being overridden in craft/config/commerce.php now get disabled from Edit Payment Method pages.
-- The extended line item info HUD now displays the included tax for the line item.
-
-### Fixed
-- Fixed a bug where the cart was not immediately forgotten when an order was completed.
-- Fixed a bug where `Commerce_OrderModel::getTotalLength()` was returning the total height of each of its line items, rather than the length.
-- Fixed a bug where variants’ height, length, and width were not being saved correctly on order line item snapshots.
-- Fixed a bug where order queries would return results even when the `user` or `customer` params were set to invalid values.
-- Fixed a PHP error that occurred when accessing a third party shipping method from an order object.
-- Fixed a PHP error that occurred when accessing the Sales index page.
-- Fixed a PHP error that occurred when loading dependencies on some servers.
-- Fixed a JavaScript error that occurred when viewing extended info about an order’s line items.
-- Fixed some language and styling bugs.
-
-## 1.0.1184 - 2015-12-09
-
-### Added
-- Added support for inline product creation from product selection modals.
-- Products now have an `editable` criteria parameter which can be used to only query products which the current user has permission to edit.
-- Added support for payment methods using the eWAY Rapid gateway.
-
-### Changed
-- Improved compatibility with some payment gateways.
-- Added the `shippingMethodId` attribute to front-end cart Ajax responses.
-- Users that have permission to access Craft Commerce in the Control Panel, but not permission to manage Orders, Products, or Promotions now get a 403 error when accessing /admin/commerce, rather than a blank page.
-- The “Download PDF” button no longer appears on the View Order page if no PDF template exists yet.
-- `Commerce_OrderModel::getPdfUrl()` now only returns a URL if the PDF template exists; otherwise null will be returned.
-- Errors that occur when parsing email templates now get logged in craft/storage/runtime/logs/commerce.log.
-- Improved the wording of error messages that occur when an unsupported gateway request is made.
-
-### Fixed
-- Fixed a bug where entering a sale’s discount amount to a decimal number less than 1 would result in the sale applying a negative discount (surcharge) to applicable product prices. Please check any existing sales to make sure the correct amount is being discounted.
-- Fixed bug where email template errors would cause order completion to fail.
-- Fixed a bug where shipping rule description fields were not being saved.
-- Fixed a PHP error that could occur when saving a product via an Element Editor HUD.
-- Fixed a bug where billing and shipping addresses were receiving duplicate validation errors when the `sameAddress` flag was set to true.
-- Fixed a JavaScript error that occurred when changing an order’s status on servers with case-sensitive file systems.
-
-## 1.0.1183 - 2015-12-03
-
-### Changed
-- Discounts are now entered as positive numbers in the control panel (e.g. a 50% discount is defined as either “0.5” or “50%” rather than “-0.5” or “-50%”).
-- Added the `commerce_cart.onBeforeAddToCart` event.
-- Added the `commerce_discounts.onBeforeMatchLineItem` event, making it possible for plugins to perform additional checks when determining if a discount should be applied to a line item.
-- Added the `commerce_payments.onBeforeGatewayRequestSend` event.
-
-### Fixed
-- Fixed a PHP error that would occur when the Payment Methods index page if any of the existing payment methods were using classes that could not be found.
-- Fixed a bug where some failed payment requests were not returning an error message.
-- Fixed a bug where `PaymentsService::processPayment()` was attempting to redirect to the order’s return URL even if it didn’t have one, in the event that the order was already paid in full before `processPayment()` was called. Now `true` is returned instead.
-- Fixed some UI strings that were not getting properly translated.
-
-## 1.0.1182 - 2015-12-01
-
-### Added
-- Tax Rates now have a “Taxable Subject” setting, allowing admins to choose whether the Tax Rate should be applied to shipping costs, price, or both.
-- View Order pages now display notes and options associated with line items.
-- Added new `commerce_addresses.beforeSaveAddress` and `saveAddress` events.
-- Purchasables now must implement a `getIsPromotable()` method, which returns whether the purchasable can be subject to discounts.
-- Variants now support a `default` element criteria param, for only querying variants that are/aren’t the default variant of an invariable product.
-
-### Changed
-- All number fields now display values in the current locale’s number format.
-- Variant descriptions now include the product’s title for products that have variants.
-- It’s now more obvious in the UI that you are unable to delete an order status while orders exist with that status.
-- The `commerce_orders.beforeSaveOrder` event now respects event’s `$peformAction` value.
-- The `commerce_orders.beforeSaveOrder` and `saveOrder` events trigger for carts, in addition to completed orders.
-- `Commerce_PaymentsService::processPayment()` no longer redirects the browser if the `$redirect` argument passed to it is `null`.
-- Renamed `Commerce_VariantsService::getPrimaryVariantByProductId()` to `getDefaultVariantByProductId()`.
-- Updated all instances of `craft.commerce.getCart()` to `craft.commerce.cart` in the example templates.
-- Customers are now redirected to the main products page when attempting to view their cart while it is empty.
-
-### Removed
-- Removed the `commerceDecimal` and `commerceCurrency` template filters. Craft CMS’s built-in [number](https://craftcms.com/docs/templating/filters#number) and [currency](https://craftcms.com/docs/templating/filters#currency) filters should be used instead. Note that you will need to explicitly pass in the cart’s currency to the `currency` filter (e.g. `|currency(craft.commerce.cart.currency)`).
-
-### Fixed
-- Fixed a bug where View Order pages were displaying links to purchased products even if the product didn’t exist anymore, which would result in a 404 error.
-- Fixed a bug where orders’ base shipping costs and base discounts were not getting reset when adjustments were recalculated.
-- Fixed the “Country” and “State” field labels on Edit Shipping Rule pages, which were incorrectly pluralized.
-- Fixed a bug where toggling a product/variant’s “Unlimited” checkbox was not enabling/disabling the Stock text input.
-- Fixed a PHP error that occurred on order completion when purchasing a third party purchasable.
-- Fixed a PHP error that occurred when attempting to add a line item to the cart with zero quantity.
-- Fixed a bug where the state name was not getting included from address models’ `getStateText()` methods.
-- Fixed a PHP error that would occur when saving a variable product without any variants.
-
-## 0.9.1179 - 2015-11-24
-
-### Added
-- Added a new “Manage orders” user permission, which determines whether the current user is allowed to manage orders.
-- Added a new “Manage promotions” user permission, which determines whether the current user is allowed to manage promotions.
-- Added new “Manage _[type]_ products” user permissions for each product type, which determines whether the current user is allowed to manage products of that type.
-- It’s now possible to set payment method settings from craft/config/commerce.php. To do so, have the file return an array with a `'paymentMethodSettings'` key, set to a sub-array that is indexed by payment method IDs, whose sub-values are set to the payment method’s settings (e.g. `return ['paymentMethodSettings' => ['1' => ['apiKey' => getenv('STRIPE_API_KEY')]]];`).
-- Added an `isGuest()` method to order models, which returns whether the order is being made by a guest account.
-- The `cartPayment/pay` controller action now checks for a `paymentMethodId` param, making it possible to select a payment gateway at the exact time of payment.
-- Added `Commerce_TaxCategoriesService::getTaxCategoryByHandle()`.
-
-### Changed
-- Ajax requests to `commerce/cart/*` controller actions now get the `totalIncludedTax` amount in the response.
-- Renamed `Commerce_ProductTypeService::save()` to `saveProductType()`.
-- Renamed `Commerce_PurchasableService` to `Commerce_PurchasablesService` (plural).
-- Renamed all `Commerce_OrderStatusService` methods to be more explicit (e.g. `save()` is now `saveOrderStatus()`).
-- Renamed `Commerce_TaxCategoriesService::getAll()` to `getAllTaxCategories()`.
-- Added “TYPE_” and “STATUS_” prefixes to each of the constants on TransactionRecord, to clarify their purposes.
-- Order models no longer have $billingAddressData and $shippingAddressData properties. The billing/shipping addresses chosen by the customer during checkout are now duplicated in the craft_commerce_addresses table upon order completion, and the order’s billingAddressId and shippingAddressId attributes are updated to the new address records’ IDs.
-- Purchasables must now have a `getTaxCategoryId()` method, which returns the ID of the tax category that should be applied to the purchasable.
-- Third-party purchasables can now have taxes applied to their line items when in the cart.
-- Added `totalTax`, `totalTaxIncluded`, `totalDiscount`, and `totalShippingCost` to the example templates’ order totals info.
-
-### Fixed
-- Fixed a bug where variants were not being returned in the user-defined order on the front end.
-- Fixed a bug where `Commerce_OrdersService::getOrdersByCustomer()` was returning incomplete carts. It now only returns completed orders.
-- Fixed a bug where the line items’ `taxIncluded` amount was not getting reset to zero before recalculating the amount of included tax.
-- Fixed a bug where products of a type that had been switched from having variants to not having variants could end up with an extra Title field on the Edit Product page.
-- Fixed an issue where Craft Personal and Client installations where making user groups available to sale and discount conditions.
-- Fixed a PHP error that occurred when an order model’s `userId` attribute was set to the ID of a user account that didn’t have a customer record associated with it.
-- Fixed a bug where quantity restrictions on a product/variant were not being applied consistently to line items that were added with custom options.
-- Fixed some language strings that were not getting static translations applied to them.
-- Fixed a bug where Price fields were displaying blank values when they had previously been set to `0`.
-- Fixed a bug where `Commerce_TaxCategoriesService::getAllTaxCategories()` could return null values if `getTaxCategoryById()` had been called previously with an invalid tax category ID.
-
-## 0.9.1177 - 2015-11-18
-
-### Changed
-- The example templates now display credit card errors more clearly.
-
-### Fixed
-- Fixed a bug where products’ and variants’ Stock fields were displaying blank values.
-
-## 0.9.1176 - 2015-11-17
-
-### Added
-- Craft Commerce is now translated into German, Dutch, French (FR and CA), and Norwegian.
-- Added the “Automatic SKU Format” Product Type setting, which defines what products’/variants’ SKUs should look like when they’re submitted without a value.
-- It’s now possible to save arbitrary “options” to line items. When the same purchasable is added to the cart twice, but with different options, it will result in two separate line items rather than one line item with a quantity of 2.
-- Order models now have a `totalDiscount` property, which returns the total of all discounts applied to its line items, in addition to the base discount.
-
-### Changed
-- The tax engine now records the amount of included tax for each line item, via a new `taxIncluded` property on line item models. (This does not affect existing tax calculation behaviors in any way.)
-- Customer data stored in session is now cleared out whenever a user logs in/out, and when a logged-out guest completes their order.
-- The example templates have been updated to demonstrate the new Line Item Options feature.
-- Address management features are now hidden for guest users in the example templates to avoid confusion.
-
-### Fixed
-- Fixed a bug where products/variants that were out of stock would show a blank value for the “Stock” field, rather than “0”.
-- Fixed a bug where the `shippingMethod` property returned by Ajax requests to `commerce/cart/*` was getting set to an incorrect value. The property is now set to the shipping method’s handle.
-
-## 0.9.1175 - 2015-11-11
-
-### Added
-- Added a new “Show the Title field for variants” setting to Product Types that have variants. When checked, variants of products of that Product Type will get a new “Title” field that can be directly edited by product managers.
-- It’s now possible to update an order’s custom fields when posting to the `commerce/cartPayment/pay` controller action.
-
-### Changed
-- Renamed `craft.commerce.getShippingMethods()` to `getAvailableShippingMethods()`.
-- The shipping method info arrays returned by `craft.commerce.getAvailableShippingMethods()` now include `description` properties, set to the shipping methods’ active rules’ description. It also returns the shipping methods’ `type`.
-- The shipping method info arrays returned by `craft.commerce.getAvailableShippingMethods()` are now sorted by their added cost, from cheapest to most expensive.
-- Ajax requests to `commerce/cart/*` controller actions now get information about the available shipping methods in the response.
-- Customer address info is now purged from the session when a user logs out with an active cart.
-- Changes to the payment method in the example templates’ checkout process are now immediately applied to the cart.
-- When the Stripe gateway is selected as the Payment Method during checkout we now show an example implementation of token billing with stripe.js
-
-### Fixed
-- Fixed a bug where the user-managed shipping methods’ edit URLs were missing a `/` before their IDs.
-- Fixed a bug where it was possible to complete an order with a shipping method that was not supposed to be available, per its rules.
-- Fixed a bug where it was possible to log out of Craft but still see address data in the cart.
-- Fixed a bug where plugin-based shipping methods were getting re-instantiated each time `craft.commerce.getShippingMethods()` was called.
-- Fixed a bug where batch product deletion from the Products index page was not also deleting their associated variants.
-
-## 0.9.1173 - 2015-11-09
-
-### Added
-- Added a “Business Name” field to customer addresses (accessible via a `businessName` attribute), which replaces the “Company” field (and `company` attribute), and can be used to store customers’ businesses’ names when purchasing on behalf of their company.
-- Added a “Business Tax ID” field to customer addresses (accessible via a `businessTaxId` attribute), which can be used to store customers’ businesses’ tax IDs (e.g. VAT) when purchasing on behalf of their company.
-- Added a `getCountriesByTaxZoneId()` method to the Tax Zones service.
-- Added a `getStatesByTaxZoneId()` method to the Tax Zones service.
-- It’s now possible to create new Tax Zones and Tax Categories directly from the Edit Tax Rate page.
-
-### Changed
-- The ShippingMethod interface has three new methods: `getType()`, `getId()`, and `getCpEditUrl()`. (`getId()` should always return `null` for third party shipping methods.)
-- It is no longer necessary to have created a Tax Zone before accessing Commerce → Settings → Tax Rates and creating a tax rate.
-- The “Handle” field on Edit Tax Category pages is now automatically generated based on the “Name” field.
-- Plugin-based shipping methods are now listed in Commerce → Settings → Shipping Methods alongside the user-managed ones.
-- Orders can now be sorted by ID in the Control Panel.
-- Updated the example templates to account for the new `businessName` and `businessTaxId` address attributes.
-
-### Fixed
-- Fixed a PHP error that occurred when editing a product if PHP was configured to display strict errors.
-- Fixed a bug where products/variants would always show the “Dimensions” and “Weight” fields, even for product types that were configured to hide those fields.
-- Fixed a PHP error that occurred when the tax calculator accessed third-party Shipping Methods.
-- Fixed a MySQL error that occurred when saving a Tax Rate without a Tax Zone selected.
-- Fixed an issue where clicking on the “Settings” global nav item under “Commerce” could direct users to the front-end site.
-
-## 0.9.1171 - 2015-11-05
-
-### Changed
-- The “Promotable” and “Free Shipping” field headings on Edit Product pages now act as labels for their respective checkboxes.
-- Craft Commerce now logs an error message when an order’s custom status is changed and the notification email’s template cannot be found.
-- Commerce Customer Info fields are now read-only. (Customers can still edit their own addresses from the front-end.)
-- Craft Commerce now keeps its customers’ emails in sync with their corresponding user accounts’ emails.
-- Added a `shortNumber` attribute to order models, making it easy for templates to access the short version of the order number.
-- The example templates’ product listings have new and improved icon images.
-
-### Fixed
-- Fixed a bug where the “Craft Commerce” link in the global sidebar would direct users to the front-end site, if the `cpTrigger` config setting was not set to `'admin'`.
-- Updated the “Post Date” and “Expiry Date” table column headings on the Products index page, which were still labeled “Available On” and “Expires On”.
-- Fixed a bug where one of the Market Commerce → Craft Commerce upgrade migrations wouldn’t run on case-sensitive file systems.
-- Fixed a PHP error that occurred when viewing an active cart without an address from the Control Panel.
-- Fixed a bug where custom field data was not saved via the `commerce/cart/updateCart` controller action if it wasn’t submitted along with other cart updates.
-- Added some missing CSRF inputs to the example templates, when CSRF protection is enabled for the site.
-
-### Security
-- The example templates’ third party scripts now load over a protocol-relative URL, resolving security warnings.
-
-## 0.9.1170 - 2015-11-04
-
-### Added
-- Renamed the plugin from Market Commerce to Craft Commerce.
-- Craft Commerce supports One-Click Updating from the Updates page in the Control Panel.
-- Gave Craft Commerce a fancy new plugin icon.
-- Updated all of the Control Panel templates for improved consistency with Craft 2.5, and improved usability.
-- Non-admins can now access Craft Commerce’s Control Panel pages via the “Access Craft Commerce” user permission (with the exception of its Settings section).
-- Products are now localizable.
-- It’s now possible to create a new sale or discount right from the Products index page, via a new Batch Action.
-- It’s now possible to delete products from the Products index page in the Control Panel.
-- Product variants are now managed right inline on Edit Product pages, via a new Matrix-inspired UI.
-- Added Live Preview and Sharing support to Edit Product pages.
-- It’s now possible to create new products right from Product Selector Modals (like the ones used by Products fields).
-- Product types now have a “Has dimensions?” setting. The Width, Height, Length, and Weight variant fields will only show up when this is enabled now.
-- It’s now possible to update multiple order statuses simultaneously from the Orders index page, via a new Batch Action.
-- It’s now possible to delete orders from the Orders index page in the Control Panel.
-- The View Order page now uses the same modal window to update order statuses as the Orders index page uses when updating statuses via the Batch Action.
-- The View Order page now has “info” icons beside each line item and recorded transaction, for viewing deeper information about them.
-- The View Order page now shows adjustments made on the order.
-- Renamed the `craft.market` variable to `craft.commerce`.
-- Added a new `commerce/cart/updateCart` controller action that can handle customer address/email changes, coupon application, line item additions, and shipping/payment method selections, replacing most of the old Cart actions. (The only other `commerce/cart/*` actions that remain are `updateLineItem`, `removeLineItem`, and `removeAllLineItems`.)
-- It’s now possible to use token billing with some gateways, like Stripe, by passing a `token` POST param to the `cartPay/pay` controller action, so your customers’ credit card info never touches your server.
-- It’s now possible to access through all custom Order Statuses `craft.commerce.orderStatuses`.
-- Added the `itemSubtotalWithSale` attribute to order models, to get the subtotal of all order items before any adjustments have been applied.
-- Renamed all class namespaces and prefixes for the Craft Commerce rename.
-- Renamed nearly all service method names to be more explicit and follow Craft CMS naming conventions (i.e. `getById()` is now `getOrderById()`).
-- All gateways must now implement the GatewayAdapterInterface interface. Craft Commerce provides a BaseGatewayAdapter class that adapts OmniPay gateway classes for this interface.
-- Added the `commerce_transactions.onSaveTransaction` event.
-- Added the `commerce_addOrderActions` hook.
-- Added the `commerce_addProductActions` hook.
-- Added the `commerce_defineAdditionalOrderTableAttributes` hook.
-- Added the `commerce_defineAdditionalProductTableAttributes` hook.
-- Added the `commerce_getOrderTableAttributeHtml` hook.
-- Added the `commerce_getProductTableAttributeHtml` hook.
-- Added the `commerce_modifyEmail` hook.
-- Added the `commerce_modifyOrderSortableAttributes` hook.
-- Added the `commerce_modifyOrderSources` hook.
-- Added the `commerce_modifyPaymentRequest` hook.
-- Added the `commerce_modifyProductSortableAttributes` hook.
-- Added the `commerce_modifyProductSources` hook.
-- Added the `commerce_registerShippingMethods` hook.
-
-### Changed
-- Sales rates and percentages are now entered as a positive number, and can be entered with or without a `%` sign.
-- Products are now sorted by Post Date in descending order by default.
-- All of the Settings pages have been cleaned up significantly.
-- Renamed the `isPaid` order criteria param to `isUnpaid`.
-- Renamed products’ `availableOn` and `expiresOn` attributes to `postDate` and `expiryDate`.
-- Craft Commerce now records all failed payment transactions and include the gateway response.
-- Reduced the number of SQL queries that get executed on order/product listing pages, depending on the attributes being accessed.
-- Tax Categories now have “handles” rather than “codes”.
-- When a Product Type is changed from having variants to not having variants, all of the existing products’ variants will be deleted, save for the Default Variants.
-- If a default zone is not selected on an included tax rate, an error is displayed.
-- Improved the extendability of the shipping engine. The new `ShippingMethod` and `ShippingRule` interfaces now allow a plugin to provide their own methods and rules which can dynamically add shipping costs to the cart.
-- Added an `$error` argument to `Commerce_CartService::setPaymentMethod()` and `setShippingMethod()`.
-- The example templates have been updated for the new variable names and controller actions, and their Twig code has been simplified to be more clear for newcomers (including more detailed explanation comments).
-- The example PDF template now includes more information about the order, and a “PAID” stamp graphic.
-- The example templates now include a customer address management section.
-- Improved the customer address selection UI.
-
-### Removed
-- The “Cart Purge Interval” and “Cart Cookie Expiry Settings” have been removed from Control Panel. You will now need to add a `commerce.php` file in craft/config and set those settings from there. (See commerce/config.php for the default values.)
-- Removed the default Shipping Method and improved the handling of blank shipping methods.
-- Removed customer listing page. Add the Commerce Customer Info field type to your User field layout instead.
-
-### Fixed
-- Fixed a bug where you could pass an invalid `purchasableId` to the Cart.
-- Fixed a bug where the customer link on the View Order page didn’t go to the user’s profile.
-- Fixed a Twig error that occurred if a user manually went to /admin/commerce/orders/new. A 404 error is returned instead now.
-- Fixed a bug where it was possible to use currency codes unsupported by OmniPay.
-- Fixed a bug where the Mollie gateway was not providing the right token for payment completion.
-- Fixed a bug where the `totalShipping` cost was incorrect when items with Free Shipping were in the cart.
-- Fixed a bug in the Sale Amount logic.
-- Products are now Promotable by default.
-- Fixed bug where the logic to determine if an order is paid in full had a rounding error.
-=======
-- Removed `craft\commerce\services\States`.
->>>>>>> 80d6cdac
+- Removed `craft\commerce\services\States`.