# Release Notes for Craft Commerce

<<<<<<< HEAD
### Unreleased
- Fixed a bug where baseDiscount and perItemDiscount returns negative value in the discount setting page if validation is invalid. ([#2090](https://github.com/craftcms/commerce/issues/2090))
=======
## 3.3.0 - 2021-04-20

### Added
- Added support for partial payments. ([#585](https://github.com/craftcms/commerce/issues/585))
- Carts can now display customer-facing notices on price changes and when items are automatically removed due to going out of stock. ([#2000](https://github.com/craftcms/commerce/pull/2000))
- It’s now possible to set dynamic condition formulas on shipping rules. ([#1959](https://github.com/craftcms/commerce/issues/1959))
- The Orders index page and Edit Order page now have a “Share cart” action, which generates a sharable URL that will load the cart into the user’s session, making it the active cart. ([#1386](https://github.com/craftcms/commerce/issues/1386))
- Shipping rule conditions can now be based on an order’s discounted price, rather than its original price. ([#1948](https://github.com/craftcms/commerce/pull/1948))
- Added the `allowCheckoutWithoutPayment` config setting.
- Added the `allowPartialPaymentOnCheckout` config setting.
- Added the `commerce/cart/complete` action.
- Added `craft\commerce\base\GatewayInterface::supportsPartialPayment()`.
- Added `craft\commerce\base\Gateway::supportsPartialPayment()`.
- Added `craft\commerce\elements\Order::getLoadCartUrl()`.
- Added `craft\commerce\services\Addresses::EVENT_BEFORE_PURGE_ADDRESSES`. ([#1627](https://github.com/craftcms/commerce/issues/1627))
- Added `craft\commerce\services\PaymentCurrencies::convertCurrency()`.
- Added `craft\commerce\test\fixtures\elements\ProductFixture::_getProductTypeIds()`.

### Changed
- Improved the line item editing workflow on the Edit Order page.
- Line item descriptions now link to the purchasable’s edit page in the control panel. ([#2048](https://github.com/craftcms/commerce/issues/2048))
- All front-end controllers now support passing the order number via a `number` param. ([#1970](https://github.com/craftcms/commerce/issues/1970))
- Products are now resaved when a product type’s available tax or shipping categories change. ([#1933](https://github.com/craftcms/commerce/pull/1933))
- Updated Dompdf to 1.0.2.

### Deprecated
- Deprecated `craft\commerce\services\Gateways::getGatewayOverrides()` and the `commerce-gateways.php` config file. Gateway-specific config files should be used instead. ([#1963](https://github.com/craftcms/commerce/issues/1963))

### Fixed
- Fixed a PHP 8 compatibility bug. ([#1987](https://github.com/craftcms/commerce/issues/1987))
- Fixed an error that occurred when passing an unsupported payment currency to `craft\commerce\services\PaymentCurrencies::convert()`.
>>>>>>> ec5849f0

## 3.2.17.4 - 2021-04-06

### Fixed
- Fixed a bug where line items would disappear from the Edit Order page when their quantity value was cleared. ([#2058](https://github.com/craftcms/commerce/issues/2058))
- Fixed a bug where customers without primary billing and shipping addresses weren’t being shown in the Customers list. ([#2052](https://github.com/craftcms/commerce/issues/2052))

## 3.2.17.3 - 2021-03-18

### Fixed
- Fixed a bug where the “All Totals” column on the Orders index page was showing blank values. ([#2047](https://github.com/craftcms/commerce/pull/2047))

## 3.2.17.2 - 2021-03-17

### Fixed
- Fixed a bug where the `commerce/reset-data` command did not delete addresses. ([#2042](https://github.com/craftcms/commerce/issues/2042))
- Fixed a bug where included tax totals may be incorrect after updating from Commerce 1.
- Fixed a bug where the `success` and `error` keys were missing from `commerce/payments/complete-payment` JSON responses. ([#2043](https://github.com/craftcms/commerce/issues/2043))

## 3.2.17.1 - 2021-03-08

### Changed
- The `generateTransformsBeforePageLoad` config setting is now automatically enabled when rendering emails. ([#2034](https://github.com/craftcms/commerce/issues/2034))
- `craft\commerce\services\Pdfs::EVENT_BEFORE_RENDER_PDF` event handlers can now modify the variables the PDF will be rendered with. ([#2039](https://github.com/craftcms/commerce/issues/2039))

### Fixed
- Fixed a bug where the Orders index page was showing the wrong shipping and billing addresses. ([#1962](https://github.com/craftcms/commerce/issues/1962))
- Fixed a bug where sales were storing incorrect amounts for locales that use a period for the grouping symbol. ([#2029](https://github.com/craftcms/commerce/issues/2029))

## 3.2.17 - 2021-03-03

### Added 
- Added the ability to set a cart’s order site on the Edit Order page. ([#2031](https://github.com/craftcms/commerce/issues/2031))
- Added the `cp.commerce.customers.edit`, `cp.commerce.customers.edit.content`, and `cp.commerce.customers.edit.details` template hooks to the Edit Customer page. ([#2030](https://github.com/craftcms/commerce/issues/2030))

### Fixed
- Fixed a UI bug with the “Order Site” and “Status” fields on the Edit Order page. ([#2023](https://github.com/craftcms/commerce/issues/2023))

### Security
- Fixed an XSS vulnerability.

## 3.2.16 - 2021-02-26

### Fixed
- Fixed a bug where it wasn’t possible to paginate addresses on the Edit Order page. ([#2024](https://github.com/craftcms/commerce/issues/2024))
- Fixed a PHP error that could occur when adding purchasables to a sale from the Edit Product page. ([#1998](https://github.com/craftcms/commerce/issues/1998))
- Fixed a bug where guest customers weren’t being consolidated to the user’s customer. ([#2019](https://github.com/craftcms/commerce/issues/2019))
- Fixed a migration error that could occur when updating from Commerce 2. ([#2022](https://github.com/craftcms/commerce/issues/2022))

## 3.2.15.3 - 2021-02-24

### Fixed
- Fixed a bug where past orders weren’t being consolidated to the user’s customer. ([#2019](https://github.com/craftcms/commerce/issues/2019))

## 3.2.15.2 - 2021-02-18

### Fixed
- Fixed a bug where querying for an empty array on the `productId` variant query param would return all variants.

## 3.2.15.1 - 2021-02-18

### Fixed
- Fixed an error that occurred when deleting products. ([#2009](https://github.com/craftcms/commerce/issues/2009))

## 3.2.15 - 2021-02-17

### Changed
- Carts that only contains non-shipppable items no longer attempt to match any shipping rules. ([#1990](https://github.com/craftcms/commerce/issues/1990))
- Product queries with the `type` or `typeId` param will now only invalidate their `{% cache %}` tags when products of the same type(s) are saved/deleted.
- Variant queries with the `product` or `productId` param will now only invalidate their `{% cache %}` tags when the referenced products are saved/deleted.
- The `commerce/payment-sources/add`, `commerce/subscriptions/subscribe`, `commerce/subscriptions/switch`, `commerce/subscriptions/cancel`, and `commerce/subscriptions/reactivate` actions now accept hashed `successMessage` params. ([#1955](https://github.com/craftcms/commerce/issues/1955))
- `craft\commerce\elements\db\VariantQuery::product` is now write-only.

### Fixed
- Fixed a bug where carts weren’t getting recalculated after their billing address was saved via the `commerce/customer-addresses/save` action. ([#1997](https://github.com/craftcms/commerce/issues/1997))
- Fixed a bug where category shipping rules weren’t remembering their cost overrides when set to `0` . ([#1999](https://github.com/craftcms/commerce/issues/1999))

## 3.2.14.1 - 2021-01-28

### Fixed
- Fixed a UI bug with product dimension inputs on Craft 3.6. ([#1977](https://github.com/craftcms/commerce/issues/1977))

## 3.2.14 - 2021-01-13

### Added
- It is now possible to sort purchasables by `description`, `sku` or `price` when adding a line item on the Edit Order page. ([#1940](https://github.com/craftcms/commerce/issues/1940))
- Added `craft\commerce\elements\db\ProductQuery::defaultPrice()`, `defaultWidth()`, `defaultHeight()`, `defaultLength()`, `defaultWeight()`, and `defaultSku()`. ([#1877](https://github.com/craftcms/commerce/issues/1877))

### Changed
- Purchasables are now sorted by `id` by default when adding a line item to an order on the Edit Order page.

### Fixed
- Fixed a bug where the Edit Order page was listing soft-deleted purchasables when adding a line item. ([#1939](https://github.com/craftcms/commerce/issues/1939))
- Fixed a bug where product indexes’ “Title” columns were getting mislabeled as “ID”. ([#1787](https://github.com/craftcms/commerce/issues/1787))
- Fixed an error that could occur when saving a product, if a price, weight, or dimension field was set to a non-numeric value. ([#1942](https://github.com/craftcms/commerce/issues/1942))
- Fixed a bug where line item prices could show the wrong currency on Edit Order pages. ([#1890](https://github.com/craftcms/commerce/issues/1890))
- Fixed an error that could occur when saving an address. ([#1947](https://github.com/craftcms/commerce/issues/1947))
- Fixed an error that occurred when calling `Plans::getPlansByInformationEntryId()`. ([#1949](https://github.com/craftcms/commerce/issues/1949))
- Fixed a SQL error that occurred when purging customers on MySQL. ([#1958](https://github.com/craftcms/commerce/issues/1958))
- Fixed a SQL error that occurred when retrieving the default line item status on PostgreSQL.

## 3.2.13.2 - 2020-12-15

### Fixed
- Fixed a bug where product URLs were resolving even though the product was not live. ([#1929](https://github.com/craftcms/commerce/pull/1929))

## 3.2.13.1 - 2020-12-15

### Fixed
- Fixed a migration error that could occur when updating from Commerce 3.1 ([#1928](https://github.com/craftcms/commerce/issues/1928))

## 3.2.13 - 2020-12-10

### Added
- Emails and PDFs now have Language settings that can be used to specify the language that should be used, instead of the order’s language. ([#1884](https://github.com/craftcms/commerce/issues/1884))
- Added the `cp.commerce.order.content`, `cp.commerce.order.edit.order-actions`, and `cp.commerce.order.edit.order-secondary-actions` template hooks to the Edit Order page. ([#138](https://github.com/craftcms/commerce/issues/138), [#1269](https://github.com/craftcms/commerce/issues/1269))

### Added
- Partial payments on orders can now be made from the Edit Order page.
- Added the `allowFrontEndPartialPayments` config setting.

### Changed
- Improved the Edit Product page load time by lazy-loading variants’ related sales on scroll. ([#1883](https://github.com/craftcms/commerce/issues/1883))
- The Edit Order page no longer requires orders to have at least one line item to be saved.

### Fixed
- Fixed a bug where Products indexes weren’t displaying `0` stock values. ([#1908](https://github.com/craftcms/commerce/issues/1908))
- Fixed a bug where dates and numbers in order PDFs weren’t always rendered with the order’s locale. ([#1876](https://github.com/craftcms/commerce/issues/1876))
- Fixed a bug where `craft\commerce\models\Address::getAddressLines()` wasn’t including a `businessTaxId` key. ([#1894](https://github.com/craftcms/commerce/issues/1894))
- Fixed a bug where `craft\commerce\services\Discounts::getDiscountByCode()` was returning disabled discounts.
- Fixed a bug where `craft\commerce\models\Address::setAttributes()` wasn’t setting the `businessId` by default. ([#1909](https://github.com/craftcms/commerce/issues/1909))
- Fixed some PostgreSQL compatibility issues.

## 3.2.12 - 2020-11-17

### Added
- Variants now have `priceAsCurrency` and `salePriceAsCurrency` fields when queried via GraphQL. ([#1856](https://github.com/craftcms/commerce/issues/1856))
- Products now have an `defaultPriceAsCurrency` field when queried via GraphQL. ([#1856](https://github.com/craftcms/commerce/issues/1856))

### Changed
- Improved the Edit Order page’s ability to warn against losing unsaved changes. ([#1850](https://github.com/craftcms/commerce/issues/1850))
- All built-in success/fail flash messages are now customizable by passing hashed `successMessage` and `failMessage` params with the request. ([#1871](https://github.com/craftcms/commerce/issues/1871))

### Fixed
- Fixed an error that occurred when attempting to edit a subscription plan, if `allowAdminChanges` was disabled. ([#1857](https://github.com/craftcms/commerce/issues/1857))
- Fixed an error that occurred when attempting to preview an email, if no orders had been completed yet. ([#1858](https://github.com/craftcms/commerce/issues/1858))
- Fixed an error that occurred when adding a new address to a completed order on the Edit Order page, if using PostgreSQL.
- Fixed a bug where template caches weren’t getting invalidated when sales were added or removed. ([#1849](https://github.com/craftcms/commerce/issues/1849))
- Fixed a bug where sales weren’t properly supporting localized number formats.
- Fixed a deprecation warning that occurred in the example templates. ([#1859](https://github.com/craftcms/commerce/issues/1859))

## 3.2.11 - 2020-11-04

### Changed
- Moved subscription plans from `commerce/settings/subscriptions/plans` to `commerce/store-settings/subscription-plans` in the control panel. ([#1846](https://github.com/craftcms/commerce/issues/1846))

### Fixed
- Emails that are prevented from being sent using the `\craft\commerce\services\Emails::EVENT_BEFORE_SEND_MAIL` event are no longer shown as failed jobs on the queue. ([#1842](https://github.com/craftcms/commerce/issues/1842))
- Fixed a PHP error that occurred when creating a new Product with multiple variants. ([#1851](https://github.com/craftcms/commerce/issues/1851))

## 3.2.10.1 - 2020-11-03

### Fixed
- Fixed a PostgreSQL migration issue. ([#1845](https://github.com/craftcms/commerce/pull/1845))

## 3.2.10 - 2020-11-02

### Added
- Added the ability to unset a cart’s selected payment source with the `commerce/cart/update-cart` action. ([#1835](https://github.com/craftcms/commerce/issues/1835))
- Added `craft\commerce\services\Pdfs::EVENT_MODIFY_RENDER_OPTIONS`. ([#1761](https://github.com/craftcms/commerce/issues/1761))

### Fixed
- Fixed a PHP error that occurred when retrieving the field layout for a variant of a deleted product. ([#1830](https://github.com/craftcms/commerce/pull/1830))
- Fixed a bug where restoring a deleted product restored previously-deleted variants. ([#1827](https://github.com/craftcms/commerce/issues/1827))
- Fixed a template error that would occur when creating or editing a tax rate. ([#1841](https://github.com/craftcms/commerce/issues/1841))

## 3.2.9.1 - 2020-10-30

### Fixed
- Fixed a bug where the `commerce_orders` table was missing the `orderSiteId` column on fresh installs. ([#1828](https://github.com/craftcms/commerce/pull/1828))

## 3.2.9 - 2020-10-29

### Added
- Added the ability to track which site an order was placed from.
- Added the “ID” column to the Products index page. ([#1787](https://github.com/craftcms/commerce/issues/1787))
- Added the “Order Site” column to the Orders index page.
- Added the ability to retry failed order status emails. ([#1397](https://github.com/craftcms/commerce/issues/1379))
- Added the ability to change the default tax category right from the Tax Categories index page. ([#1499](https://github.com/craftcms/commerce/issues/1499))
- Added the ability to change the default shipping category right from the Shipping Categories index page.
- Added the ability to update a shipping method’s status right from the Shipping Methods index page.
- All front-end success/fail flash messages are now customizable by passing hashed `successMessage`/`failMessage` params with the request. ([#1801](https://github.com/craftcms/commerce/issues/1801))
- It’s now possible to see purchasables’ snaphsot data when adding line items to an order from the Edit Order page. ([#1792](https://github.com/craftcms/commerce/issues/1792))
- Addresses now show whether they are the primary shipping/billing address for a customer on the Edit Address page. ([#1802](https://github.com/craftcms/commerce/issues/1802))
- Added the `cp.commerce.shippingMethods.edit.content` hook to the `shipping/shippingmethods/_edit.html` template. ([#1819](https://github.com/craftcms/commerce/pull/1819))
- Added `craft\commerce\elements\Order::$orderSiteId`.
- Added `craft\commerce\services\Customers::EVENT_AFTER_SAVE_CUSTOMER_ADDRESS`. ([#1220](https://github.com/craftcms/commerce/issues/1220))
- Added `craft\commerce\services\Customers::EVENT_AFTER_SAVE_CUSTOMER`.
- Added `craft\commerce\services\Customers::EVENT_BEFORE_SAVE_CUSTOMER_ADDRESS`. ([#1220](https://github.com/craftcms/commerce/issues/1220))
- Added `craft\commerce\services\Customers::EVENT_BEFORE_SAVE_CUSTOMER`.
- Added `craft\commerce\services\Webhooks::EVENT_AFTER_PROCESS_WEBHOOK`. ([#1799](https://github.com/craftcms/commerce/issues/1799))
- Added `craft\commerce\services\Webhooks::EVENT_BEFORE_PROCESS_WEBHOOK`. ([#1799](https://github.com/craftcms/commerce/issues/1799))

### Changed
- `salePrice` is now included when calling a purchasable’s `toArray()` method. ([#1793](https://github.com/craftcms/commerce/issues/1793))

### Deprecated
- Deprecated support for passing a `cartUpdatedNotice` param to the `commerce/cart/update-cart` action. A hashed `successMessage` param should be passed instead.

### Fixed
- Fixed a bug where changing the customer of an order could result in an “Address does not belong to customer” error. ([#1227](https://github.com/craftcms/commerce/issues/1227))
- Fixed a bug where cached discounts were not getting updated when a discount was saved or deleted. ([#1813](https://github.com/craftcms/commerce/pull/1813))
- Fixed formatting of URLs in the example templates. ([#1808](https://github.com/craftcms/commerce/issues/1808))
- Fixed a bug where `commerce/products/save-product`, `commerce/products/duplicate-product` and `commerce/products/delete-product` actions required the “Access Craft Commerce” permission. ([#1814](https://github.com/craftcms/commerce/pull/1814))
- Fixed a bug where it was possible to delete the default tax category.
- Fixed a bug where it was possible to delete the default shipping category.
- Restored the missing `craft\commerce\services\Payments::EVENT_AFTER_PROCESS_PAYMENT` event. ([#1818](https://github.com/craftcms/commerce/pull/1818))

## 3.2.8.1 - 2020-10-15

### Fixed
- Fixed a PHP error that occurred when duplicating a product. ([#1783](https://github.com/craftcms/commerce/issues/1783))

## 3.2.8 - 2020-10-13

### Added
- Added a “Variants” column to the Products index page. ([#1765](https://github.com/craftcms/commerce/issues/1765))
- Added the `commerce/reset-data` command. ([#581](https://github.com/craftcms/commerce/issues/581))
- Added `craft\commerce\console\controlllers\ResetData`.
- Added `craft\commerce\elements\Variants::getSkuAsText()`.
- Added `craft\commerce\helpers\Purchasable`.
- Added `craft\commerce\services\PaymentSources::getAllPaymentSourcesByGatewayId()`.

### Changed
- Coupon codes are no longer case-sensitive. ([#1763](https://github.com/craftcms/commerce/issues/1763))
- Disabled the browser autosuggest list when searching for a customer on the Edit Order page. ([#1752](https://github.com/craftcms/commerce/issues/1752))

### Fixed
- Fixed a PHP error that occurred when an order’s history was changed via a queue job.
- Fixed a bug where the store location address had its `isStoreLocation` property set to `false`. ([#1773](https://github.com/craftcms/commerce/issues/1773))
- Fixed a bug where the Template setting for product types wasn’t showing autosuggestions.
- Fixed a bug where disabled variants weren’t getting deleted along with their products. ([#1772](https://github.com/craftcms/commerce/issues/1772))
- Fixed a bug where incomplete carts weren’t getting updated when their selected payment gateway was disabled. ([#1531](https://github.com/craftcms/commerce/issues/1531))
- Fixed a bug where the incorrect confirmation message was shown when deleting a subscription plan.
- Fixed a PHP error that occurred when a subscription plan and gateway had been deleted. ([#1667](https://github.com/craftcms/commerce/issues/1667))
- Fixed a bug where address changes weren’t persisting on the Edit Order page. ([#1766](https://github.com/craftcms/commerce/issues/1766))
- Fixed a SQL error that could occur when saving a product, if it was disabled and missing required field values. ([#1764](https://github.com/craftcms/commerce/issues/1764))
- Fixed a bug where it was possible to change the primary currency after completed orders had been placed. ([#1777](https://github.com/craftcms/commerce/issues/1777))
- Fixed a JavaScript error that occurred on the payment page of the example templates.

## 3.2.7 - 2020-09-24

### Added
- Craft Commerce is now translated into Japanese.
- Added the ability to retrieve a customer’s addresses via Ajax. ([#1682](https://github.com/craftcms/commerce/issues/1682))
- Added the ability to retrieve a customer’s previous orders via Ajax. ([#1682](https://github.com/craftcms/commerce/issues/1682))
- Added `craft\commerce\controllers\CustomerAddressesController::actionGetAddresses`. ([#1682](https://github.com/craftcms/commerce/issues/1682))
- Added `craft\commerce\controllers\CustomerOrdersControllers`. ([#1682](https://github.com/craftcms/commerce/issues/1682))

### Changed
- Improved the performance of exporting orders using the “Raw Data” export type. ([#1744](https://github.com/craftcms/commerce/issues/1744))
- Disabled the browser autosuggest list when searching for a customer on the Edit Order page. ([#1752](https://github.com/craftcms/commerce/issues/1752))
- `craft\models\Customer::getOrders()` now returns orders sorted by date ordered, in descending order.

### Fixed
- Fixed a migration error that could occur when updating to Commerce 3. ([#1726](https://github.com/craftcms/commerce/issues/1726))
- Fixed a bug where control panel styles were getting included in rendered email previews. ([#1734](https://github.com/craftcms/commerce/issues/1734))
- Fixed a PHP error that could occur when saving an order without a customer ID.
- Fixed a PHP error that occurred when rendering a PDF, if the temp directory was missing. ([#1745](https://github.com/craftcms/commerce/issues/1745))
- Fixed a bug where `craft\commerce\models\Address:getAddressLines()` wasn’t including `countryText` in the response data.
- Fixed a PHP error that occurred when entering a localized number as a category shipping rule price.
- Fixed a bug where long translations would break the line item layout on the Edit Order page.
- Fixed a JavaScript error that occurred when editing shipping rules.

## 3.2.6 - 2020-09-13

### Fixed
- Fixed a bug that prevented a customer from unsubscribing from a subscription. ([#1650](https://github.com/craftcms/commerce/issues/1650))
- Fixed a bug that prevented a customer from deleting a payment source. ([#1650](https://github.com/craftcms/commerce/issues/1650))

## 3.2.5 - 2020-09-11

### Changed
- Purchasable descriptions are now generated based on data from the primary site only.
- JSON responses from the `commerce/payments/pay` action now include order information.

### Fixed
- Fixed a PHP error that occurred when exporting orders using the “Raw data” export type.
- Fixed a PHP error that could occur when resaving products. ([#1698](https://github.com/craftcms/commerce/issues/1698))
- Fixed a PHP error that occurred when using the `|commerceCurrency` Twig filter for currency conversion. ([#1702](https://github.com/craftcms/commerce/issues/1702))
- Fixed a SQL error that occurred when previewing emails on PostgreSQL. ([#1673](https://github.com/craftcms/commerce/issues/1673))
- Fixed a PHP error that occurred when there was a syntax error in an order condition formula. ([#1716](https://github.com/craftcms/commerce/issues/1716))
- Fixed a bug where order history records created at the same time were ordered incorrectly.
- Fixed a 400 error that could occur when a product type’s Template setting was blank.
- Fixed a bug where purchasables without a product type were incorrectly showing on the “Top Product Types” Dashboard widget. ([#1720](https://github.com/craftcms/commerce/issues/1720))
- Fixed a bug where shipping zone caches weren’t getting invalidated. ([#1721](https://github.com/craftcms/commerce/issues/1721))
- Fixed a Twig error that occurred when viewing the “Buy” example templates. ([#1722](https://github.com/craftcms/commerce/issues/1722))

## 3.2.4 - 2020-09-07

### Added
- Added the “Item Total” and “Item Subtotal” Orders index page columns. ([#1695](https://github.com/craftcms/commerce/issues/1695))
- Added the `hasProduct` argument to GraphQL variant queries. ([#1697](https://github.com/craftcms/commerce/issues/1697))
- Added `craft\commerce\elements\Order::$storedItemSubtotalAsCurrency`. ([#1695](https://github.com/craftcms/commerce/issues/1695))
- Added `craft\commerce\elements\Order::$storedItemSubtotal`. ([#1695](https://github.com/craftcms/commerce/issues/1695))
- Added `craft\commerce\services\Addresses::EVENT_BEFORE_DELETE_ADDRESS`. ([#1590](https://github.com/craftcms/commerce/pull/1590))

### Changed
- Address forms now show the Country field before State to avoid confusion when editing an address.
- Products’, subscriptions’, and orders’ date sort options are now sorted in descending order by default when selected (requires Craft 3.5.9 or later).
- `craft\commerce\models\Address::getAddressLines()` now has a `$sanitize` argument. ([#1671](https://github.com/craftcms/commerce/issues/1671))

### Deprecated
- Deprecated `craft\commerce\Plugin::t()`.
- Deprecated `craft\commerce\services\Discounts::populateDiscountRelations()`.

### Fixed
- Fixed a bug where donation queries weren’t returning complete results if the primary site had changed.
- Fixed a bug where addresses would always get a new ID when updating the cart. ([#1683](https://github.com/craftcms/commerce/issues/1683))
- Fixed a bug where sales weren’t being applied to orders on the Edit Order page. ([#1662](https://github.com/craftcms/commerce/issues/1662))
- Fixed a bug where users without orders weren’t available for selection in customer lists.
- Fixed a bug where the `*AsCurrency` order attributes were showing the base currency rather than the order currency. ([#1668](https://github.com/craftcms/commerce/issues/1668))
- Fixed a bug where it wasn’t possible to permanently delete orders from the Orders index page. ([#1708](https://github.com/craftcms/commerce/issues/1708))
- Fixed a bug where it wasn’t possible to permanently delete products from the Product index page. ([#1708](https://github.com/craftcms/commerce/issues/1708))
- Fixed a missing validation error when saving a product type. ([#1678](https://github.com/craftcms/commerce/issues/1678))
- Fixed a bug where address lines were getting double-encoded. ([#1671](https://github.com/craftcms/commerce/issues/1671))
- Fixed a bug where shipping method caches weren’t getting invalidated. ([#1674](https://github.com/craftcms/commerce/issues/1674))
- Fixed a bug where `dateUpdated` wasn’t getting populated when saving a line item. ([#1691](https://github.com/craftcms/commerce/issues/1691))
- Fixed a bug where purchasable descriptions were able to be longer than line item descriptions.
- Fixed a bug where discounts could be applied to products that were already on sale, even if their “Exclude this discount for products that are already on sale” condition was enabled. ([#1700](https://github.com/craftcms/commerce/issues/1700))
- Fixed a bug where discount condition formulas weren’t preventing discount codes from applying to a cart. ([#1705](https://github.com/craftcms/commerce/pull/1705))
- Fixed a bug where orders’ cached transactions were not getting updated when a transaction was saved. ([#1703](https://github.com/craftcms/commerce/pull/1703))

## 3.2.3 - 2020-08-19

### Fixed
- Fixed a SQL error that occurred when searching for orders from the Orders index page. ([#1652](https://github.com/craftcms/commerce/issues/1652))
- Fixed a bug where discounts with purchasable conditions were not being applied correctly to the cart. ([#1641](https://github.com/craftcms/commerce/issues/1641))
- Fixed a migration error that could occur when updating to Commerce 3.2. ([#1655](https://github.com/craftcms/commerce/issues/1655))
- Fixed a PHP error that occurred when displaying the “Top Product Types” Dashboard widget.
- Fixed a deprecation warning that occurred on the Orders index page. ([#1656](https://github.com/craftcms/commerce/issues/1656))
- Fixed a bug where Live Preview wasn’t showing custom fields for products. ([#1651](https://github.com/craftcms/commerce/issues/1651))

## 3.2.2.1 - 2020-08-14

### Fixed
- Fixed a bug where `craft\commerce\services\LineItemStatuses::getLineItemStatusByHandle()`, `getDefaultLineItemStatus()`, `getDefaultLineItemStatusForLineItem()` and `getLineItemStatusById()` were returning archived statuses. ([#1643](https://github.com/craftcms/commerce/issues/1643))
- Fixed a bug where line item status caches weren’t getting invalidated.

## 3.2.2 - 2020-08-13

### Added
- Added `craft\commerce\models\LineItem::setLineItemStatus()`. ([#1638](https://github.com/craftcms/commerce/issues/1638))
- Added `craft\commerce\services\LineItems::orderCompleteHandler()`.

### Changed
- Commerce now requires Craft 3.5.4 or later.

### Fixed
- Fixed a bug where the default line item status was not getting applied on order completion. ([#1643](https://github.com/craftcms/commerce/issues/1643))
- Fixed a bug where sales weren’t getting initialized with their `sortOrder` value. ([#1633](https://github.com/craftcms/commerce/issues/1633))
- Fixed a PHP error that could occur when downloading a PDF. ([#1626](https://github.com/craftcms/commerce/issues/1626))
- Fixed a PHP error that could occur when adding a custom purchasable to an order from the Edit Order page. ([#1646](https://github.com/craftcms/commerce/issues/1646))
- Fixed a bug where duplicate orders could be returned by an order query when using the `hasPurchasables` or `hasTransactions` params. ([#1637](https://github.com/craftcms/commerce/issues/1637))
- Fixed a bug where the Top Products and Top Product Types lists weren’t counting correctly on multi-site installs. ([#1644](https://github.com/craftcms/commerce/issues/1644))
- Fixed a bug where the Edit Order page wasn’t swapping the selected tab correctly when saving changes, if a custom tab was selected. ([#1647](https://github.com/craftcms/commerce/issues/1647))
- Fixed a bug where custom field JavaScript wasn’t getting initialized properly on the Edit Order page in some cases. ([#1647](https://github.com/craftcms/commerce/issues/1647))

## 3.2.1 - 2020-08-06

### Added
- Added `craft\commerce\models\Address::sameAs()`. ([#1616](https://github.com/craftcms/commerce/issues/1616))

### Fixed
- Fixed an error that could occur when rebuilding the project config. ([#1618](https://github.com/craftcms/commerce/issues/1618))
- Fixed an error that could occur on the order index page when viewing orders with deleted gateways. ([#1617](https://github.com/craftcms/commerce/issues/1617))
- Fixed a deprecation warning that occurred when sending an Ajax request to `commerce/cart/*` actions. ([#1548](https://github.com/craftcms/commerce/issues/1548))
- Fixed a bug where purchasables weren’t getting pre-populated properly when clicking “Add all to Sale” on the Edit Product page. ([#1595](https://github.com/craftcms/commerce/issues/1595))
- Fixed PHP 7.0 compatibility.
- Fixed a Twig error that occurred when viewing the “Buy” example templates. ([#1621](https://github.com/craftcms/commerce/issues/1621))

## 3.2.0.2 - 2020-08-04

### Fixed
- Fixed a bug that caused the product Title field to be hidden on Edit Product pages. ([#1614](https://github.com/craftcms/commerce/pull/1614))

## 3.2.0.1 - 2020-08-04

### Fixed
- Fixed a SQL error that could occur when updating to Commerce 3.2.

## 3.2.0 - 2020-08-04

### Added
- Order, product, and variant field layouts now support the new field layout features added in Craft 3.5.
- It’s now possible to set Title fields’ positions within product and variant field layouts.
- It’s now possible to set the Variants field’s position within product field layouts.
- Added support for managing multiple PDF templates. Each email can choose which PDF should be attached. ([#208](https://github.com/craftcms/commerce/issues/208))
- Added a “Download PDF” action to the Orders index page, which supports downloading multiple orders’ PDFs at once. ([#1598](https://github.com/craftcms/commerce/issues/1598))
- Shipping rules can now be duplicated from the Edit Shipping Rule page. ([#153](https://github.com/craftcms/commerce/issues/153))
- Added the ability to preview HTML emails from the Emails index page. ([#1387](https://github.com/craftcms/commerce/issues/1387))
- Variants now have a `product` field when queried via the GraphQL API.
- It’s now possible to query for variants by their dimensions. ([#1570](https://github.com/craftcms/commerce/issues/1570))
- Products can now have auto-generated titles with the “Title Format” product type setting. ([#148](https://github.com/craftcms/commerce/issues/148))
- Added the `withLineItems`, `withTransactions`, `withAdjustments`, `withCustomer` and `withAddresses` order query params, for eager-loading related models. ([#1603](https://github.com/craftcms/commerce/issues/1603))
- Added `apply`, `applyAmount`, `applyAmountAsPercent`, `applyAmountAsFlat`, `dateFrom` and `dateTo` fields to sales when queried via the GraphQL API. ([#1607](https://github.com/craftcms/commerce/issues/1607))
- Added the `freeOrderPaymentStrategy` config setting. ([#1526](https://github.com/craftcms/commerce/pull/1526))
- Added the `cp.commerce.order.edit.details` template hook. ([#1597](https://github.com/craftcms/commerce/issues/1597))
- Added `craft\commerce\controllers\Pdf`.
- Added `craft\commerce\elements\Orders::EVENT_AFTER_APPLY_ADD_LINE_ITEM`. ([#1516](https://github.com/craftcms/commerce/pull/1516))
- Added `craft\commerce\elements\Orders::EVENT_AFTER_APPLY_REMOVE_LINE_ITEM`. ([#1516](https://github.com/craftcms/commerce/pull/1516))
- Added `craft\commerce\elements\db\VariantQuery::width()`, `height()`, `length()` and `weight()`. ([#1570](https://github.com/craftcms/commerce/issues/1570))
- Added `craft\commerce\events\DefineAddressLinesEvent`.
- Added `craft\commerce\fieldlayoutelements\ProductTitleField`.
- Added `craft\commerce\fieldlayoutelements\VariantTitleField`.
- Added `craft\commerce\fieldlayoutelements\VariantsField`.
- Added `craft\commerce\models\Address::getAddressLines()`.
- Added `craft\commerce\models\EVENT_DEFINE_ADDRESS_LINES`. ([#1305](https://github.com/craftcms/commerce/issues/1305))
- Added `craft\commerce\models\Email::$pdfId`.
- Added `craft\commerce\models\LineItem::dateUpdated`. ([#1132](https://github.com/craftcms/commerce/issues/1132))
- Added `craft\commerce\models\Pdf`.
- Added `craft\commerce\records\Pdf`.
- Added `craft\commerce\services\Addresses::eagerLoadAddressesForOrders()`.
- Added `craft\commerce\services\Customers::eagerLoadCustomerForOrders()`.
- Added `craft\commerce\services\LineItems::eagerLoadLineItemsForOrders()`.
- Added `craft\commerce\services\OrderAdjustments::eagerLoadOrderAdjustmentsForOrders()`.
- Added `craft\commerce\services\Pdfs::EVENT_AFTER_SAVE_PDF`.
- Added `craft\commerce\services\Pdfs::EVENT_BEFORE_SAVE_PDF`.
- Added `craft\commerce\services\Pdfs::getAllEnabledPdfs()`.
- Added `craft\commerce\services\Pdfs::getAllPdfs()`.
- Added `craft\commerce\services\Pdfs::getDefaultPdf()`.
- Added `craft\commerce\services\Pdfs::getPdfByHandle()`.
- Added `craft\commerce\services\Pdfs::getPdfById()`.
- Added `craft\commerce\services\Pdfs::savePdf()`.
- Added `craft\commerce\services\Transactions::eagerLoadTransactionsForOrders()`.

### Changed
- Commerce now requires Craft 3.5.0 or later.
- Improved the performance of order indexes.
- Improved the performance of querying for products and orders via the GraphQL API.
- Countries are now initially sorted by name, rather than country code.
- Improved customer search and creation when editing an order. ([#1594](https://github.com/craftcms/commerce/issues/1594))
- It’s now possible to use multiple keywords when searching for variants from the Edit Order page. ([#1546](https://github.com/craftcms/commerce/pull/1546))
- New products, countries, states, and emails are now enabled by default.

### Deprecated
- Deprecated `craft\commerce\controllers\Orders::actionPurchasableSearch()`. Use `actionPurchasablesTable()` instead.
- Deprecated `craft\commerce\services\Sales::populateSaleRelations()`.
- Deprecated the `orderPdfPath` config setting.
- Deprecated the `orderPdfFilenameFormat` config setting.

### Removed
- Removed `craft\commerce\models\ProductType::$titleLabel`.
- Removed `craft\commerce\models\ProductType::$variantTitleLabel`.
- Removed `craft\commerce\records\ProductType::$titleLabel`.
- Removed `craft\commerce\records\ProductType::$variantTitleLabel`.
- Removed `craft\commerce\models\Email::$pdfTemplatePath`.
- Removed `craft\commerce\records\Email::$pdfTemplatePath`.

### Fixed
- Fixed a bug where interactive custom fields weren’t working within newly created product variants, from product editor HUDs.
- Fixed a bug where it was possible to select purchasables that weren’t available for purchase on the Edit Order page. ([#1505](https://github.com/craftcms/commerce/issues/1505))
- Fixed a PHP error that could occur during line item validation on Yii 2.0.36. ([yiisoft/yii2#18175](https://github.com/yiisoft/yii2/issues/18175))
- Fixed a bug that prevented shipping rules for being sorted correctly on the Edit Shipping Method page.
- Fixed a bug where programmatically-set related IDs could be ignored when saving a sale.
- Fixed a bug where order status descriptions were getting dropped when rebuilding the project config.

## 3.1.12 - 2020-07-14

### Changed
- Improved the wording of the “Categories Relationship Type” setting’s instructions and option labels on Edit Sale and Edit Discount pages. ([#1565](https://github.com/craftcms/commerce/pull/1565))

### Fixed
- Fixed a bug where existing sales and discounts would get the wrong “Categories Relationship Type” seletion when upgrading to Commerce 3. ([#1565](https://github.com/craftcms/commerce/pull/1565))
- Fixed a bug where the wrong shipping method could be selected for completed orders on the Edit Order page. ([#1557](https://github.com/craftcms/commerce/issues/1557))
- Fixed a bug where it wasn’t possible to update a customer’s primary billing or shipping address from the front end. ([#1562](https://github.com/craftcms/commerce/issues/1562))
- Fixed a bug where customers’ states weren’t always shown in the control panel. ([#1556](https://github.com/craftcms/commerce/issues/1556))
- Fixed a bug where programmatically removing an unsaved line item could remove the wrong line item. ([#1555](https://github.com/craftcms/commerce/issues/1555))
- Fixed a PHP error that could occur when using the `currency` Twig filter. ([#1554](https://github.com/craftcms/commerce/issues/1554))
- Fixed a PHP error that could occur on the order completion template when outputting dates. ([#1030](https://github.com/craftcms/commerce/issues/1030))
- Fixed a bug that could occur if a gateway had truncated its “Gateway Message”.

## 3.1.11 - 2020-07-06

### Added
- Added new `*AsCurrency` attributes to all currency attributes on orders, line items, products, variants, adjustments and transactions.
- Added the `hasVariant` argument to GraphQL product queries. ([#1544](https://github.com/craftcms/commerce/issues/1544))
- Added `craft\commerce\events\ModifyCartInfoEvent::$cart`. ([#1536](https://github.com/craftcms/commerce/issues/1536))
- Added `craft\commerce\behaviors\CurrencyAttributeBehavior`.
- Added `craft\commerce\gql\types\input\Variant`.

### Fixed
- Improved performance when adding items to the cart. ([#1543](https://github.com/craftcms/commerce/pull/1543), [#1520](https://github.com/craftcms/commerce/issues/1520))
- Fixed a bug where products that didn’t have current sales could be returned when the `hasSales` query parameter was enabled.
- Fixed a bug where the “Message” field wasn’t getting cleared after updating the order status on the Order edit page. ([#1366](https://github.com/craftcms/commerce/issues/1366))
- Fixed a bug where it wasn’t possible to update the conversion rate on a payment currency. ([#1547](https://github.com/craftcms/commerce/issues/1547))
- Fixed a bug where it wasn’t possible to delete all line item statuses.
- Fixed a bug where zero currency values weren’t getting formatted correctly in `commerce/cart/*` actions’ JSON responses. ([#1539](https://github.com/craftcms/commerce/issues/1539))
- Fixed a bug where the wrong line item could be added to the cart when using the Lite edition. ([#1552](https://github.com/craftcms/commerce/issues/1552))
- Fixed a bug where a validation error was being shown incorrectly on the Edit Discount page. ([#1549](https://github.com/craftcms/commerce/issues/1549))

### Deprecated
- The `|json_encode_filtered` twig filter has now been deprecated.

## 3.1.10 - 2020-06-23

### Added
- Added the `salePrice` and `sales` fields to GraphQL variant queries. ([#1525](https://github.com/craftcms/commerce/issues/1525))
- Added support for non-parameterized gateway webhook URLs. ([#1530](https://github.com/craftcms/commerce/issues/1530))
- Added `craft\commerce\gql\types\SaleType`.

### Changed
- The selected shipping method now shows both name and handle for completed orders on the Edit Order page. ([#1472](https://github.com/craftcms/commerce/issues/1472))

### Fixed
- Fixed a bug where the current user’s email was unintentionally being used as a fallback when creating a customer with an invalid email address on the Edit Order page. ([#1523](https://github.com/craftcms/commerce/issues/1523))
- Fixed a bug where an incorrect validation error would be shown when using custom address validation on the Edit Order page. ([#1519](https://github.com/craftcms/commerce/issues/1519))
- Fixed a bug where `defaultVariantId` wasn’t being set when saving a Product. ([#1529](https://github.com/craftcms/commerce/issues/1529))
- Fixed a bug where custom shipping methods would show a zero price. ([#1532](https://github.com/craftcms/commerce/issues/1532))
- Fixed a bug where the payment form modal wasn’t getting sized correctly on the Edit Order page. ([#1441](https://github.com/craftcms/commerce/issues/1441))
- Fixed the link to Commerce documentation from the control panel. ([#1517](https://github.com/craftcms/commerce/issues/1517))
- Fixed a deprecation warning for `Order::getAvailableShippingMethods()` on the Edit Order page. ([#1518](https://github.com/craftcms/commerce/issues/1518))

## 3.1.9 - 2020-06-17

### Added
- Added `craft\commerce\base\Gateway::getTransactionHashFromWebhook()`.
- Added `craft\commerce\services\OrderAdjustments::EVENT_REGISTER_DISCOUNT_ADJUSTERS`.
- Added `craft\commerce\services\Webhooks`.

### Changed
- Discount calculations now take adjustments created by custom discount adjusters into account. ([#1506](https://github.com/craftcms/commerce/issues/1506))
- Improved handling of race conditions between processing a webhook and completing an order. ([#1510](https://github.com/craftcms/commerce/issues/1510))
- Improved performance when retrieving order statuses. ([#1497](https://github.com/craftcms/commerce/issues/1497))

### Fixed
- Fixed a bug where zero stock items would be removed from the order before accepting payment. ([#1503](https://github.com/craftcms/commerce/issues/1503))
- Fixed an error that occurred when saving an order with a deleted variant on the Edit Order page. ([#1504](https://github.com/craftcms/commerce/issues/1504))
- Fixed a bug where line items weren’t being returned in the correct order after adding a new line item to the card via Ajax. ([#1496](https://github.com/craftcms/commerce/issues/1496))
- Fixed a bug where countries and states weren’t being returned in the correct order. ([#1512](https://github.com/craftcms/commerce/issues/1512))
- Fixed a deprecation warning. ([#1508](https://github.com/craftcms/commerce/issues/1508))

## 3.1.8 - 2020-06-11

### Added
- Added `craft\commerce\services\Sales::EVENT_AFTER_DELETE_SALE`.

### Changed
- Custom adjuster types now show as read-only on the Edit Order page. ([#1460](https://github.com/craftcms/commerce/issues/1460))
- Variant SKU, price, and stock validation is now more lenient unless the product and variant are enabled.

### Fixed
- Fixed a bug where empty carts would get new cart numbers on every request. ([#1486](https://github.com/craftcms/commerce/issues/1486))
- Fixed a PHP error that occurred when saving a payment source using an erroneous card. ([#1492](https://github.com/craftcms/commerce/issues/1492))
- Fixed a bug where deleted orders were being included in reporting widget calculations. ([#1490](https://github.com/craftcms/commerce/issues/1490))
- Fixed the styling of line item option values on the Edit Order page.
- Fixed a SQL error that occurred when duplicating a product on a multi-site Craft install. ([#1491](https://github.com/craftcms/commerce/issues/1491))
- Fixed a bug where products could be duplicated even if there was a validation error that made it look like the product hadn’t been duplicated.

## 3.1.7 - 2020-06-02

### Fixed
- Fixed a bug where blank addresses were being automatically created on new carts. ([#1486](https://github.com/craftcms/commerce/issues/1486))
- Fixed a SQL error that could occur during order consolidation on PostgreSQL.

## 3.1.6 - 2020-06-02

### Changed
- `craft\commerce\services\Customers::consolidateOrdersToUser()` is no longer deprecated.

### Fixed
- Fixed a bug where the “Purchase Total” and “Purchase Quantity” discount conditions weren’t being applied correctly. ([#1389](https://github.com/craftcms/commerce/issues/1389))
- Fixed a bug where a customer could be deleted if `Order::$registerUserOnOrderComplete` was set to `true` on order completion. ([#1483](https://github.com/craftcms/commerce/issues/1483))
- Fixed a bug where it wasn’t possible to save an order without addresses on the Edit Order page. ([#1484](https://github.com/craftcms/commerce/issues/1484))
- Fixed a bug where addresses weren’t being set automatically when retrieving a cart. ([#1476](https://github.com/craftcms/commerce/issues/1476))
- Fixed a bug where transaction information wasn’t being displayed correctly on the Edit Order page. ([#1467](https://github.com/craftcms/commerce/issues/1467))
- Fixed a bug where `commerce/pay/*` and `commerce/customer-addresses/*` actions ignored the `updateCartSearchIndexes` config setting.
- Fixed a deprecation warning. ([#1481](https://github.com/craftcms/commerce/issues/1481))

## 3.1.5 - 2020-05-27

### Added
- Added the `updateCartSearchIndexes` config setting. ([#1416](https://github.com/craftcms/commerce/issues/1416))
- Added `craft\commerce\services\Discounts::EVENT_DISCOUNT_MATCHES_ORDER`.
- Renamed the `Totals` column to `All Totals` and `Total` to `Total Price` on the Orders index page. ([#1482](https://github.com/craftcms/commerce/issues/1482))

### Deprecated
- Deprecated `craft\commerce\services\Discounts::EVENT_BEFORE_MATCH_LINE_ITEM`. `EVENT_DISCOUNT_MATCHES_LINE_ITEM` should be used instead.

### Fixed
- Fixed a PHP error that could occur on Craft 3.5. ([#1471](https://github.com/craftcms/commerce/issues/1471))
- Fixed a bug where the “Purchase Total” discount condition would show a negative value.
- Fixed a bug where payment transaction amounts where not being formatted correctly on Edit Order pages. ([#1463](https://github.com/craftcms/commerce/issues/1463))
- Fixed a bug where free shipping discounts could be applied incorrectly. ([#1473](https://github.com/craftcms/commerce/issues/1473))

## 3.1.4 - 2020-05-18

### Added
- Added a “Duplicate” action to the Products index page. ([#1107](https://github.com/craftcms/commerce/issues/1107))
- It’s now possible to query for a single product or variant via GraphQL.
- Address and line item notes now support emoji characters. ([#1426](https://github.com/craftcms/commerce/issues/1426))
- Added `craft\commerce\fields\Products::getContentGqlType()`.
- Added `craft\commerce\fields\Variants::getContentGqlType()`.
- Added `craft\commerce\models\Address::getCountryIso()`. ([#1419](https://github.com/craftcms/commerce/issues/1419))
- Added `craft\commerce\web\assets\commerceui\CommerceOrderAsset`.

### Changed
- It’s now possible to add multiple line items at a time on the Edit Order page. ([#1446](https://github.com/craftcms/commerce/issues/1446))
- It’s now possible to copy the billing address over to the shipping address, and vise-versa, on Edit Order pages. ([#1412](https://github.com/craftcms/commerce/issues/1412))
- Edit Order pages now link to the customer’s edit page. ([#1397](https://github.com/craftcms/commerce/issues/1397))
- Improved the line item options layout on the Edit Order page.

### Fixed
- Fixed a bug where products weren’t getting duplicate correctly when the “Save as a new product” option was selected. ([#1393](https://github.com/craftcms/commerce/issues/1393))
- Fixed a bug where addresses were being incorrectly duplicated when updating a cart from the Edit Order page. ([#1435](https://github.com/craftcms/commerce/issues/1435))
- Fixed a bug where `product` and `variant` fields were returning the wrong type in GraphQL queries. ([#1434](https://github.com/craftcms/commerce/issues/1434))
- Fixed a SQL error that could occur when saving a product. ([#1407](https://github.com/craftcms/commerce/pull/1407))
- Fixed a bug where only admin users were allowed to add line item on the Edit Order page. ([#1424](https://github.com/craftcms/commerce/issues/1424))
- Fixed a bug where it wasn’t possible to remove an address on the Edit Order page. ([#1436](https://github.com/craftcms/commerce/issues/1436))
- Fixed a bug where user groups would be unset when saving a primary address on the Edit User page. ([#1421](https://github.com/craftcms/commerce/issues/1421))
- Fixed a PHP error that could occur when saving an address. ([#1417](https://github.com/craftcms/commerce/issues/1417))
- Fixed a bug where entering a localized number for a base discount value would save incorrectly. ([#1400](https://github.com/craftcms/commerce/issues/1400))
- Fixed a bug where blank addresses were being set on orders from the Edit Order page. ([#1401](https://github.com/craftcms/commerce/issues/1401))
- Fixed a bug where past orders weren’t being consolidated for new users. ([#1423](https://github.com/craftcms/commerce/issues/1423))
- Fixed a bug where unnecessary order recalculation could occur during a payment request. ([#1431](https://github.com/craftcms/commerce/issues/1431))
- Fixed a bug where variants weren’t getting resaved automatically if their field layout was removed from the product type settings. ([#1359](https://github.com/craftcms/commerce/issues/1359))
- Fixed a PHP error that could occur when saving a discount.

## 3.1.3 - 2020-04-22

### Fixed
- Fixed a PHP error that occurred when saving variants. ([#1403](https://github.com/craftcms/commerce/pull/1403))
- Fixed an error that could occur when processing Project Config changes that also included new sites. ([#1390](https://github.com/craftcms/commerce/issues/1390))
- Fixed a bug where “Purchase Total” and “Purchase Quantity” discount conditions weren’t being applied correctly. ([#1389](https://github.com/craftcms/commerce/issues/1389))

## 3.1.2 - 2020-04-17

### Added
- It’s now possible to query for products and variants by their custom field values via GraphQL.
- Added the `variants` field to GraphQL product queries.
- Added `craft\commerce\service\Variants::getVariantGqlContentArguments()`.

### Changed
- It’s now possible to query for orders using multiple email addresses. ([#1361](https://github.com/craftcms/commerce/issues/1361))
- `craft\commerce\controllers\CartController::$_cart` is now protected.
- `craft\commerce\controllers\CartController::$_cartVariable` is now protected.

### Deprecated
- Deprecated `craft\commerce\queue\jobs\ConsolidateGuestOrders::consolidate()`. `craft\commerce\services\Customers::consolidateGuestOrdersByEmail()` should be used instead.

### Fixed
- Fixed a bug where orders weren’t marked as complete when using an offsite gateway and the “authorize” payment type.
- Fixed an error that occurred when attempting to pay for an order from the control panel. ([#1362](https://github.com/craftcms/commerce/issues/1362))
- Fixed a PHP error that occurred when using a custom shipping method during checkout. ([#1378](https://github.com/craftcms/commerce/issues/1378))
- Fixed a bug where Edit Address pages weren’t redirecting back to the Edit User page on save. ([#1368](https://github.com/craftcms/commerce/issues/1368))
- Fixed a bug where selecting the “All Orders” source on the Orders index page wouldn’t update the browser’s history. ([#1367](https://github.com/craftcms/commerce/issues/1367))
- Fixed a bug where the Orders index page wouldn’t work as expected after cancelling an order status update. ([#1375](https://github.com/craftcms/commerce/issues/1375))
- Fixed a bug where the Edit Order pages would continue showing the previous order status message after it had been changed. ([#1366](https://github.com/craftcms/commerce/issues/1366))
- Fixed a race condition that could occur when consolidating guest orders.
- Fixed a bug where the Edit Order page was showing order-level adjustments’ “Edit” links for incomplete orders. ([#1374](https://github.com/craftcms/commerce/issues/1374))
- Fixed a PHP error that could occur when viewing a disabled country in the control panel.
- Fixed a bug where `craft\commerce\models\LineItem::$saleAmount` was being incorrectly validated. ([#1365](https://github.com/craftcms/commerce/issues/1365))
- Fixed a bug where variants weren’t getting deleted when a product was hard-deleted. ([#1186](https://github.com/craftcms/commerce/issues/1186))
- Fixed a bug where the `cp.commerce.product.edit.details` template hook was getting called in the wrong place in Edit Product pages. ([#1376](https://github.com/craftcms/commerce/issues/1376))
- Fixed a bug where line items’ caches were not being invalidated on save. ([#1377](https://github.com/craftcms/commerce/issues/1377))

## 3.1.1 - 2020-04-03

### Changed
- Line items’ sale amounts are now calculated automatically.

### Fixed
- Fixed a bug where orders weren’t saving properly during payment.
- Fixed a bug where it wasn’t obvious how to set shipping and billing addresses on a new order. ([#1354](https://github.com/craftcms/commerce/issues/1354))
- Fixed a bug where variant blocks were getting extra padding above their fields.
- Fixed an error that could occur when using the `|commerceCurrency` Twig filter if the Intl extension wasn’t enabled. ([#1353](https://github.com/craftcms/commerce/issues/1353))
- Fixed a bug where the `hasSales` variant query param could override most other params.
- Fixed a SQL error that could occur when querying for variants using the `hasStock` param on PostgreSQL. ([#1356](https://github.com/craftcms/commerce/issues/1356))
- Fixed a SQL error that could occur when querying for orders using the `isPaid` or `isUnpaid` params on PostgreSQL.
- Fixed a bug where passing `false` to a subscription query’s `isCanceled` or `isExpired` params would do nothing.

## 3.1.0.1 - 2020-04-02

### Fixed
- Fixed a bug where the `commerce_discounts` table was missing an `orderConditionFormula` column on fresh installs. ([#1351](https://github.com/craftcms/commerce/issues/1351))

## 3.1.0 - 2020-04-02

### Added
- It’s now possible to set dynamic condition formulas on discounts. ([#470](https://github.com/craftcms/commerce/issues/470))
- It’s now possible to reorder states. ([#1284](https://github.com/craftcms/commerce/issues/1284))
- It’s now possible to load a previous cart into the current session. ([#1348](https://github.com/craftcms/commerce/issues/1348))
- Customers can now pay the outstanding balance on a cart or completed order.
- It’s now possible to pass a `paymentSourceId` param on `commerce/payments/pay` requests, to set the desired payment gateway at the time of payment. ([#1283](https://github.com/craftcms/commerce/issues/1283))
- Edit Order pages now automatically populate the billing and shipping addresses when a new customer is selected. ([#1295](https://github.com/craftcms/commerce/issues/1295))
- It’s now possible to populate the billing and shipping addresses on an order based on existing addresses in the customer’s address book. ([#990](https://github.com/craftcms/commerce/issues/990))
- JSON responses for `commerce/cart/*` actions now include an `availableShippingMethodOptions` array, which lists all available shipping method options and their prices.
- It’s now possible to query for variants via GraphQL. ([#1315](https://github.com/craftcms/commerce/issues/1315))
- It’s now possible to set an `availableForPurchase` argument when querying for products via GraphQL.
- It’s now possible to set a `defaultPrice` argument when querying for products via GraphQL.
- Products now have an `availableForPurchase` field when queried via GraphQL.
- Products now have a `defaultPrice` field when queried via GraphQL.
- Added `craft\commerce\adjusters\Tax::_getTaxAmount()`.
- Added `craft\commerce\base\TaxEngineInterface`.
- Added `craft\commerce\controllers\AddressesController::actionValidate()`.
- Added `craft\commerce\controllers\AddressesController::getAddressById()`.
- Added `craft\commerce\controllers\AddressesController::getCustomerAddress()`.
- Added `craft\commerce\controllers\CartController::actionLoadCart()`.
- Added `craft\commerce\elements\Order::getAvailableShippingMethodsOptions()`.
- Added `craft\commerce\elements\Order::removeBillingAddress()`.
- Added `craft\commerce\elements\Order::removeEstimateBillingAddress()`.
- Added `craft\commerce\elements\Order::removeEstimateShippingAddress()`.
- Added `craft\commerce\elements\Order::removeShippingAddress()`.
- Added `craft\commerce\elements\Variant::getGqlTypeName()`.
- Added `craft\commerce\elements\Variant::gqlScopesByContext()`.
- Added `craft\commerce\elements\Variant::gqlTypeNameByContext()`.
- Added `craft\commerce\engines\TaxEngine`.
- Added `craft\commerce\gql\arguments\elements\Variant`.
- Added `craft\commerce\gql\arguments\interfaces\Variant`.
- Added `craft\commerce\gql\arguments\queries\Variant`.
- Added `craft\commerce\gql\arguments\resolvers\Variant`.
- Added `craft\commerce\gql\arguments\types\elements\Variant`.
- Added `craft\commerce\gql\arguments\types\generators\VariantType`.
- Added `craft\commerce\models\Settings::$loadCartRedirectUrl`.
- Added `craft\commerce\models\ShippingMethodOption`.
- Added `craft\commerce\services\Addresses::removeReadOnlyAttributesFromArray()`.
- Added `craft\commerce\services\Carts::getCartName()`.
- Added `craft\commerce\services\Customers::getCustomersQuery()`.
- Added `craft\commerce\services\Taxes`.

### Changed
- Improved performance for installations with millions of orders.
- Improved the “Add a line item” behavior and styling on the Edit Order page.
- Discount adjustments are now only applied to line items, not the whole order. The “Base discount” amount is now spread across all line items.
- Line items’ sale prices are now rounded before being multiplied by the quantity.
- Improved the consistency of discount and tax calculations and rounding logic across the system.
- Products and subscriptions can now be sorted by their IDs in the control panel.
- Improved the styling and behavior of the example templates.

### Deprecated
- Deprecated the ability to create percentage-based order-level discounts.

### Fixed
- Fixed an error that could occur when querying for products by type via GraphQL.
- Fixed a bug where it was possible to issue refunds for more than the remaining transaction amount. ([#1098](https://github.com/craftcms/commerce/issues/1098))
- Fixed a bug where order queries could return orders in the wrong sequence when ordered by `dateUpdated`. ([#1345](https://github.com/craftcms/commerce/issues/1345))
- Fixed a PHP error that could occur on the Edit Order page if the customer had been deleted. ([#1347](https://github.com/craftcms/commerce/issues/1347))
- Fixed a bug where shipping rules and discounts weren’t properly supporting localized number formats. ([#1332](https://github.com/craftcms/commerce/issues/1332), [#1174](https://github.com/craftcms/commerce/issues/1174))
- Fixed an error that could occur while updating an order status message, if the order was being recalculated at the same time. ([#1309](https://github.com/craftcms/commerce/issues/1309))
- Fixed an error that could occur when deleting an address on the front end.

## 3.0.12 - 2020-03-20

### Added
- Added the `validateCartCustomFieldsOnSubmission` config setting. ([#1292](https://github.com/craftcms/commerce/issues/1292))
- It’s now possible to search orders by the SKUs being purchased. ([#1328](https://github.com/craftcms/commerce/issues/1328))
- Added `craft\commerce\services\Carts::restorePreviousCartForCurrentUser()`.

### Changed
- Updated the minimum required version to upgrade to `2.2.18`.

### Fixed
- Fixed a bug where “Purchase Total” and “Purchase Quantity” discount conditions were not checked when removing shipping costs. ([#1321](https://github.com/craftcms/commerce/issues/1321))
- Fixed an error that could occur when eager loading `product` on a variant query.
- Fixed an PHP error that could occur when all countries are disabled. ([#1314](https://github.com/craftcms/commerce/issues/1314))
- Fixed a bug that could occur for logged in users when removing all items from the cart. ([#1319](https://github.com/craftcms/commerce/issues/1319))

## 3.0.11 - 2020-02-25

### Added
- Added the `cp.commerce.subscriptions.edit.content`, `cp.commerce.subscriptions.edit.meta`, and `cp.commerce.product.edit.content` template hooks. ([#1290](https://github.com/craftcms/commerce/pull/1290))

### Changed
- The order index page now updates the per-status order counts after using the “Update Order Status” action. ([#1217](https://github.com/craftcms/commerce/issues/1217))

### Fixed
- Fixed an error that could occur when editing variants’ stock value. ([#1288](https://github.com/craftcms/commerce/issues/1288))
- Fixed a bug where `0` values were being shown for order amounts. ([#1293](https://github.com/craftcms/commerce/issues/1293))

## 3.0.10 - 2020-02-20

### Fixed
- Fixed an error that could occur when creating a new product.

## 3.0.9 - 2020-02-19

### Fixed
- Fixed a migration error that could occur when updating. ([#1285](https://github.com/craftcms/commerce/issues/1285))

## 3.0.8 - 2020-02-18

### Fixed
- Fixed an SQL error that could occur when updating to Commerce 3.

## 3.0.7 - 2020-02-18

### Added
- Order indexes can now have a “Totals” column.
- Added `craft\commerce\models\LineItem::$sku`.
- Added `craft\commerce\models\LineItem::$description`.
- Added `craft\commerce\elements\Order::$dateAuthorized`.
- Added `craft\commerce\elements\Order::EVENT_AFTER_ORDER_AUTHORIZED`.
- Added `craft\commerce\models\LineItem::$sku`.
- Added `craft\commerce\models\LineItem::$description`.

### Changed
- Line items now store their purchasable’s SKU and description directly, in addition to within the snapshot.
- Ajax requests to `commerce/cart/*` now include line items’ `subtotal` values in their responses. ([#1263](https://github.com/craftcms/commerce/issues/1263))

### Fixed
- Fixed a bug where `commerce/cart/*` actions weren’t formatting `0` values correctly in their JSON responses. ([#1278](https://github.com/craftcms/commerce/issues/1278))
- Fixed a bug that caused adjustments’ “Included” checkbox to be ticked when editing another part of the order. ([#1234](https://github.com/craftcms/commerce/issues/1243))
- Fixed a JavaScript error that could occur when editing products. ([#1273](https://github.com/craftcms/commerce/issues/1273))
- Restored the missing “New Subscription Plan” button. ([#1271](https://github.com/craftcms/commerce/pull/1271))
- Fixed an error that could occur when updating to Commerce 3 from 2.2.5 or earlier.
- Fixed a bug where the “Transactions” tab on Edit Order pages was disabled for incomplete orders. ([#1268](https://github.com/craftcms/commerce/issues/1268))
- Fixed a error that prevented redirection back to the Edit Customer page after editing an address.

## 3.0.6 - 2020-02-06

### Added
- It’s now possible to sort customers by email address.

### Fixed
- Fixed PHP 7.0 compatibility. ([#1262](https://github.com/craftcms/commerce/issues/1262))
- Fixed a bug where it wasn’t possible to refund orders. ([#1259](https://github.com/craftcms/commerce/issues/1259))
- Fixed a bug where it wasn’t possible to add purchasables to an order on the Edit Order page.
- Fixed a bug where clicking on “Save and return to all orders” wouldn’t redirect back to the Orders index page. ([#1266](https://github.com/craftcms/commerce/issues/1266))
- Fixed an error that occurred when attempting to open a product editor HUD.

## 3.0.5 - 2020-01-31

### Fixed
- Fixed a bug that prevented emails from being sent. ([#1257](https://github.com/craftcms/commerce/issues/1257))

## 3.0.4 - 2020-01-31

### Added
- Orphaned addresses are now purged as part of garbage collection.
- Added `craft\commerce\services\Addresses::purgeOrphanedAddresses()`.
- Added the `commerce/addresses/set-primary-address` action.

### Changed
- `craft\commerce\events\OrderStatusEvent` no longer extends `craft\events\CancelableEvent`. ([#1244](https://github.com/craftcms/commerce/issues/1244))

### Fixed
- Fixed an error that could occur when trying to changing the customer the Edit Order page. ([#1238](https://github.com/craftcms/commerce/issues/1238))
- Fixed a PHP error that occurred on Windows environments. ([#1247](https://github.com/craftcms/commerce/issues/1247))
- Fixed a bug where orders’ Date Ordered attributes could shift after saving an order from the Edit Order page. ([#1246](https://github.com/craftcms/commerce/issues/1246))
- Fixed a bug that caused the “Variant Fields” tab to disappear on Edit Product Type pages.
- Fixed a bug that prevented emails from being sent. ([#1257])(https://github.com/craftcms/commerce/issues/1257)
- Fixed a error that occurred on the Edit User page when the logged-in user did’t have the “Manage subscriptions” permission. ([#1252](https://github.com/craftcms/commerce/issues/1252))
- Fixed an error that occurred when setting a primary address on a customer. ([#1253](https://github.com/craftcms/commerce/issues/1253))
- Fixed an error that could occur when selecting certain options on the Total Revenue dashboard widget. ([#1255](https://github.com/craftcms/commerce/issues/1255))
- Fixed an error that could occur when sending an email from the Edit Order page if the email settings had not be resaved after updating to Craft Commerce 3.
- Fixed a bug where it wasn’t possible to change order statuses and custom field values when using the Lite edition.
- Fixed an error that could occur on order complete if a discount had been applied programmatically.

## 3.0.3 - 2020-01-29

### Fixed
- Fixed the styling of the address’s “Edit” button on the Edit Order page.

## 3.0.2 - 2020-01-29

### Added
- Ajax requests to `commerce/cart/*` now include `totalTax`, `totalTaxIncluded`, `totalDiscount`, and `totalShippingCost` fields in the JSON response.

### Fixed
- Fixed a PostgreSQL error that occurred on the Edit Order page.

## 3.0.1 - 2020-01-29

### Changed
- A customer record is now created when saving a user. ([#1237](https://github.com/craftcms/commerce/issues/1237))

### Fixed
- Fixed an error that occurred on order complete. ([#1239](https://github.com/craftcms/commerce/issues/1239))

## 3.0.0 - 2020-01-28

> {warning} Order notification emails are now sent via a queue job, so running a queue worker as a daemon is highly recommended to avoid notification delays.

> {warning} Plugins and modules that modify the Edit Order page are likely to break with this update.

### Added
- Commerce 3.0 requires Craft 3.4 or later.
- Added the ability to create and edit orders from the control panel.
- Added the ability to manage customers and customer addresses from the control panel. ([#1043](https://github.com/craftcms/commerce/issues/1043))
- Added GraphQL support for products. ([#1092](https://github.com/craftcms/commerce/issues/1092))
- Added the ability to send emails from the Edit Order page.
- Line items can now be exported from the Orders index page. ([#976](https://github.com/craftcms/commerce/issues/976))
- Added the “Edit orders” and “Delete orders” user permissions.
- Line items now have a status that can be changed on Edit Order pages.
- Line items now have a Private Note field for store managers.
- Inactive carts are now purged during garbage collection.
- Orders now have recalculation modes to determine what should be recalculated on the order.
- Added the `origin` order query param.
- Added the `hasLineItems` order query param.
- `commerce/payments/pay` JSON responses now include an `orderErrors` array if there were any errors on the order.
- Added warnings to settings that are being overridden in the config file. ([#746](https://github.com/craftcms/commerce/issues/746))
- Promotions can now specify which elements are the source vs. target on category relations added by the promotion. ([#984](https://github.com/craftcms/commerce/issues/984))
- Added the ability to add products existing sales from Edit Product pages. ([#594](https://github.com/craftcms/commerce/issues/594))
- Added the ability to set a plain text template for Commerce emails. ([#1106](https://github.com/craftcms/commerce/issues/1106))
- Added the `showCustomerInfoTab` config setting, which determines whether Edit User pages should show a “Customer Info” tab. ([#1037](https://github.com/craftcms/commerce/issues/1037))
- Added the ability to create a percentage-based discount on the order total. ([#438](https://github.com/craftcms/commerce/issues/438))
- Added the ability to sort by customer attributes on the Orders index page. ([#1089](https://github.com/craftcms/commerce/issues/1089))
- Added the ability to set the title label for products and variants per product type. ([#244](https://github.com/craftcms/commerce/issues/244))
- Added the ability to enable/disabled countries and states. ([#213](https://github.com/craftcms/commerce/issues/213))
- Added the ability to show customer info on the Orders index page.
- Added `craft\commerce\base\Stat`.
- Added `craft\commerce\base\StatInterface`.
- Added `craft\commerce\base\StatTrait`.
- Added `craft\commerce\controllers\CountriesController::actionUpdateStatus()`.
- Added `craft\commerce\controllers\DiscountsController::actionClearDiscountUses()`.
- Added `craft\commerce\controllers\DiscountsController::actionUpdateStatus()`.
- Added `craft\commerce\controllers\DiscountsController::DISCOUNT_COUNTER_TYPE_CUSTOMER`.
- Added `craft\commerce\controllers\DiscountsController::DISCOUNT_COUNTER_TYPE_EMAIL`.
- Added `craft\commerce\controllers\DiscountsController::DISCOUNT_COUNTER_TYPE_TOTAL`.
- Added `craft\commerce\controllers\LineItemStatuses`.
- Added `craft\commerce\controllers\OrdersController::_getTransactionsWIthLevelsTableArray()`.
- Added `craft\commerce\controllers\OrdersController::actionNewOrder()`.
- Added `craft\commerce\controllers\SalesController::actionUpdateStatus()`.
- Added `craft\commerce\controllers\StatesController::actionUpdateStatus()`.
- Added `craft\commerce\elements\Order::$origin`.
- Added `craft\commerce\elements\Order::$recalculationMode`.
- Added `craft\commerce\elements\Order::getAdjustmentsByType()`.
- Added `craft\commerce\elements\Order::getCustomerLinkHtml()`.
- Added `craft\commerce\elements\Order::hasLineItems()`.
- Added `craft\commerce\models\Country::$enabled`.
- Added `craft\commerce\models\Customer::getCpEditUrl()`.
- Added `craft\commerce\models\Discount::$totalDiscountUseLimit`.
- Added `craft\commerce\models\Discount::$totalDiscountUses`.
- Added `craft\commerce\models\LineItem::$lineItemStatusId`.
- Added `craft\commerce\models\LineItem::$privateNote`.
- Added `craft\commerce\models\ProductType::$titleLabel`.
- Added `craft\commerce\models\ProductType::$variantTitleLabel`.
- Added `craft\commerce\models\State::$enabled`.
- Added `craft\commerce\queue\ConsolidateGuestOrders`.
- Added `craft\commerce\records\Country::$enabled`.
- Added `craft\commerce\records\LineItemStatus`.
- Added `craft\commerce\records\Purchasable::$description`.
- Added `craft\commerce\records\State::$enabled`.
- Added `craft\commerce\services\Countries::getAllEnabledCountries`.
- Added `craft\commerce\services\Countries::getAllEnabledCountriesAsList`.
- Added `craft\commerce\services\Discounts::clearCustomerUsageHistoryById()`.
- Added `craft\commerce\services\Discounts::clearDiscountUsesById()`.
- Added `craft\commerce\services\Discounts::clearEmailUsageHistoryById()`.
- Added `craft\commerce\services\Discounts::getCustomerUsageStatsById()`.
- Added `craft\commerce\services\Discounts::getEmailUsageStatsById()`.
- Added `craft\commerce\services\Emails::getAllEnabledEmails()`.
- Added `craft\commerce\services\LineItemStatuses::EVENT_DEFAULT_LINE_ITEM_STATUS`.
- Added `craft\commerce\services\LineItemStatuses`.
- Added `craft\commerce\services\States::getAllEnabledStates`.
- Added `craft\commerce\services\States::getAllEnabledStatesAsList`.
- Added `craft\commerce\services\States::getAllEnabledStatesAsListGroupedByCountryId`.
- Added `craft\commerce\services\States::getAllStatesAsListGroupedByCountryId`.
- Added `craft\commerce\stats\AverageOrderTotal`.
- Added `craft\commerce\stats\NewCustomers`.
- Added `craft\commerce\stats\RepeatCustomers`.
- Added `craft\commerce\stats\TopCustomers`.
- Added `craft\commerce\stats\TopProducts`.
- Added `craft\commerce\stats\TopProductTypes`.
- Added `craft\commerce\stats\TopPurchasables`.
- Added `craft\commerce\stats\TotalOrders`.
- Added `craft\commerce\stats\TotalOrdersByCountry`.
- Added `craft\commerce\stats\TotalRevenue`.
- Added `craft\commerce\web\assets\chartjs\ChartJsAsset`.
- Added `craft\commerce\web\assets\deepmerge\DeepMerge`.
- Added `craft\commerce\web\assets\statwidgets\StatWidgets`.
- Added `craft\commerce\widgets\AverageOrderTotal`.
- Added `craft\commerce\widgets\NewCustomers`.
- Added `craft\commerce\widgets\RepeatCustomers`.
- Added `craft\commerce\widgets\TopCustomers`.
- Added `craft\commerce\widgets\TopProducts`.
- Added `craft\commerce\widgets\TopProductTypes`.
- Added `craft\commerce\widgets\TopPurchasables`.
- Added `craft\commerce\widgets\TotalOrders`.
- Added `craft\commerce\widgets\TotalOrdersByCountry`.
- Added `craft\commerce\widgets\TotalRevenue`.

## Changed
- When a customer logs in, and their current guest cart is empty, their most recent cart that had items in it will be restored as the new current cart.
- The date range picker on the Orders index page has been moved to the page toolbar, and now affects which orders are shown in the order listing and which orders are included in order exports, rather than just affecting the chart.
- The Edit Order page is now a Vue app.
- Order status change emails are triggered by a queue job for faster checkout.
- When adding a donation to the cart, supplying a `donationAmount` parameter is no longer required. (Donations will default to zero if omitted.)
- `commerce/cart/*` actions now call `craft\commerce\elements\Order::toArray()` when generating the cart array for JSON responses.
- `commerce/payments/pay` JSON responses now list payment form errors under `paymentFormErrors` rather than `paymentForm`.
- Customer records that are anonymous and orphaned are now deleted during garbage collection.
- Changed the default category relationship type on promotions from `sourceElement` to `element`. ([#984](https://github.com/craftcms/commerce/issues/984))
- The `purgeInactiveCartsDuration` and `activeCartDuration` config settings now support all value formats supported by `craft\cms\helpers\ConfigHelper::durationInSeconds()`. ([#1071](https://github.com/craftcms/commerce/issues/1071))
- The `commerce/customer-addresses/save` action no long forces primary shipping and billing addresses if they do not exist. ([#1069](https://github.com/craftcms/commerce/issues/1069))
- Moved `craft\commerce\services\States::getAllStatesAsList()` logic to `craft\commerce\services\States::getAllStatesAsListGroupedByCountryId()` to be consistent with other service methods.
- The `allowEmptyCartOnCheckout` config setting is now set to `false` by default.
- Discount usage conditions now apply to the discount as a whole, rather than just the coupon code.
- Discounts’ user and email usage counters can be cleared individually.
- Addresses no longer require a first and last name.
- Guest orders are now consolidated with other orders from the same customer immediately after an order is completed, rather than when a user logs in. ([#1062](https://github.com/craftcms/commerce/issues/1062))
- It is no longer possible to merge previous carts automatically using the `mergeCarts` param.
- Removed the `mergeCarts` parameter from `craft\commerce\services\Carts::getCart()`.

## Deprecated
- Deprecated `craft\commerce\elements\Order::getShouldRecalculateAdjustments()` and `setShouldRecalculateAdjustments()`. `craft\commerce\elements\Order::$recalculationMode` should be used instead.
- Deprecated `craft\commerce\serviced\Customers::consolidateOrdersToUser()`. `craft\commerce\queue\ConsolidateGuestOrders` jobs should be used instead.
- Deprecated `craft\commerce\services\Orders::cartArray()`. `craft\commerce\elements\Order::toArray()` should be used instead.

## Removed
- Removed the Customer Info field type. ([#1037](https://github.com/craftcms/commerce/issues/1037))
- Removed the `craft.commerce.availableShippingMethods` Twig property.
- Removed the `craft.commerce.cart` Twig property.
- Removed the `craft.commerce.countriesList` Twig property.
- Removed the `craft.commerce.customer` Twig property.
- Removed the `craft.commerce.discountByCode` Twig property.
- Removed the `craft.commerce.primaryPaymentCurrency` Twig property.
- Removed the `craft.commerce.statesArray` Twig property.
- Removed the `commerce/cart/remove-all-line-items` action.
- Removed the `commerce/cart/remove-line-item` action.
- Removed the `commerce/cart/update-line-item` action.
- Removed `craft\commerce\base\Purchasable::getPurchasableId()`.
- Removed `craft\commerce\controllers\ChartsController`.
- Removed `craft\commerce\controllers\DiscountsController::actionClearCouponUsageHistory()`.
- Removed `craft\commerce\controllers\DownloadController::actionExportOrder()`.
- Removed `craft\commerce\elements\db\OrderQuery::updatedAfter()`.
- Removed `craft\commerce\elements\db\OrderQuery::updatedBefore()`.
- Removed `craft\commerce\elements\db\SubscriptionQuery::subscribedAfter()`.
- Removed `craft\commerce\elements\db\SubscriptionQuery::subscribedBefore()`.
- Removed `craft\commerce\elements\Order::getOrderLocale()`.
- Removed `craft\commerce\elements\Order::updateOrderPaidTotal()`.
- Removed `craft\commerce\elements\Product::getSnapshot()`.
- Removed `craft\commerce\elements\Product::getUnlimitedStock()`.
- Removed `craft\commerce\elements\Variant::getSalesApplied()`.
- Removed `craft\commerce\helpers\Order::mergeOrders()`.
- Removed `craft\commerce\models\Address::getFullName()`.
- Removed `craft\commerce\models\Discount::$totalUses`.
- Removed `craft\commerce\models\Discount::$totalUseLimit`.
- Removed `craft\commerce\models\Discount::getFreeShipping()`.
- Removed `craft\commerce\models\Discount::setFreeShipping()`.
- Removed `craft\commerce\models\LineItem::fillFromPurchasable()`.
- Removed `craft\commerce\models\LineItem::getDescription()`. Use `craft\commerce\models\LineItem::$description` instead.
- Removed `craft\commerce\models\LineItem::getSku()`. Use `craft\commerce\models\LineItem::$sku` instead.
- Removed `craft\commerce\models\Order::getDiscount()`.
- Removed `craft\commerce\models\Order::getShippingCost()`.
- Removed `craft\commerce\models\Order::getTax()`.
- Removed `craft\commerce\models\Order::getTaxIncluded()`.
- Removed `craft\commerce\models\ShippingMethod::$amount`.
- Removed `craft\commerce\services\Countries::getAllCountriesListData()`.
- Removed `craft\commerce\services\Discounts::clearCouponUsageHistoryById()`.
- Removed `craft\commerce\services\Gateways::getAllFrontEndGateways()`.
- Removed `craft\commerce\services\ShippingMethods::getOrderedAvailableShippingMethods()`.
- Removed `craft\commerce\services\Reports::getOrdersExportFile()`.
- Removed `craft\commerce\models\Address::EVENT_REGISTER_ADDRESS_VALIDATION_RULES` event. Use `craft\base\Model::EVENT_DEFINE_RULES` instead.
- Removed `craft\commerce\services\Reports::EVENT_BEFORE_GENERATE_EXPORT` event. Use `craft\base\Element::EVENT_REGISTER_EXPORTERS` to create your own exports.
- Removed `craft\commerce\web\assets\RevenueWidgetAsset`.
- Removed `craft\commerce\widgets\Revenue`. Use `craft\commerce\widgets\TotalRevenue` instead.
- Removed the `phpoffice/phpspreadsheet` package dependency.

## 2.2.27 - 2021-03-17

### Fixed
- Fixed a bug where included taxes may not have shown up in order totals.

## 2.2.26 - 2021-03-03

### Fixed
- Fixed a bug where `craft\commerce\elements\Order::getTotalShippingCost()` wasn’t returning a value. ([#2027](https://github.com/craftcms/commerce/pull/2027))

## 2.2.25 - 2021-01-21

### Fixed
- Fixed a bug where comparing getTotalPaid and getTotal methods in `craft\commerce\elements\Order::getPaidStatus` returns invalid boolean value. ([#1836](https://github.com/craftcms/commerce/issues/1836))
- Fixed a bug that prevented a customer from unsubscribing from a subscription and deleting payment sources.

## 2.2.24 - 2020-11-16

### Fixed
- Fixed a bug when deleting an address as a customer throws an error when cart is not empty. ([#1874](https://github.com/craftcms/commerce/pull/1874))

## 2.2.23 - 2020-10-19

### Fixed
- Fixed a bug where addresses were incorrectly associated with a customer after logging in. ([#1227](https://github.com/craftcms/commerce/issues/1227))

## 2.2.22 - 2020-09-15

### Fixed
- Fixed a PHP error that could occur during line item validation on Yii 2.0.36. ([yiisoft/yii2#18175](https://github.com/yiisoft/yii2/issues/18175))
- Fixed a bug products were incorrectly showing as having sales when using the `hasSales` query parameter.
- Fixed a bug where it wasn’t possible to update the rate on a payment currency. ([#1547](https://github.com/craftcms/commerce/issues/1547))

## 2.2.21 - 2020-06-17

### Changed
- Improved handling of race conditions between processing a webhook and completing an order. ([#1510](https://github.com/craftcms/commerce/issues/1510))

### Fixed
- Fixed a bug where “Purchase Total” and “Purchase Quantity” discount conditions weren’t being applied correctly. ([#1389](https://github.com/craftcms/commerce/issues/1389))

## 2.2.20 - 2020-05-27

### Fixed
- Fixed a bug where free shipping discounts could be applied incorrectly. ([#1473](https://github.com/craftcms/commerce/issues/1473))

## 2.2.19 - 2020-04-15

### Fixed
- Fixed a bug where “Purchase Total” and “Purchase Quantity” discount conditions were not checked when removing shipping costs. ([#1321](https://github.com/craftcms/commerce/issues/1321))

## 2.2.18 - 2020-03-05

### Fixed
- Fixed an error that occurred when editing a product from a Products field. ([#1291](https://github.com/craftcms/commerce/pull/1291))
- Fixed an error that could occur when editing a variant’s stock value. ([#1306](https://github.com/craftcms/commerce/issues/1306))

## 2.2.17 - 2020-02-12

### Changed
- Improved the performance of the Orders index page.

## 2.2.16 - 2020-02-10

### Changed
- Improved the performance of the Orders index page.

### Fixed
- Fixed a bug where customers could get an “Address does not belong to customer” validation error incorrectly during checkout. ([#1227](https://github.com/craftcms/commerce/issues/1227))

## 2.2.15 - 2020-01-25

### Fixed
- Fixed a bug where sales were not being applied to the cart in some cases. ([#1206](https://github.com/craftcms/commerce/issues/1206))
- Fixed a validation error that occurred when saving an order status.
- All models now extend base model rules correctly.

## 2.2.14 - 2020-01-14

### Added
- Added `craft\commerce\services\Discounts::getAllActiveDiscounts()`.

### Fixed
- Fixed an error that occurred when calling `toArray()` on a payment currency model. ([#1200](https://github.com/craftcms/commerce/issues/1200))
- Fixed a bug where adding items to the cart was slow if there were several disabled or outdated discounts.

## 2.2.13 - 2019-12-19

### Fixed
- Fixed a bug where discounts were getting calculated incorrectly when using a “Per Email Limit” condition.

## 2.2.12 - 2019-12-19

### Fixed
- Fixed a PHP error that could occur when using coupon codes.
- Fixed a bug where taxes were getting calculated incorrectly when shipping costs were marked as having taxes included.

## 2.2.11 - 2019-12-16

### Fixed
- Fixed an infinite recursion bug that could occur when calculating discounts. ([#1182](https://github.com/craftcms/commerce/issues/1182))

## 2.2.10 - 2019-12-14

### Fixed
- Fixed an issue where discounts matching an order were referencing a missing method.

## 2.2.9 - 2019-12-13

### Added
- Order indexes can now have a “Coupon Code” column.
- Added the `resave/orders` and `resave/carts` commands.

### Deprecated
- Deprecated `craft\commerce\elements\Order::getTotalTaxablePrice()`.

### Fixed
- Fixed a bug where the wrong tax zone could be selected when editing a tax rate.
- Fixed a bug where some address data would be forgotten after completing an order.
- Fixed a typo in the `totalShipping` column heading on order exports. ([#1153](https://github.com/craftcms/commerce/issues/1153))
- Fixed a bug where discounts without a coupon code weren’t checking other discount conditions. ([#1144](https://github.com/craftcms/commerce/issues/1144))
- Fixed a SQL error that occurred when trying to save a long zip code condition formula. ([#1138](https://github.com/craftcms/commerce/issues/1138))
- Fixed an error that could occur on the Orders index page. ([#1160](https://github.com/craftcms/commerce/issues/1160))
- Fixed an error that could occur when executing a variant query with the `hasSales` param, if no one was logged in.
- Fixed an bug where it wasn’t possible to clear out the State field value on an address. ([#1162](https://github.com/craftcms/commerce/issues/1162))
- Fixed an error that occurred when marking an order as complete in the Control Panel. ([#1166](https://github.com/craftcms/commerce/issues/1166))
- Fixed an error that could occur when validating a product that had variants which didn’t have a SKU yet. ([#1165](https://github.com/craftcms/commerce/pull/1165))
- Fixed a bug where payments source active records could not retrieve their related gateway record. ([#1121](https://github.com/craftcms/commerce/pull/1121))
- Fixed a JavaScript error that occurred when editing shipping rules.

## 2.2.8 - 2019-11-21

### Added
- It’s now possible to sort products by Date Updated, Date Created and Promotable on the Products index page. ([#1101](https://github.com/craftcms/commerce/issues/1101))
- `totalTax`, `totalTaxIncluded`, `totalDiscount`, and `totalShipping` are now included on order exports. ([#719](https://github.com/craftcms/commerce/issues/719))
- Added the `COMMERCE_PAYMENT_CURRENCY` environment variable. ([#999](https://github.com/craftcms/commerce/pull/999))

### Fixed
- Fixed an error that could occur when deploying `project.yaml` changes to a new environment. ([#1085](https://github.com/craftcms/commerce/issues/1085))
- Fixed an issue where purchasables were added to the cart when the qty submitted was `0` (zero).
- Fixed a performance issue using the `craft\commerce\elements\db\VariantQuery::hasSales()` query param.
- Fixed an error that could occur with `dateCreated` when programmatically adding line items.

## 2.2.7 - 2019-10-30

### Changed
- `commerce/cart/*` requests now include estimated address data in their JSON responses. ([#1084](https://github.com/craftcms/commerce/issues/1084))

### Deprecated
- Deprecated `craft\commerce\models\Address::getFullName()`.

### Fixed
- Fixed an error that could occur when deploying `project.yaml` changes to a new environment. ([#1085](https://github.com/craftcms/commerce/issues/1085))
- Fixed a missing import. ([#1087](https://github.com/craftcms/commerce/issues/1087))
- Fixed a SQL error that occurred when eager-loading variants. ([#1093](https://github.com/craftcms/commerce/pull/1093))
- Fixed an error that occurred on the Orders index page if the “Shipping Business Name” column was shown.

## 2.2.6 - 2019-10-26

### Fixed
- Fixed a PHP error that occurred when rendering PDFs. ([#1072](https://github.com/craftcms/commerce/pull/1072))
- Fixed a PHP error that occurred when saving order statuses. ([#1082](https://github.com/craftcms/commerce/issues/1082))

## 2.2.5 - 2019-10-24

### Fixed
- Fixed formatting of customer info field.

## 2.2.4 - 2019-10-24

### Fixed
- Fixed a PHP error when loading the order in the CP. ([#1079](https://github.com/craftcms/commerce/issues/1079))
- Fixed a 404 error for missing JavaScript. ([#1078](https://github.com/craftcms/commerce/issues/1078))

## 2.2.3 - 2019-10-24

### Fixed
- Fixed a PHP error when calculating shipping or taxes in the cart. ([#1076](https://github.com/craftcms/commerce/issues/1076))
- Fixed a PHP error when saving a sale. ([#1075](https://github.com/craftcms/commerce/issues/1075))

## 2.2.2 - 2019-10-23

### Fixed
- Fixed a PHP error when calculating shipping or taxes in the cart.

## 2.2.1 - 2019-10-23

### Fixed
- Fixed a PostgreSQL migration issue.

## 2.2.0 - 2019-10-23

### Added
- Added the ability to produce estimated shipping and tax costs based on incomplete shipping and billing addresses. ([#514](https://github.com/craftcms/commerce/issues/514))
- Edit User pages now have a “Customer Info” tab.
- It’s now possible to view and create discounts directly from the Edit Product page.
- It’s now possible to delete customer addresses directly from the Edit User page. ([#171](https://github.com/craftcms/commerce/issues/171))
- Addresses can now have “Address 3”, “Full Name”, “Label”, “Notes”, and four custom fields.
- Email settings can now specify CC and Reply To email addresses.
- Discounts now have the option to ignore sales when applied (enabled by default for new discounts). ([#1008](https://github.com/craftcms/commerce/issues/1008))
- Shipping and tax zones can now have a dynamic zip code condition. ([#204](https://github.com/craftcms/commerce/issues/304))
- Tax rates can now have codes. ([#707](https://github.com/craftcms/commerce/issues/707))
- Countries can now be ordered manually. ([#224](https://github.com/craftcms/commerce/issues/224))
- Order statuses can now have descriptions. ([#1004](https://github.com/craftcms/commerce/issues/1004))
- Added support for using cards that require Strong Customer Authentication for subscriptions.
- Added the ability to resolve payment issues for subscriptions.
- Added the “Default View” setting, which determines which view should be shown by default when “Commerce” is selected in the global nav. ([#555](https://github.com/craftcms/commerce/issues/555))
- Added the `activeCartDuration` config setting. ([#959](https://github.com/craftcms/commerce/issues/959))
- Added the `allowEmptyCartOnCheckout` config setting, which determines whether a customer can check out with an empty cart. ([#620](https://github.com/craftcms/commerce/issues/620))
- Added the ability to pass additional variables to the PDF template. ([#599](https://github.com/craftcms/commerce/issues/599))
- Added the ability to override the “Cart updated” flash message by passing a `cartUpdatedNotice` parameter to the `commerce/cart/update-cart` action. ([#1038](https://github.com/craftcms/commerce/issues/1038))
- Added the `shortNumber` order query param.
- `commerce/cart/update-cart` requests can now specify `estimatedShippingAddress` and `estimatedBillingAddress` params.
- Added `craft\commerce\base\SubscriptionGatewayInterface::getBillingIssueDescription()`.
- Added `craft\commerce\base\SubscriptionGatewayInterface::getBillingIssueResolveFormHtml()`.
- Added `craft\commerce\base\SubscriptionGatewayInterface::getHasBillingIssues()`.
- Added `craft\commerce\controllers\BaseFrontEndController::EVENT_MODIFY_CART_INFO`. ([#1002](https://github.com/craftcms/commerce/issues/1002))
- Added `craft\commerce\elements\db\SubscriptionQuery::$dateSuspended`.
- Added `craft\commerce\elements\db\SubscriptionQuery::$hasStarted`.
- Added `craft\commerce\elements\db\SubscriptionQuery::$isSuspended`.
- Added `craft\commerce\elements\db\SubscriptionQuery::anyStatus()`.
- Added `craft\commerce\elements\db\SubscriptionQuery::dateSuspended()`.
- Added `craft\commerce\elements\db\SubscriptionQuery::hasStarted()`.
- Added `craft\commerce\elements\db\SubscriptionQuery::isSuspended()`.
- Added `craft\commerce\elements\Order::$estimatedBillingAddressId`.
- Added `craft\commerce\elements\Order::$estimatedBillingSameAsShipping`.
- Added `craft\commerce\elements\Order::$estimatedShippingAddressId`.
- Added `craft\commerce\elements\Order::getEstimatedBillingAddress()`.
- Added `craft\commerce\elements\Order::getEstimatedShippingAddress()`.
- Added `craft\commerce\elements\Order::setEstimatedBillingAddress()`.
- Added `craft\commerce\elements\Order::setEstimatedShippingAddress()`.
- Added `craft\commerce\elements\Subscription::$dateSuspended`.
- Added `craft\commerce\elements\Subscription::$hasStarted`.
- Added `craft\commerce\elements\Subscription::$isSuspended`.
- Added `craft\commerce\elements\Subscription::getBillingIssueDescription()`.
- Added `craft\commerce\elements\Subscription::getBillingIssueResolveFormHtml()`.
- Added `craft\commerce\elements\Subscription::getHasBillingIssues()`.
- Added `craft\commerce\models\Address::$isEstimated`.
- Added `craft\commerce\models\Customer::getActiveCarts()`.
- Added `craft\commerce\models\Customer::getInactiveCarts()`.
- Added `craft\commerce\models\OrderAdjustment::$isEstimated`.
- Added `craft\commerce\services\Sales::EVENT_AFTER_SAVE_SALE`. ([#622](https://github.com/craftcms/commerce/issues/622))
- Added `craft\commerce\services\Sales::EVENT_BEFORE_SAVE_SALE`. ([#622](https://github.com/craftcms/commerce/issues/622))
- Added `craft\commerce\test\fixtures\elements\ProductFixture`. ([#1009](https://github.com/craftcms/commerce/pull/1009))
- Added the `updateBillingDetailsUrl` config setting.
- Added the `suspended` status for Subscriptions.

### Changed
- Craft Commerce now required Craft CMS 3.3.0 or later.
- Edit Product pages no longer show SKU fields for new products or variants when the SKU will be automatically generated. ([#217](https://github.com/craftcms/commerce/issues/217))
- The View Order page now shows timestamps for “Order Completed”, “Paid”, and “Last Updated”. ([#1020](https://github.com/craftcms/commerce/issues/1020))
- The Orders index page now has unique URLs for each order status. ([#901](https://github.com/craftcms/commerce/issues/901))
- Orders now show whether they’ve been overpaid. ([#945](https://github.com/craftcms/commerce/issues/945))
- Carts now return their line items  `dateCreated DESC` in the cart by default. ([#1055](https://github.com/craftcms/commerce/pull/1055))
- Leading and trailing whitespace is now trimmed from all address fields.
- Coupon code usage is now tracked even for discounts with no limit set. ([#521](https://github.com/craftcms/commerce/issues/521))
- Variants now always include their product’s title in their search keywords. ([#934](https://github.com/craftcms/commerce/issues/934))
- The Subscriptions index page now includes “Failed to start” and “Payment method issue” sources.
- Subscriptions now get suspended if there are any payment issues.
- Expired orders are now purged during garbage collection rather than when viewing the Orders index page.
- Customer records that are not related to anything are now purged during garbage collection. ([#1045](https://github.com/craftcms/commerce/issues/1045))
- `commerce/cart/update-cart` requests now include line item adjustment data in their JSON response. ([#1014](https://github.com/craftcms/commerce/issues/1014))
- `craft\commerce\elements\Order::getTotalDiscount()` is no longer deprecated.
- `craft\commerce\elements\Order::getTotalShippingCost()` is no longer deprecated.
- `craft\commerce\elements\Order::getTotalTax()` is no longer deprecated.
- `craft\commerce\elements\Order::getTotalTaxIncluded()` is no longer deprecated.
- `craft\commerce\models\LineItem::getDiscount()` is no longer deprecated.
- `craft\commerce\models\LineItem::getShippingCost()` is no longer deprecated.
- `craft\commerce\models\LineItem::getTax()` is no longer deprecated.
- `craft\commerce\models\LineItem::getTaxIncluded()` is no longer deprecated.

### Deprecated
- Commerce Customer Info fields are now deprecated.
- Deprecated `craft\commerce\models\LineItem::getAdjustmentsTotalByType()`.
- Deprecated `craft\commerce\elements\Order::getAdjustmentsTotalByType()`.

### Fixed
- Fixed a PostgreSQL migration issue.
- Fixed a bug where the Orders index page was listing non-sortable fields as sort options. ([#933](https://github.com/craftcms/commerce/issues/993))
- Fixed a bug where timestamps on the View Order page weren’t respecting the user’s locale.
- Fixed a bug where product types’ site settings weren’t being added to the project config when a new site was created.
- Fixed a bug where order taxes weren’t accounting for discounted shipping costs. ([#1007](https://github.com/craftcms/commerce/issues/1007))
- Fixed a bug where orders’ `datePaid` attributes weren’t getting set to `null` after a refund. ([#1026](https://github.com/craftcms/commerce/pull/1026))
- Fixed a bug where order status handles could get a validation error if another order status with the same handle had been soft-deleted. ([#1027](https://github.com/craftcms/commerce/pull/1027))
- Fixed a bug where soft-deleted order statuses weren’t showing up in the History tab on View Order pages.
- Fixed a bug where breadcrumbs weren’t displaying correctly in the “Shipping” and “Tax” sections.
- Fixed an error that could occur when clicking “Refresh Payment History” on a canceled or expired subscription. ([#871](https://github.com/craftcms/commerce/issues/871))
- Fixed a bug where gateways that were disabled via `config/commerce-gateways.php` were still visible on the front-end. ([#1054](https://github.com/craftcms/commerce/issues/1054))
- Fixed a bug where it was possible to submit a zero-value donation. ([#820](https://github.com/craftcms/commerce/issues/820))
- Fixed a bug where line items’ `dateCreated` would get reset each time the cart was saved.
- Fixed a bug where all states were shown on the Store Location page regardless of which country was selected. ([#942](https://github.com/craftcms/commerce/issues/942))
- Fixed a bug where expired subscriptions were being identified as trials. ([#723](https://github.com/craftcms/commerce/issues/723))
- Fixed a bug where users’ addresses could be copied to impersonated users’ address books. ([#903](https://github.com/craftcms/commerce/issues/903))

## 2.1.13 - 2019-09-09

### Changed
- The “Status Email Address” and “From Name” settings now accept environment variables.

### Fixed
- Fixed a error when requesting a PDF URL in headless mode. ([#1011](https://github.com/craftcms/commerce/pull/1011))
- Fixed a bug where the “Download PDF” button wouldn’t show in the View Order page. ([#962](https://github.com/craftcms/commerce/issues/962))
- Fixed a bug where the <kbd>Command</kbd>/<kbd>Ctrl</kbd> + <kbd>S</kbd> shortcut didn’t work in General Settings.
- Fixed a bug where <kbd>Command</kbd>/<kbd>Ctrl</kbd> + <kbd>S</kbd> shortcut didn’t work in Store Location settings.
- Fixed a bug where users were forced to choose a tax category for order taxable subjects. ([#538](https://github.com/craftcms/commerce/issues/538))
- Fixed a bug where variants’ statuses were getting overridden by their product’s status. ([#926](https://github.com/craftcms/commerce/issues/926))
- Fixed a bug where Control Panel payments were incorrectly using the order’s previous payment source. ([#891](https://github.com/craftcms/commerce/issues/891))
- Fixed a bug where products’ shipping and tax categories weren’t getting updated if their selected shipping/tax category was no longer available. ([#688](https://github.com/craftcms/commerce/issues/688))
- Fixed a PHP error that occurred when entering an order description format on a product type that was longer than 255 characters. ([#989](https://github.com/craftcms/commerce/issues/989))
- Fixed a bug where emails were displaying the wrong timestamp for new orders. ([#882](https://github.com/craftcms/commerce/issues/882))
- Fixed a bug where the Products index page was not sorting correctly. ([#987](https://github.com/craftcms/commerce/issues/987))
- Fixed an error that could occur on payment when using a custom shipping method if the `requireShippingMethodSelectionAtCheckout` config setting was enabled.

## 2.1.12.1 - 2019-08-23

### Fixed
- Fixed a PHP error that could occur at checkout. ([#973](https://github.com/craftcms/commerce/pull/973))

## 2.1.12 - 2019-08-22

### Changed
- `craft\commerce\elements\Order::getPdfUrl()` no longer pre-renders the order PDF before returning the URL, improving performance. ([#962](https://github.com/craftcms/commerce/issues/962))

### Fixed
- Fixed a bug where order revenue charts weren’t showing the correct currency. ([#792](https://github.com/craftcms/commerce/issues/792))
- Fixed a bug where decimals were being stripped in locales that use commas as separators ([#592](https://github.com/craftcms/commerce/issues/592))
- Fixed a bug where sites with a large number of variants might not update properly when updating to Craft Commerce 2. ([#964](https://github.com/craftcms/commerce/issues/964))
- Fixed a bug where the “Purchase Total” discount condition would only save whole numbers. ([#966](https://github.com/craftcms/commerce/pull/966))
- Fixed a bug where products showed a blank validation error message when their variants had errors. ([#546](https://github.com/craftcms/commerce/issues/546))
- Fixed a bug where emails would ignore the “From Name” setting. ([#939](https://github.com/craftcms/commerce/issues/939))
- Fixed a bug where order adjustments were not being returned during PDF rendering. ([#960](https://github.com/craftcms/commerce/issues/960))
- Fixed a bug where the `commerce/payments/pay` action did not return order errors. ([#601](https://github.com/craftcms/commerce/issues/601))
- Fixed a SQL error that occurred when updating an order status with a very long message. ([#629](https://github.com/craftcms/commerce/issues/629))
- Fixed a JavaScript error that occurred when displaying product edit HUDs. ([#418](https://github.com/craftcms/commerce/issues/418))
- Fixed a PHP error that occurred when saving a product from an editor HUD. ([#958](https://github.com/craftcms/commerce/issues/958))
- Fixed an bug where the `requireShippingMethodSelectionAtCheckout` setting was being ignored.
- Fixed a bug that caused the order revenue chart to display incorrect data. ([#518](https://github.com/craftcms/commerce/issues/518))

## 2.1.11 - 2019-08-09

### Added
- Added the `cp.commerce.discount.edit` template hook. ([#936](https://github.com/craftcms/commerce/pull/936))
- Added `craft\commerce\services\Carts::getHasSessionCartNumber()`.
- Added `craft\commerce\services\Carts::getMergedCart()`.
- Added `craft\commerce\services\Discounts::EVENT_AFTER_DELETE_DISCOUNT`. ([#936](https://github.com/craftcms/commerce/pull/936))
- Added `craft\commerce\services\Discounts::EVENT_AFTER_SAVE_DISCOUNT`. ([#936](https://github.com/craftcms/commerce/pull/936))
- Added `craft\commerce\services\Discounts::EVENT_BEFORE_SAVE_DISCOUNT`. ([#936](https://github.com/craftcms/commerce/pull/936))
- Added `craft\commerce\services\Reports::EVENT_BEFORE_GENERATE_EXPORT`. ([#949](https://github.com/craftcms/commerce/pull/949))

### Changed
- Improved the performance of Craft Commerce 2 migrations.
- Users’ carts are no longer merged together automatically. Instead cart merging can be manually triggered by passing a `mergeCarts` param to the `commerce/cart/get-cart` and `commerce/cart/update-cart` actions. ([#947](https://github.com/craftcms/commerce/issues/947))
- After a logged-in user completes an order, their most recent incomplete cart is now loaded as the current cart in session.
- Order file exports are now cached in `storage/runtime/commerce-order-exports/` instead of `storage/runtime/temp/commerce-order-exports/`.
- The example templates now include client side polling to detect if the cart has changed in another tab or session.
- The example templates show more information about the cart to help with debugging.

### Removed
- Removed the `mergeLastCartOnLogin` setting.

### Fixed
- Fixed a bug where `craft/commerce/elements/Order::EVENT_BEFORE_ADD_LINE_ITEM` events had `$isNew` set incorrectly. ([#851](https://github.com/craftcms/commerce/pull/851))
- Fixed a bug where non-shippable purchasables were getting included in shipping price calculations.
- Fixed an error that occurred when clearing order caches.
- Fixed a bug where the `project-config/rebuild` command would remove the order field layout. ([#948](https://github.com/craftcms/commerce/issues/948))

### Security
- Fixed a data disclosure vulnerability.

## 2.1.10 - 2019-07-12

### Fixed
- Fixed a bug where all payments from the control panel were rejected. ([#928](https://github.com/craftcms/commerce/issues/928))

## 2.1.9 - 2019-07-10

### Security
- Fixed a data disclosure vulnerability.

## 2.1.8 - 2019-07-08

### Added
- Added the `resave/products` command (requires Craft 3.2).

### Changed
- Orders now include the full customer name as search keywords. ([#892](https://github.com/craftcms/commerce/issues/892))
- CSRF protection is now disabled for the `commerce/pay/complete-payment` controller action. ([#900](https://github.com/craftcms/commerce/issues/900))
- Leading and trailing whitespace is now trimmed from coupon codes. ([#894](https://github.com/craftcms/commerce/issues/894))

### Fixed
- Fixed a bug where the `lineItems` array wasn’t getting indexed correctly when calling `toArray()` on an order.
- Fixed a PHP error that occurred when `commerce/subscriptions/*` actions had validation errors. ([#918](https://github.com/craftcms/commerce/issues/918))
- Fixed a PHP error that occurred when retrieving line items with no option data. ([#897](https://github.com/craftcms/commerce/issues/897))
- Fixed a bug where shipping and billing addresses weren’t being set correctly when saving an order. ([#922](https://github.com/craftcms/commerce/issues/922))
- Fixed a bug where it was possible to pay with a disabled gateway. ([#912](https://github.com/craftcms/commerce/issues/912))
- Fixed a bug where Edit Subscription pages weren’t showing custom tabs. ([#884](https://github.com/craftcms/commerce/issues/884))
- Fixed a bug where an empty cart was created unnecessarily when a user logged in. ([#906](https://github.com/craftcms/commerce/issues/906))
- Fixed a bug where `craft\commerce\services\Plans::getAllEnabledPlans()` was returning archived subscription plans. ([#916](https://github.com/craftcms/commerce/issues/916))

## 2.1.7 - 2019-06-11

### Fixed
- Fixed a SQL error that would occur when upgrading Craft Commerce. ([#829](https://github.com/craftcms/commerce/issues/829))
- Fixed an bug that could stop more that one sale being applied to a purchasable. ([#839](https://github.com/craftcms/commerce/issues/839))
- Fixed a SQL error that could occur when saving a line item with an emoji in it.([#886](https://github.com/craftcms/commerce/issues/886))
- Fixed an error that could occur on the order index page when viewing carts with certain columns enabled. ([#876](https://github.com/craftcms/commerce/issues/876))
- Fixed a bug on the order index page where carts without transactions would show up under the “Attempted Payments” source. ([#880](https://github.com/craftcms/commerce/issues/880))

## 2.1.6.1 - 2019-05-14

### Added
- Added the `mergeLastCartOnLogin` config setting.

## 2.1.6 - 2019-05-14

### Added
- Added `craft\commerce\elements\db\VariantQuery::minQty()` and `maxQty()`. ([#827](https://github.com/craftcms/commerce/pull/827))

### Changed
- Line item options are no longer forced to be sorted alphabetically by key.

### Fixed
- Fixed a bug where product and variant snapshots were missing data. ([#846](https://github.com/craftcms/commerce/issues/846))
- Fixed an SQL error that occurred when saving a SKU that was too long. ([#853](https://github.com/craftcms/commerce/issues/853))
- Fixed an SQL error that could occur when attempting to update a soft-deleted cart. ([#854](https://github.com/craftcms/commerce/issues/854))
- Fixed an SQL error that could occur when attempting to add a line item to a completed order. ([#860](https://github.com/craftcms/commerce/issues/860))
- Fixed a bug where line item quantity validators weren’t checking for updated quantities. ([#855](https://github.com/craftcms/commerce/pull/855))
- Fixed a bug where it wasn’t possible to query for unpaid orders. ([#858](https://github.com/craftcms/commerce/pull/858))
- Fixed a JavaScript error that could occur on the Order index page. ([#862](https://github.com/craftcms/commerce/pull/862))
- Fixed a bug where the “Create discount…” product action wasn’t pre-populating discounts’ variant conditions.
- Fixed a bug that could prevent a purchasable from being added to the cart when using multi-add.

## 2.1.5.2 - 2019-05-08

## Fixed
- Fixed a missing import. ([#845](https://github.com/craftcms/commerce/issues/845))
- Fixed an error that could occur when a customer logged in.
- Fixed an error that occurred when saving a sale. ([#837](https://github.com/craftcms/commerce/issues/837))

## 2.1.5.1 - 2019-05-07

### Fixed
- Fixed a missing import. ([#843](https://github.com/craftcms/commerce/issues/843))

## 2.1.5 - 2019-05-07

### Added
- Added `craft\commerce\helpers\Order::mergeDuplicateLineItems()`.
- Added `craft\commerce\helpers\Order::mergeOrders()`.

### Changed
- Customers’ previous cart items are now merged into the active cart on login.

### Fixed
- Fixed a bug where Craft Commerce would create a subscription even if the card was declined.
- Fixed an error that could occur when creating a subscription using the Dummy gateway.

## 2.1.4 - 2019-04-29

### Added
- Added `craft\commerce\base\SubscriptionResponseInterface::isInactive()`.

### Changed
- Improved performance of the Orders index page. ([#828](https://github.com/craftcms/commerce/issues/828))
- `commerce/cart/*` action JSON responses now list cart errors under an `errors` key.
- Craft Commerce now correctly typecasts all boolean and integer values saved to the project config.

### Fixed
- Fixed a SQL error that occurred when duplicate line items were added the cart. ([#506](https://github.com/craftcms/commerce/issues/506))
- Fixed a PHP error on the View Order page when viewing inactive carts. ([#826](https://github.com/craftcms/commerce/issues/826))
- Fixed a deprecation warning. ([#825](https://github.com/craftcms/commerce/issues/825))
- Fixed a bug where the wrong variant could be set as the default when saving a product. ([#830](https://github.com/craftcms/commerce/issues/830))
- Fixed a bug that prevented plugins and modules from adding custom index table attributes. ([#832](https://github.com/craftcms/commerce/pull/832))

## 2.1.3.1 - 2019-04-10

### Fixed
- Fixed a bug where `project.yaml` changes weren’t always getting picked up.

## 2.1.3 - 2019-04-03

### Added
- Added support for user registration on checkout. ([#472](https://github.com/craftcms/commerce/issues/472))
- Added “Capture Payment” and “Refund Payment” user permissions. ([#788](https://github.com/craftcms/commerce/pull/788))
- Added support for the `project-config/rebuild` command.
- Added the `validateBusinessTaxIdAsVatId` setting, which can be set to `true` from `config/commerce.php`.
- Added `craft\commerce\services\Addresses::EVENT_AFTER_DELETE_ADDRESS`. ([#810](https://github.com/craftcms/commerce/pull/810))

### Changed
- Craft Commerce now requires Craft CMS 3.1.20 or later.
- An `order` variable is now available to payment forms when a payment is made from the Control Panel.
- Ajax requests to `commerce/cart/get-cart` now include the price of available shipping methods in the response.

### Fixed
- Fixed a bug where an order could be listed multiple times under “Attempted Payments” on order pages. ([#602](https://github.com/craftcms/commerce/issues/602))
- Fixed a bug where product sources did not fully support using UIDs. ([#781](https://github.com/craftcms/commerce/issues/781))
- Fixed a bug where non-admin users could get a 403 error when attempting to edit subscriptions. ([#722](https://github.com/craftcms/commerce/issues/722))
- Fixed a bug where products’ `defaultVariantId` was not getting set on the first save. ([#796](https://github.com/craftcms/commerce/issues/796))
- Fixed a PHP error when querying for products with the `hasSales` param.
- Fixed a bug where product metadata wasn’t available to templates on Live Preview requests.
- Fixed a bug where the wrong Craft Commerce subnav item could appear selected in the Control Panel.
- Fixed a bug where taxes could be incorrectly calculated if included taxes had been removed from the price.
- Fixed a bug where additional discounts could be incorrectly applied to an order if multiple products had been added to the cart at the same time. ([#797](https://github.com/craftcms/commerce/issues/797))
- Fixed a bug where products’ Post Dates could be incorrect on first save. ([#774](https://github.com/craftcms/commerce/issues/774))
- Fixed a bug where emails weren’t getting sent when the “Status Email Address” setting was set. ([#806](https://github.com/craftcms/commerce/issues/806))
- Fixed a bug where order status email changes in `project.yaml` could be ignored. ([#802](https://github.com/craftcms/commerce/pull/802))
- Fixed a PHP error that occurred when submitting a `paymentCurrency` parameter on a `commerce/payments/pay` request. ([#809](https://github.com/craftcms/commerce/pull/809))

## 2.1.2 - 2019-03-12

### Added
- Added a “Minimum Total Price Strategy” setting that allows the minimum order price be negative (default), at least zero, or at least the shipping cost. ([#651](https://github.com/craftcms/commerce/issues/651))
- Added `craft\commerce\elements\Order::getTotal()` to get the price of the order before any pricing strategies.
- Added `craft\commerce\base\SubscriptionGatewayInterface::refreshPaymentHistory()` method that should be used to refresh all payments on a subscription.
- Added `craft\commerce\base\SubscriptionGateway::refreshPaymentHistory()` method to fulfill the interface requirements.

### Changed
- The `commerce-manageSubscriptions` permission is now required (instead of admin permissions) to manage another user’s subscriptions. ([#722](https://github.com/craftcms/commerce/issues/722))

## 2.1.1.1 - 2019-03-01

### Fixed
- Fixed a PHP error raised when a discount adjustment was applied to the cart.

## 2.1.1 - 2019-03-11

### Changed
- Improved performance when listing products with sales that have many category conditions. ([#758](https://github.com/craftcms/commerce/issues/758))
- Purchasable types are now responsible to ensure SKU uniqueness when they are restored from being soft-deleted.

### Fixed
- Fixed a bug where orders could receive free shipping on some line items when an expired coupon code had been entered. ([#777](https://github.com/craftcms/commerce/issues/777))
- Fixed a bug where variants weren’t enforcing required field validation. ([#761](https://github.com/craftcms/commerce/issues/761))
- Fixed a bug where the sort order wasn’t getting saved correctly for new order statuses.
- Fixed the breadcrumb navigation on Store Settings pages. ([#769](https://github.com/craftcms/commerce/issues/769))
- Fixed an error that occurred when viewing an order for a soft-deleted user. ([#771](https://github.com/craftcms/commerce/issues/771))
- Fixed an error that could occur when saving a new gateway.
- Fixed a SQL error that occurred when saving a purchasable with the same SKU as a soft-deleted purchasable. ([#718](https://github.com/craftcms/commerce/issues/718))

## 2.1.0.2 - 2019-02-25

### Fixed
- Fixed more template loading errors on Craft Commerce settings pages. ([#751](https://github.com/craftcms/commerce/issues/751))

## 2.1.0.1 - 2019-02-25

### Fixed
- Fixed some template loading errors on Craft Commerce settings pages. ([#751](https://github.com/craftcms/commerce/issues/751))

## 2.1.0 - 2019-02-25

### Added
- Added a new Donation built-in purchasable type. ([#201](https://github.com/craftcms/commerce/issues/201))
- Added a new “Manage store settings” user permission, which determines whether the current user is allowed to manage store settings.
- Added `craft\commerce\elements\Order::EVENT_BEFORE_ADD_LINE_ITEM`.
- Added `craft\commerce\base\PurchasableInterface::getIsTaxable()`.
- Added `craft\commerce\base\PurchasableInterface::getIsShippable()`.
- Added `craft\commerce\models\Discount::getHasFreeShippingForMatchingItems()`.

### Changed
- Discounts can now apply free shipping on the whole order. ([#745](https://github.com/craftcms/commerce/issues/745))
- The “Settings” section has been split into “System Settings”, “Store Settings”, “Shipping”, and “Tax” sections.
- The Orders index page now shows total order counts.
- The `commerce/payments/pay` action JSON response now include the order data. ([#715](https://github.com/craftcms/commerce/issues/715))
- The `craft\commerce\elements\Order::EVENT_AFTER_ORDER_PAID` event is now fired after the `craft\commerce\elements\Order::EVENT_AFTER_COMPLETE_ORDER` event. ([#670](https://github.com/craftcms/commerce/issues/670))

### Deprecated
- `craft\commerce\models\Discount::$freeShipping` is deprecated. `getHasFreeShippingForMatchingItems()` should be used instead.

### Fixed
- Fixed an bug where multiple shipping discounts could result in a negative shipping cost.
- Fixed a validation error that occurred when attempting to apply a coupon with a per-email limit, if the cart didn’t have a customer email assigned to it yet.
- `commerce/cart/*` actions’ JSON responses now encode all boolean attributes correctly.
- `commerce/customer-addresses/*` actions’ JSON responses now include an `errors` array if there were any issues with the request.
- Fixed a bug where the order field layout could be lost when upgrading from Craft Commerce 1 to 2. ([#668](https://github.com/craftcms/commerce/issues/668))
- Fixed a bug where line item update requests could result in line items being removed if the `qty` parameter was missing.
- Fixed a bug where coupon codes weren’t being removed from carts when no longer valid. ([#711](https://github.com/craftcms/commerce/issues/711))
- Fixed a bug that could prevent a payment gateway from being modified. ([#656](https://github.com/craftcms/commerce/issues/656))
- Fixed a bug that prevented shipping and tax settings from being modified when the `allowAdminChanges` config setting was set to `false`.
- Fixed a PHP error that occurred when saving a product that was marked as disabled. ([#683](https://github.com/craftcms/commerce/pull/683))
- Fixed a PHP error that occurred when trying to access a soft-deleted cart from the front-end. ([#700](https://github.com/craftcms/commerce/issues/700))

## 2.0.4 - 2019-02-04

### Fixed
- Fixed a PHP error when recalculating tax.

### Added
- Added additional useful information when logging email rendering errors. ([#669](https://github.com/craftcms/commerce/pull/669))

## 2.0.3 - 2019-02-02

### Added
- Added the “Tax is included in price” tax setting for Craft Commerce Lite. ([#654](https://github.com/craftcms/commerce/issues/654))

### Changed
- Soft-deleted products are now restorable.
- Craft Commerce project config settings are now removed when Craft Commerce is uninstalled.

### Fixed
- Fixed an error that occurred when upgrading to Craft Commerce 2 with a database that had missing constraints on the `commerce_orderhistories` table.
- Fixed a bug where sale conditions could be lost when upgrading to Craft Commerce 2. ([#626](https://github.com/craftcms/commerce/issues/626))
- Fixed a PHP error that occurred when saving a product type. ([#645](https://github.com/craftcms/commerce/issues/645))
- Fixed a bug that prevented products from being deleted. ([#650](https://github.com/craftcms/commerce/issues/650))
- Fixed a PHP error that occurred when deleting the cart’s line item on Craft Commerce Lite. ([#639](https://github.com/craftcms/commerce/pull/639))
- Fixed a bug where Craft Commerce’s general settings weren’t saving. ([#655](https://github.com/craftcms/commerce/issues/655))
- Fixed a missing import. ([#643](https://github.com/craftcms/commerce/issues/643))
- Fixed a bug that caused an incorrect tax rate calculation when included taxes had been removed from the price.
- Fixed a SQL error that occurred when saving a tax rate without a tax zone selected. ([#667](https://github.com/craftcms/commerce/issues/667))
- Fixed an error that occurred when refunding a transaction with a localized currency format. ([#659](https://github.com/craftcms/commerce/issues/659))
- Fixed a SQL error that could occur when saving an invalid discount. ([#673](https://github.com/craftcms/commerce/issues/673))
- Fixed a bug where it wans’t possible to add non-numeric characters to expiry input in the default credit card form. ([#636](https://github.com/craftcms/commerce/issues/636))

## 2.0.2 - 2019-01-23

### Added
- Added the new Craft Commerce Lite example templates folder `templates/buy`, this is in addition to the existing Craft Commerce Pro example templates folder `templates/shop`.

### Fixed
- Fixed a PHP error raised when extending the `craft\commerce\base\ShippingMethod` class. ([#634](https://github.com/craftcms/commerce/issues/634))
- Fixed a PHP error that occurred when viewing an order that used a since-deleted shipping method.

## 2.0.1 - 2019-01-17

### Changed
- Renamed the shipping rule condition from “Mimimum order price” to “Minimum order value” which clarifies the condition is based on item value before discounts and tax.
- Renamed the shipping rule condition from “Maximum order price” to “Maximum order value” which clarifies the condition is based on item value before discounts and tax.

### Fixed
- Fixed an issue where the “Total Paid”, “Total Price”, and “Total Shipping Cost” Order index page columns were showing incorrect values. ([#632](https://github.com/craftcms/commerce/issues/632))
- Fixed an issue where custom field validation errors did not show up on the View Order page. ([#580](https://github.com/craftcms/commerce/issues/580))

## 2.0.0 - 2019-01-15

### Added
- Craft Craft Commerce has been completely rewritten for Craft CMS 3.
- Emails, gateways, order fields, order statuses, product types, and subscription fields are now stored in the project config.
- Added support for Craft 3.1 project config support.
- Gateways can now provide recurring subscription payments. ([#257](https://github.com/craftcms/commerce/issues/257))
- Added the Store Location setting.
- Customers can now save their credit cards or payment sources stored as tokens in Craft Commerce so customers don’t need to enter their card number on subsequent checkouts. ([#21](https://github.com/craftcms/commerce/issues/21))
- Any custom purchasable can now have sales and discounts applied to them.
- Sales and discounts can now be set on categories of products or purchasables.
- Customers can now set their primary default shipping and billing addresses in their address book.
- It’s now possible to export orders as CSV, ODS, XSL, and XLSX, from the Orders index page. ([#222](https://github.com/craftcms/commerce/issues/222))
- Orders can now have custom-formatted, sequential reference numbers. ([#184](https://github.com/craftcms/commerce/issues/184))
- The Orders index page now has an “Attempted Payments” source that shows incomplete carts that had a payment processing issue.
- Variant indexes can now have a “Product” column.
- Order indexes can now have “Total Tax” and “Total Included Tax” columns.
- The cart now defaults to the first cheapest available shipping method if no shipping method is set, or the previously-selected method is not available.
- Products now have an “Available for purchase” checkbox, making it possible to have a live product that isn’t available for purchase yet. ([#345](https://github.com/craftcms/commerce/issues/345))
- Added the ability to place a note on a refund transaction.
- Added a “Copy reference tag” Product element action.
- Added additional ways for sales promotions to affect the price of matching products.
- All credit card gateways are now provided as separate plugins.
- A custom PDF can now be attached to any order status email.
- Multiple purchasables can now be added to the cart in the same request. ([#238](https://github.com/craftcms/commerce/issues/238))
- Multiple line items can now be updated in the same request. ([#357](https://github.com/craftcms/commerce/issues/357))
- The `commerce/cart/update-cart` action will now remove items from the cart if a quantity of zero is submitted.
- `commerce/cart/*` actions’ JSON responses now include any address errors.
- The cart can now be retrieved as JSON with the `commerce/cart/get-cart` action.
- Added the `craft.variants()` Twig function, which returns a new variant query.
- Added the `craft.subscriptions()` Twig function, which returns a new subscription query.
- Product queries now have an `availableForPurchase` param.
- Variant queries now have a `price` param.
- Variant queries now have a `hasSales` param.
- Order queries now have a `hasTransactions` param.
- Added `cract\commerce\services\ProductTypes::getProductTypesByShippingCategoryId()`.
- Added `cract\commerce\services\ProductTypes::getProductTypesByTaxCategoryId()`.
- Added `craft\commerce\adjustments\Discount::EVENT_AFTER_DISCOUNT_ADJUSTMENTS_CREATED`.
- Added `craft\commerce\base\ShippingMethod`.
- Added `craft\commerce\elements\Order::$paidStatus`.
- Added `craft\commerce\elements\Order::EVENT_AFTER_ADD_LINE_ITEM`.
- Added `craft\commerce\elements\Order::EVENT_AFTER_COMPLETE_ORDER`.
- Added `craft\commerce\elements\Order::EVENT_AFTER_ORDER_PAID`.
- Added `craft\commerce\elements\Order::EVENT_BEFORE_COMPLETE_ORDER`.
- Added `craft\commerce\elements\Order::getAdjustmentsTotalByType()`.
- Added `craft\commerce\elements\Variant::EVENT_AFTER_CAPTURE_PRODUCT_SNAPSHOT`.
- Added `craft\commerce\elements\Variant::EVENT_BEFORE_CAPTURE_PRODUCT_SNAPSHOT`.
- Added `craft\commerce\elements\Variant::EVENT_BEFORE_CAPTURE_VARIANT_SNAPSHOT`.
- Added `craft\commerce\elements\Variant::EVENT_BEFORE_CAPTURE_VARIANT_SNAPSHOT`.
- Added `craft\commerce\models\Customer::getPrimaryBillingAddress()`.
- Added `craft\commerce\models\Customer::getPrimaryShippingAddress()`.
- Added `craft\commerce\models\LineItem::getAdjustmentsTotalByType()`.
- Added `craft\commerce\services\Addresses::EVENT_AFTER_SAVE_ADDREESS`.
- Added `craft\commerce\services\Addresses::EVENT_BEFORE_SAVE_ADDREESS`.
- Added `craft\commerce\services\Discounts::EVENT_BEFORE_MATCH_LINE_ITEM`.
- Added `craft\commerce\services\Emails::EVENT_AFTER_SAVE_EMAIL`.
- Added `craft\commerce\services\Emails::EVENT_AFTER_SAVE_EMAIL`.
- Added `craft\commerce\services\Emails::EVENT_AFTER_SEND_EMAIL`.
- Added `craft\commerce\services\Emails::EVENT_BEFORE_DELETE_EMAIL`.
- Added `craft\commerce\services\Emails::EVENT_BEFORE_SAVE_EMAIL`.
- Added `craft\commerce\services\Emails::EVENT_BEFORE_SEND_EMAIL`.
- Added `craft\commerce\services\Gateways::EVENT_REGISTER_GATEWAY_TYPES`.
- Added `craft\commerce\services\LineItems::EVENT_AFTER_SAVE_LINE_ITEM`.
- Added `craft\commerce\services\LineItems::EVENT_BEFORE_POPULATE_LINE_ITEM`.
- Added `craft\commerce\services\LineItems::EVENT_BEFORE_SAVE_LINE_ITEM`.
- Added `craft\commerce\services\LineItems::EVENT_CREATE_LINE_ITEM`.
- Added `craft\commerce\services\OrderAdjustments::EVENT_REGISTER_ORDER_ADJUSTERS`.
- Added `craft\commerce\services\OrderHistories::EVENT_ORDER_STATUS_CHANGE`.
- Added `craft\commerce\services\OrderStatuses::archiveOrderStatusById()`.
- Added `craft\commerce\services\Payments::EVENT_AFTER_CAPTURE_TRANSACTION`.
- Added `craft\commerce\services\Payments::EVENT_AFTER_CAPTURE_TRANSACTION`.
- Added `craft\commerce\services\Payments::EVENT_AFTER_PROCESS_PAYMENT`.
- Added `craft\commerce\services\Payments::EVENT_BEFORE_CAPTURE_TRANSACTION`.
- Added `craft\commerce\services\Payments::EVENT_BEFORE_PROCESS_PAYMENT`.
- Added `craft\commerce\services\Payments::EVENT_BEFORE_REFUND_TRANSACTION`.
- Added `craft\commerce\services\PaymentSources::EVENT_AFTER_SAVE_PAYMENT_SOURCE`.
- Added `craft\commerce\services\PaymentSources::EVENT_BEFORE_SAVE_PAYMENT_SOURCE`.
- Added `craft\commerce\services\PaymentSources::EVENT_DELETE_PAYMENT_SOURCE`.
- Added `craft\commerce\services\PaymentSources`.
- Added `craft\commerce\services\Plans::EVENT_AFTER_SAVE_PLAN`.
- Added `craft\commerce\services\Plans::EVENT_ARCHIVE_PLAN`.
- Added `craft\commerce\services\Plans::EVENT_BEFORE_SAVE_PLAN`.
- Added `craft\commerce\services\Plans`.
- Added `craft\commerce\services\Purchasables::EVENT_REGISTER_PURCHASABLE_ELEMENT_TYPES`.
- Added `craft\commerce\services\Sales::EVENT_BEFORE_MATCH_PURCHASABLE_SALE`.
- Added `craft\commerce\services\ShippingMethods::EVENT_REGISTER_AVAILABLE_SHIPPING_METHODS`.
- Added `craft\commerce\services\Subscriptions::EVENT_AFTER_CANCEL_SUBSCRIPTION`.
- Added `craft\commerce\services\Subscriptions::EVENT_AFTER_CREATE_SUBSCRIPTION`.
- Added `craft\commerce\services\Subscriptions::EVENT_AFTER_REACTIVATE_SUBSCRIPTION`.
- Added `craft\commerce\services\Subscriptions::EVENT_AFTER_SWITCH_SUBSCRIPTION`.
- Added `craft\commerce\services\Subscriptions::EVENT_BEFORE_CANCEL_SUBSCRIPTION`.
- Added `craft\commerce\services\Subscriptions::EVENT_BEFORE_CREATE_SUBSCRIPTION`.
- Added `craft\commerce\services\Subscriptions::EVENT_BEFORE_REACTIVATE_SUBSCRIPTION`.
- Added `craft\commerce\services\Subscriptions::EVENT_BEFORE_SWITCH_SUBSCRIPTION`.
- Added `craft\commerce\services\Subscriptions::EVENT_BEFORE_UPDATE_SUBSCRIPTION`.
- Added `craft\commerce\services\Subscriptions::EVENT_EXPIRE_SUBSCRIPTION`.
- Added `craft\commerce\services\Subscriptions::EVENT_RECEIVE_SUBSCRIPTION_PAYMENT`.
- Added `craft\commerce\services\Subscriptions`.
- Added `craft\commerce\services\TaxCategories::getAllTaxCategoriesAsList()`.
- Added `craft\commerce\services\Transactions::EVENT_AFTER_SAVE_TRANSACTION`.

### Changed
- Payment Methods are now called “Gateways”.
- Order statuses are now archived instead of deleted.
- Product types can no longer select applicable shipping categories. Instead, shipping categories select applicable product types.
- Product types can no longer select applicable tax categories. Instead, tax categories select applicable product types.
- Order status messages can now be longer than 255 characters. ([#465](https://github.com/craftcms/commerce/issues/465)
- Product and variant custom field data is no longer included in the line item snapshot by default for performance reasons. Use the new snapshot events to manually snapshot custom field data.
- Variant titles are now prefixed by their products’ titles.
- Last addresses used by customers are no longer stored. Instead, customers have primary shipping and billing addresses.
- The `paymentMethodSettings` config setting was renamed to `gatewaySettings`, and it now uses handles to reference gateways instead of IDs.
- The `sendCartInfoToGateways` was renamed to `sendCartInfo,` and is a per-gateway setting.
- The payment method overrides in `config/commerce.php` have been moved to `config/commerce-gateway.php`.
- The `craft.commerce.availableShippingMethods` Twig variable has been replaced with `craft.commerce.carts.cart.availableShippingMethods`.
- The `craft.commerce.cart` Twig variable has been replaced with `craft.commerce.carts.cart`.
- The `craft.commerce.countries` Twig variable has been replaced with `craft.commerce.countries.allCountries`.
- The `craft.commerce.countriesList` Twig variable has been replaced with `craft.commerce.countries.allCountriesAsList`.
- The `craft.commerce.currencies` Twig variable has been replaced with `craft.commerce.currencies.allCurrencies`.
- The `craft.commerce.customer` Twig variable has been replaced with `craft.commerce.customers.customer`.
- The `craft.commerce.discountByCode` Twig variable has been replaced with `craft.commerce.discounts.discountByCode`.
- The `craft.commerce.discounts` Twig variable has been replaced with `craft.commerce.discounts.allDiscounts`.
- The `craft.commerce.orders` Twig variable has been replaced with `craft.orders()`.
- The `craft.commerce.orderStatuses` Twig variable has been replaced with `craft.commerce.orderStatuses.allOrderStatuses`.
- The `craft.commerce.paymentCurrencies` Twig variable has been replaced with `craft.commerce.paymentCurrencies.allPaymentCurrencies`.
- The `craft.commerce.paymentMethods` Twig variable has been replaced with `craft.commerce.gateways.allCustomerEnabledGateways`.
- The `craft.commerce.primaryPaymentCurrency` Twig variable has been replaced with `craft.commerce.paymentCurrencies.primaryPaymentCurrency`.
- The `craft.commerce.products` Twig variable has been replaced with `craft.products()`.
- The `craft.commerce.productTypes` Twig variable has been replaced with `craft.commerce.productTypes.allProductTypes`.
- The `craft.commerce.sales` Twig variable has been replaced with `craft.commerce.sales.allSales`.
- The `craft.commerce.shippingCategories` Twig variable has been replaced with `craft.commerce.shippingCategories.allShippingCategories`.
- The `craft.commerce.shippingMethods` Twig variable has been replaced with `craft.commerce.shippingMethods.allShippingMethods`.
- The `craft.commerce.shippingZones` Twig variable has been replaced with `craft.commerce.shippingZones.allShippingZones`.
- The `craft.commerce.states` Twig variable has been replaced with `craft.commerce.states.allStates`.
- The `craft.commerce.statesArray` Twig variable has been replaced with `craft.commerce.states.allStatesAsList`.
- The `craft.commerce.taxCategories` Twig variable has been replaced with `craft.commerce.taxCategories.allTaxCategories`.
- The `craft.commerce.taxRates` Twig variable has been replaced with `craft.commerce.taxRates.allTaxRates`.
- The `craft.commerce.taxZones` Twig variable has been replaced with `craft.commerce.taxZones.allTaxZones`.
- The `craft.commerce.variants` Twig variable has been replaced with `craft.variants()`.
- `Customer::$lastUsedBillingAddress` has been replaced with `$primaryBillingAddress`.
- `Customer::$lastUsedShippingAddress` has been replaced with `$primaryShippingAddres`.
- `OrderAdjustment::$optionsJson` was renamed to `$sourceSnapshot`.
- `Variant::getSalesApplied()` was renamed to `getSales()`.
- `Variant::setSalesApplied()` was renamed to `setSales()`.
- The Shipping Rule interface now expects a shipping category ID passed to each rate method.
- Any custom shipping method classes should now extend `craft\commerce\base\ShippingMethod`.
- All hooks have been replaced by events.
- Replaced `customer.lastUsedShippingAddress` and `customer.lastUsedBillingAddress` with `customer.primaryBillingAddress` and `customer.primaryShippingAddress`.
- Vat ID validation is now powered by the “vat.php” library.

### Removed
- Removed the `cartCookieDuration` config setting. All carts are now related to craft php session and not their own cookie.
- Removed the `requireEmailForAnonymousPayments` config setting, as completed order now always require the correct email address to make anonymous payments on orders.
- Removed `baseShipping`, `baseDiscount`, `baseTax`, `baseTaxIncluded` attributes from the order model. Orders now have order-level adjustments.
- Removed `shipping`, `discount`, `tax`, `taxIncluded` attributes from the line item model. Line items now have line item level adjustments.
- Removed `PurchasableInterface::validateLineItem()`. `getLineItemRules()` should be used instead.
- Removed the `deleteOrderStatusById()` method on the `OrderStatuses` service.
- Removed the `OrderSettings` model, record, and service.
- Removed the `getCountryByAttributes()` method from the `Countries` service.
- Removed the `getStatesByAttributes()` method from the `States` service.
- Removed the `getLastUsedBillingAddress()` and `getLatUsedShippingAddress()` methods from `Customer` models.

### Fixed
- Fixed a bug where a product’s `getCpEditUrl()` method could omit the site handle on multi-site installs. ([craftcms/cms#3089](https://github.com/craftcms/cms/issues/3089))
- Fixed a bug where handles and names for archived gateways were not freed up for re-use. ([#485](https://github.com/craftcms/commerce/issues/485))

## 1.2.1368 - 2018-11-30

### Changed
- Updated the Payflow Omnipay driver to 2.3.1
- Updated the Securepay Omnipay driver to 2.2.0
- Updated the Authorize.net Omnipay driver to 2.5.1
- Updated the Payment Express Omnipay driver to 2.2.1
- Updated the Eway Omnipay driver to 2.2.2
- Updated the Payfast Omnipay driver to 2.2

## 1.2.1366 - 2018-11-28

### Fixed
- Fixed a bug where it was possible to create duplicate order history change records.
- Fixed a bug where offsite gateways wouldn’t redirect back and complete the transaction correctly for Control Panel payments.

## 1.2.1365 - 2018-10-23

### Fixed
- Fix a bug where it wasn’t possible to set the billing address based off an existing shipping address.

### Fixed
- Fixed a Javascript error when viewing a customer field on the Edit User page.

## 1.2.1364 - 2018-08-23

### Fixed
- Fixed a PHP error that would occur when saving a User.

## 1.2.1363 - 2018-08-23

### Added
- Added the `resaveAllCustomerOrdersOnCustomerSave` config setting.

### Fixed
- Fixed a bug where the Date Paid column on the Orders index page could show incorrect values.

### Security
- Fixed a bug where it was possible to access purchase receipts when it shouldn’t have been.

## 1.2.1362 - 2018-05-10

### Changed
- Craft Commerce will now enforce boolean types for settings that a gateway expects to be boolean.

### Fixed
- Fixed an SSL error that could when communicating with the Authorize.net payment gateway.

## 1.2.1360 - 2018-03-23

### Added
- The order index page now includes the time when displaying order dates.

### Changed
- Line item modals on View Order pages now include the line item total.
- Added Craft 2.6.3013 compatibility.

## 1.2.1359 - 2018-03-08

### Fixed
- Fixed an error where variants would indicate they had zero stock at checkout when they had been marked as having unlimited stock.

## 1.2.1358 - 2018-03-07

### Fixed
- Fixed a PHP error that would occur when using an order element criteria model.

## 1.2.1356 - 2018-03-07

### Added
- Added the `shippingMethod` order criteria param.

### Changed
- Order recalculation now occurs after the `orders.onBeforeSaveOrder` event.

### Fixed
- Fixed a bug where a blank order could be placed if the cart’s cookie was deleted while the customer was on the payment page.
- Fixed a bug where a cart could be completed despite a lack of available stock, in some cases.
- Fixed a bug where the “Capture” transaction button on View Order pages was still shown after a capture was completed.

## 1.2.1354 - 2018-02-06

### Added
- Craft Commerce now adds `Craft Commerce` to the `X-Powered-By` header on requests, unless disabled by the [sendPoweredByHeader](https://craftcms.com/docs/config-settings#sendPoweredByHeader) config setting.

### Changed
- Updated the Authorize.net driver to 2.5.1
- Updated the Worldpay Omnipay driver to 2.2.2
- Updated the PayPal Omnipay driver to 2.6.4
- Updated the Payflow Omnipay driver to 2.3
- Updated the Dompdf Package to 0.8.2

### Fixed
- Fixed an error that occurred when generating an order PDF.
- Fixed a PHP error that could occur if you edited a non-primary currency’s settings.

## 1.2.1353 - 2018-01-18

### Added
- Added the `requireShippingMethodSelectionAtCheckout` config setting.
- Added new user permissions to manage shipping and tax settings without needing to be an admin.

### Fixed
- Fixed an error that occurred when creating or editing a discount.
- Fixed an error that occurred when generating an order PDF.

## 1.2.1352 - 2018-01-16

### Added
- Added the ability to update the email address of a guest order from the Control Panel.
- Added the `commerce_defaultCartShippingAddress` and `commerce_defaultCartBillingAddress` plugin hooks.

## 1.2.1351 - 2017-10-31

### Added
- Added the `defaultSku` product criteria param.
- Added stock information to the Product index page.

### Fixed
- Fixed a bug where stock validation was off by one when different line item options were set for the same purchasable.
- Fixed a bug where custom adjusters supplied by plugins where not being sorted by priority before getting applied to the order.
- Fixed a bug where the `commerce/cart/updateCart` action was not returning the correct validation errors when an invalid shipping address was submitted along with the `sameAddress` param.

## 1.2.1350 - 2017-10-05

### Changed
- Order adjustments are now displayed in the order they were applied, rather than alphabetically.

### Fixed
- Fixed a bug where emails weren’t getting sent to customers.

## 1.2.1349 - 2017-09-29

### Added
- Added the `cp.commerce.product.edit.right-pane` template hook, enabling plugins to modify the right pane on Edit Product pages.
- Added the `pdfAllowRemoteImages` config setting, which can be set to `true` to allow external images to be loaded in PDF templates.

### Changed
- `Commerce_OrderModel::getEmail()` now always returns the associated user account’s email, if there is one.
- The error data returned for `commerce/customerAddresses/save` Ajax requests now include field handles as the error keys.
- `Commerce_CustomerModel::getEmail()` has now been deprecated. It will only return the email address of the associated user account’s email if there was one. Use `order.email` to get the email address of the order within templates.
- Updated the Dompdf package to 0.8.1.
- Updated the PayFast Omnipay driver to 2.1.3.

### Fixed
- Fixed an issue in the example templates where the “Use same address for billing” checkbox would remain checked when different addresses were previously selected.
- Fixed a tax calculation error that occurred when included tax was removed from a product’s price and subsequent additional taxes did not take the removed values into account.

## 1.2.1346 - 2017-07-24

### Added
- Added the `autoSetNewCartAddresses` config setting, which can be set to `false` to prevent Craft Commerce from automatically assigning the last-used billing and shipping addresses on new carts.

### Changed
- Updated the Migs Omnipay driver to 2.2.2
- Updated the Stripe Omnipay driver to 2.4.7

### Fixed
- Fixed an API authentication error when making payments using the Stripe gateway.
- Fixed a bug where the `commerce/payments/pay` action was still processing the payment even if the cart had errors placed on it by other plugins.
- Fixed a bug where `LineItemModel::onSale()` could sometimes return an incorrect response due to rounding errors.
- Fixed a PHP error that could occur if a purchasable invalidated a line item when it was being added to a new cart.
- Fixed an issue where credit card forms’ First/Last Name fields were getting overridden by billing addresses’ values for some gateways.
- Fixed a bug where adding to cart with invalid `options` params would pass stock validation.

## 1.2.1345 - 2017-06-26

### Added
- Percentage-based discounts now have the option to be applied to the item’s original price or its discounted price (if other discounts were already applied).

## Changed
- Ajax requests to `commerce/cart/*` actions will now get a `itemSubtotal` key in the response JSON.
- Updated the Omnipay Stripe driver to 2.4.6.
- Updated the Omnipay Payment Express driver to 2.2.1.
- Updated the Omnipay MultiSafePay driver to 2.3.6.
- Updated the Omnipay Worldpay driver to 2.2.1.

### Fixed
- Fixed a bug where email address limits on discounts were able to by circumvented if the customer changed the casing of the coupon code.
- Fixed a PHP error that occurred when viewing a cart in the Control Panel if no payment methods had been created yet.
- Fixed a bug where discounts based on user group were not being added/removed after the user logged in/out.
- Fixed a bug where variants’ sale prices were only getting rounded when at least one sale was applied.
- Fixed a bug where special characters in Tax and Shipping Category names could break some form inputs in the Control Panel.
- Fixed a validation error that occurred when saving two shipping rules with the same name.

## 1.2.1343 - 2017-06-09

### Added
- Added the `pdfPaperSize` config setting.
- Added the `pdfPaperOrientation` config setting.
- Added a new Stripe gateway setting that determines whether the `receipt_email` param should be sent in payment requests.
- Added the `commerce_transactions.onCreateTransaction` event, which enables plugins to modify a newly-created transaction model.

### Changed
- Updated the Buckeroo driver to 2.2.
- Updated the Stripe driver to 2.4.5.
- Enabled the Buckeroo Credit Card Gateway within the Buckeroo Omnipay driver.

## 1.2.1342 - 2017-05-24

### Added
- Added support for Worldpay’s new `v1` API.

### Fixed
- Fixed a bug where `VariantModel:onSale()` could sometimes return an incorrect response due to rounding errors.
- Fixed a PHP error that occurred when saving a product with an empty dimension input on servers running PHP 7.
- Fixed a issue where orders were getting recalculated after receiving a completion response, when using the Sage Pay gateway.
- Fixed a PHP error that occurred when a plugin prevented a purchasable from getting added to the cart.

## 1.2.1341 - 2017-05-02

### Changed
- Increased the tax rate decimal storage length to allow 3 decimal places in tax rate percentages.
- The `CommerceDbHelper` class has be deprecated.

### Fixed
- Fixed a bug where some characters in product names were getting double-encoded on View Order pages.
- Fixed a bug where orders were incorrectly recalculating their adjustments when receiving notifications from the SagePay payment gateway.
- Fixed a tax calculation bug that occurred when using the “Total Order Price” taxable subject.

## 1.2.1339 - 2017-04-24

### Added
- Added new “Taxable Subject” options to Tax Rates, enabling taxes to be applied at the order level.
- Added the `datePaid` order element criteria attribute.

### Changed
- Updated the Dompdf package to 0.8.
- Updated the Omnipay Mollie driver to 3.2.
- Updated the Omnipay Authorize.net driver to 2.5.
- Updated the Omnipay MultiSafePay driver to 2.3.4.

### Fixed
- Fixed some PHP errors that occurred when rendering PDFs on servers running PHP 7.1.

## 1.2.1338 - 2017-04-04

### Added
- Added the `requireBillingAddressAtCheckout` config setting.
- Added the `cp.commerce.order.main-pane` template hook to the View Order page.
- Added `Commerce_VariantModel::hasStock()`.

### Fixed
- Fixed some PHP errors that occurred when saving products on servers running PHP 7.1.
- Fixed a bug where the `commerce/payments/pay` action was not blocking disabled payment methods.
- Fixed a bug where old carts did not default to the primary payment currency when their current payment currency was no longer valid.

## 1.2.1337 - 2017-03-08

### Added
- Added the `commerce_sale.onBeforeMatchProductAndSale` event, which enables plugins to add custom matching logic to sales.
- Added the `commerce_products.onBeforeEditProduct` event.
- Added the `cp.commerce.product.edit` template hook to the Edit Product page.

### Changed
- If a product SKU can’t be generated from its product type’s Automatic SKU Format, Craft Commerce now logs why.

### Fixed
- Fixed some PHP errors that occurred on servers running PHP 7.1.
- Fixed a bug where line items could be removed if their `qty` param was missing from a `commerce/cart/updateLineItem` request.
- The Orders index page now displays zero-value currency amounts, instead of leaving the cell blank.
- Fixed bug where duplicate products could be displayed when editing sales when the User Groups condition was in use.
- Fixed a bug where the `isUnpaid` and `isPaid` order element criteria params did not work correctly.
- Fixed a PHP error that occurred if a plugin’s custom shipping method object didn’t inherit `BaseModel`.
- Fixed a bug where payments made with MultiSafepay would be marked as successful before the user was redirected to the offsite gateway.
- Fixed a bug where shipping rule names were required to be unique across the entire installation, rather than per-shipping method.

## 1.2.1334 - 2017-01-30

### Added
- Added a new `purgeInactiveCarts` config setting, which determines whether Craft Commerce should purge inactive carts from the database (`true` by default).
- Added a new `commerce_modifyOrderAdjusters` hook, which enables plugins to modify the order adjusters before they are applied.
- Added the “Shipping Method” and “Payment Method” table attribute options to the Orders index page.

### Changed
- Updated the Stripe gateway library to 2.4.2.
- Updated the PayPal gateway library to 2.6.3.
- Fixed a memory error that occurred when purging a large number of carts.

### Fixed
- Fixed a bug where the `hasVariant` product criteria attribute would only account the first 100 variants.
- Fixed a bug where custom order adjusters could not inspect earlier adjustments made to the order within the current recalculation.
- Fixed a bug where the default product type that gets created on installation was referencing the old `commerce` templates path, rather than `shop`.
- Fixed compatibility with some payment gateways that were expecting abbreviated state names in the billing address.

## 1.2.1333 - 2017-01-05

### Fixed
- Fixed a PHP error that occurred when retrieving the sale price of variants that were fetched via `craft.commerce.products`.

## 1.2.1332 - 2017-01-03

### Added
- Added the `commerce_modifyItemBag` hook, allowing plugins to modify cart information sent to the payment gateway.
- Added the `requireShippingAddressAtCheckout` config setting.
- Added a new `defaultHeight` product criteria param, for querying products by their default variant’s height.
- Added a new `defaultLength` product criteria param, for querying products by their default variant’s length.
- Added a new `defaultWidth` product criteria param, for querying products by their default variant’s width.
- Added a new `defaultWeight` product criteria param, for querying products by their default variant’s weight.

### Fixed
- Fixed a bug where sales were not being applied to variants that were fetched via `craft.commerce.variants`.
- Fixed a bug where line items’ `salePrice` were not reflecting any changes made to their `saleAmount` via the `lineItem.onPopulateLineItem` event.

## 1.2.1331 - 2016-12-13

### Added
- Craft Commerce now includes a gateway adapter for Payeezy by First Data.
- Added `Commerce_VariantModel::getSalesApplied()`, which returns an array of the `Commerce_SaleModel` objects that were used to calculate the salePrice of the variant.

### Changed
- Ajax requests to `commerce/cart/*` actions now include `subtotal` and `shippingCategoryId` properties in the response data.
- The `commerce_orders/beforeOrderComplete` event now gets fired a little later than before, giving plugins a chance to change the order status ID.

### Fixed
- Fixed a bug where MultiSafepay was not being treated as an offsite payment gateway.

## 1.2.1330 - 2016-12-06

### Changed
- Added a new `baseTax` attribute to order models, which can be modified by custom order adjusters to add taxes to the order as a whole.
- `Commerce_OrderModel::getTotalTax()` now includes the new `baseTax` amount.

### Fixed
- Fixed a rounding error that occurred with some percentage-based discounts.
- Fixed a PHP error that occurred when searching for products with the `hasVariants` criteria param, in some cases.

## 1.2.1329 - 2016-11-30

### Fixed
- Fixed a bug where discounts without a coupon code condition could apply before their start date.
- Fixed a bug where the `hasSales` product criteria attribute would only apply to the first 100 products.
- Fixed a bug where the post-payment redirect would take the customer to the site homepage.

## 1.2.1328 - 2016-11-29

### Added
- Craft Commerce now includes a gateway adapter for MultiSafepay.

### Changed
- Ajax requests to `cart/updateCart` now include a `cart` object in the response data in the event of an error.

### Fixed
- Fixed a bug where PayPal payments could fail due to inconsistencies between how Craft Commerce and PayPal calculated the total payment amount for transactions.
- Fixed a bug where First Name and Last Name customer field labels weren’t being translated for the current locale in the Control Panel.
- Fixed a bug some offsite gateway payment requests were not getting sent with the correct return and cancel URLs.
- Fixed a bug that prevented Craft Commerce from updating successfully from pre-1.0 versions on case-sensitive file systems.
- Fixed a bug where applicable VAT taxes were not being removed correctly for customers with a valid VAT ID.
- Fixed a bug where archived payment methods were still showing up as options in Control Panel payment form modals.

## 1.2.1327 - 2016-10-25

### Changed
- When saving a product type, if any tax/shipping categories had been deselected, Craft Commerce will now reassign any existing products with the no-longer-available tax/shipping categories to the default categories.
- The “HTML Email Template Path” Email setting can now contain Twig code.

### Fixed
- Fixed a bug where Craft Commerce was not respecting the system time zone when purging inactive carts.
- Fixed a bug where a no-longer-applicable shipping method could still be selected by a cart if it was the only defined shipping method.
- Fixed a bug where the `Commerce_ProductModel` provided by the onSaveProduct event was not updated with the latest and greatest values based on its default variant.
- Fixed a bug where all products were being re-saved when a product type was saved, rather than just the products that belong to that product type.
- Fixed a PHP error that occurred when adding something to the cart, if the cart didn’t have a shipping address yet and the default tax zone’s tax rate was marked as VAT.
- Fixed a bug where a coupon based discount could apply before its start date.

## 1.2.1325 - 2016-10-13

### Fixed
- Fixed a PHP error that occurred when a custom purchasable didn’t provide a tax category ID.
- Fixed a bug where the relevant template caches were not being cleared after the stock of a variant was deducted.
- Fixed a display issue on the order transaction details modal when a large amount of gateway response data was present.

## 1.2.1324 - 2016-10-12

### Fixed
- Fixed a bug where orders were not being marked as complete after successful offsite gateway payments.
- Fixed a PHP error that occurred when deleting a product type.

## 1.2.1323 - 2016-10-11

### Added
- It’s now possible to accept payments in multiple currencies.
- Added Shipping Categories.
- Discounts can now be user-sorted, which defines the order that they will be applied to carts.
- Discounts now have the option to prevent subsequent discounts from being applied.
- The start/end dates for Discounts and Sales can now specify the time of day.
- Discounts can now have a “Minimum Purchase Quantity” condition.
- Product Types now have an “Order Description Format” setting, which can be used to override the description of the products in orders’ line items.
- Addresses now have “Attention”, “Title”, and “Business ID” fields.
- Added the “Order PDF Filename Format” setting in Commerce → Settings → General Settings, for customizing the format of order PDF filenames.
- Added the `useBillingAddressForTax` config setting. If enabled, Craft Commerce will calculate taxes based on orders’ billing addresses, rather than their shipping addresses.
- Added the `requireEmailForAnonymousPayments` config setting. If enabled, Craft Commerce will require the email address of the order to be submitted in anonymous payment requests.
- The IP address of the customer is now stored on the order during order completion.
- Craft Commerce now makes all payment gateways available to unregistered installs, rather than limiting users to a single “Dummy” gateway.
- Added support for SagePay Server.
- Added support for the Netbanx Hosted.
- Added the `commerceCurrency` filter, which works identically to the |currency filter by default, but also has `convert` and `format` arguments that can be used to alter the behavior.
- Added `craft.commerce.shippingMethods`.
- Added `craft.commerce.shippingCategories`.
- Added `craft.commerce.shippingZones`.
- Added `craft.commerce.taxZones`.
- Added `OrderStatusService::getDefaultOrderStatusId()`.
- Added the `commerce_payments.onBeforeCaptureTransaction` and `onCaptureTransaction` events.
- Added the `commerce_payments.onBeforeRefundTransaction` and `onRefundTransaction` events.
- Added the `commerce_email.onBeforeSendEmail` and `onSendEmail` events.
- Added the `cp.commerce.order.edit` hook to the View Order page template.
- Added the [PHP Units of Measure](https://github.com/PhpUnitsOfMeasure/php-units-of-measure) PHP package.
- Added the [Vat Validation](https://github.com/snowcap/vat-validation) PHP package.

### Changed
- The tax categories returned by the template function `craft.commerce.getTaxCategories()` are now represented by `Commerce_TaxCategory` models by default, rather than arrays. To get them returned as arrays, you can pass `true` into the function.
- Status-change notification emails are now sent to the customer in the language they placed the order with.
- It’s now possible to update product statuses on the Products index page.
- The example templates folder has been renamed from “commerce” to “shop”.
- Craft Commerce now re-saves existing products when a Product Type’s settings are saved.
- The Tax Rates index page now lists the Tax Categories and Tax Zones each Tax Rate uses.
- Tax Rates now have the option to exclude themselves from orders with a valid VAT ID.
- Transaction Info HUDs on View Order pages now show the transaction IDs.
- Craft Commerce now stores the complete response data for gateway transaction requests in the commerce_transactions table.
- The commerce/cart/updateCart action now includes all validation errors found during partial cart updates in its response.
- Reduced the number of order recalculations performed during payment.
- The View Order page no longer labels an order as paid if its total price is zero.
- Craft Commerce now logs invalid email addresses when attempting to send order status notification emails.
- Custom fields on an order can now only be updated during payment if it is the user’s active cart.
- Craft Commerce now provides Stripe with the customer’s email address to support Stripe’s receipt email feature.
- Payment failures using PayPal Express now redirect the customer back to PayPal automatically, rather than displaying a message instructing the customer to return to PayPal.
- Updated the Authorize.Net gateway library to 2.4.2.
- Updated the Dummy gateway library to 2.1.2.
- Updated the Molli gateway library to 3.1.
- Updated the Payfast gateway library to 2.1.2.
- Updated the Payflow gateway library to 2.2.1.
- Updated the Stripe gateway library to 2.4.1.

### Deprecated
- Deprecated the `update` variable in email templates. The `orderHistory` variable should be used instead.

### Fixed
- Fixed a bug where `Commerce_OrderService::completeOrder()` was not checking to make sure the order was not already completed before doing its thing.
- Fixed a bug where addresses’ “Map” links on View Order pages were not passing the full address to the Google Maps window.
- Fixed an bug where address validation was not respecting the country setting, “Require a state to be selected when this country is chosen”.
- Fixed a bug where submitting new addresses to a fresh cart caused a cart update failure.
- Fixed a bug where collapsed variants’ summary info was overlapping the “Default” button.

## 1.1.1317 - 2016-09-27

### Added
- Craft Commerce is now translated into Portuguese.

### Fixed
- Fixed a bug where Edit Address modals on View Order pages were not including custom states in the State field options.

## 1.1.1217 - 2016-08-25

### Fixed
- Fixed a PHP error that occurred when referencing the default currency.

## 1.1.1216 - 2016-08-25

### Fixed
- Fixed a bug where eager-loading product variants wasn’t working.
- Fixed a bug where customer addresses were not showing up in the View Order page if they contained certain characters.
- Fixed a bug where orders were not getting marked as complete when they should have in some cases, due to a rounding comparison issue.

## 1.1.1215 - 2016-08-08

### Changed
- Customer Info fields now return the user’s `CustomerModel` when accessed in a template.

### Fixed
- Fixed a bug where discounts that apply free shipping to an order were not including the shipping reduction amount in the discount order adjustment amount.
- Fixed a bug where editing an address in the address book would unintentionally select that address as the active cart’s shipping address.
- Fixed SagePay Server gateway support.

## 1.1.1214 - 2016-07-20

### Fixed
- Fixed an error that occurred when PayPal rejected a payment completion request due to duplicate counting of included taxes.
- Fixed a MySQL error that could occur when `ElementsService::getTotalElements()` was called for orders, products, or variants.

## 1.1.1213 - 2016-07-05

### Changed
- Transaction dates are now shown on the View Order page.
- Order status change dates are now shown on the View Order page.
- Updated the Authorize.Net Omnipay gateway to 2.4, fixing issues with Authorize.Net support.
- Cart item information is now sent on gateway payment completion requests, in addition to initial payment requests.

### Fixed
- Fixed a bug where payments using Worldpay were not getting automatically redirected back to the store.

## 1.1.1212 - 2016-06-21

### Changed
- Line item detail HUDs within the View Order page now include the items’ subtotals.
- Renamed `Commerce_LineItemModel`’s `subtotalWithSale` attribute to `subtotal`, deprecating the former.
- Renamed `Commerce_OrderModel`’s `itemSubtotalWithSale` attribute to `itemSubtotal`, deprecating the former.
- Each of the nested arrays returned by `craft.commerce.availableShippingMethods` now include a `method` key that holds the actual shipping method object.

### Fixed
- Fixed a MySQL error that occurred when MySQL was running in Strict Mode.
- Fixed a rounding error that occurred when calculating tax on shipping costs.

## 1.1.1211 - 2016-06-07

### Added
- Added a new “Per Email Address Limit” condition to coupon-based discounts, which will limit the coupons’ use by email address.
- Added the ability to clear usage counters for coupon-based discounts.
- Added a new `hasSales` product criteria param, which can be used to limit the resulting products to those that have at least one applicable sale.
- Added a new `hasPurchasables` order criteria param, which can be used to limit the resulting orders to those that contain specific purchasables.
- Added a new `commerce_lineItems.onPopulateLineItem` event which is called right after a line item has been populated with a purchasable, and can be used to modify the line item attributes, such as its price.
- Added `LineItemModel::getSubtotal()` as an alias of the now-deprecated `getSubtotalWithSale()`.

### Fixed
- Fixed a bug where the “Per User Limit” discount condition was not being enforced for anonymous users.
- Fixed a bug where the quantity was not being taken into account when calculating a weight-based shipping cost.
- Fixed a validation error that could occur when submitting a payment for an order with a percentage-based discount.
- Fixed a bug where the cart was not getting recalculated when an associated address was updated in the user’s address book.

## 1.1.1210 - 2016-05-17

### Fixed
- Fixed a bug where sales could be applied to the same line item more than once.
- Fixed a bug where the `commerce/cart/cartUpdate` controller action’s Ajax response did not have up-to-date information.

## 1.1.1208 - 2016-05-16

### Added
- Added `commerce_products.onBeforeDeleteProduct` and `onDeleteProduct` events.

### Fixed
- Fixed a PHP error that occurred when adding a new item to the cart.

## 1.1.1207 - 2016-05-11

### Fixed
- Fixed a PHP error that occurred when saving a product with unlimited stock.

## 1.1.1206 - 2016-05-11

### Changed
- It’s now possible to show customers’ and companies’ names on the Orders index page.
- Craft Commerce now sends customers’ full names to the payment gateways, pulled from the billing address.
- Craft Commerce now ensures that orders’ prices don’t change in the middle of payment requests, and declines any payments where the price does change.
- The onBeforeSaveProduct event is now triggered earlier to allow more modification of the product model before saving.
- Updated the Omnipay gateway libraries to their latest versions.

### Fixed
- Fixed a bug where changes to purchasable prices were not reflected in active carts.
- Fixed a PHP error that occurred when an active cart contained a variant that had no stock or had been disabled.
- Fixed a PHP error that occurred when paying with the Paypal Express gateway.

## 1.1.1202 - 2016-05-03

### Added
- Added the `commerce_lineItems.onCreateLineItem` event.
- Added the `hasStock` variant criteria param, which can be set to `true` to find variants that have stock (including variants with unlimited stock).

### Changed
- The View Order page now shows whether a coupon code was used on the order.
- All payment gateways support payments on the View Order page now.
- It’s now possible to delete countries that are in use by tax/shipping zones and customer addresses.
- State-based tax/shipping zones now can match on the state abbreviation, in addition to the state name/ID.
- Craft Commerce now sends descriptions of the line items to gateways along with other cart info, when the `sendCartInfoToGateways` config setting is enabled.

### Fixed
- Fixed a bug where payment method setting values that were set from config/commerce.php would get saved to the database when the payment method was resaved in the Control Panel.
- Fixed a PHP error that occurred when calling `Commerce_OrderStatusesService::getAllEmailsByOrderStatusId()` if the order status ID was invalid.
- Fixed a PHP error that occurred when a cart contained a disabled purchasable.
- Fixed a bug where an order status’ sort order was forgotten when it was resaved.
- Fixed a bug where the `hasVariant` product criteria param was only checking the first 100 variants.
- Fixed a bug where only logged-in users could view a tokenized product preview URL.
- Fixed an issue where the selected shipping method was not getting removed from the cart when it was no longer available, in some cases.

## 1.1.1200 - 2016-04-13

### Added
- Added the `commerce_products.onBeforeSaveProduct` and `onSaveProduct` events.
- Added the `commerce_lineItems.onBeforeSaveLineItem` and `onSaveLineItem` events.

### Changed
- Stock fields are now marked as required to make it more clear that they are.
- Added a new “The Fleece Awakens” default product.

### Fixed
- Fixed an error that occurred when a variant was saved without a price.
- Fixed a bug where various front-end templates wouldn’t load correctly from the Control Panel if the [defaultTemplateFileExtensions](link) or [indexTemplateFilename](link) config settings had custom values.
- Fixed a bug where products’ `defaultVariantId` property was not being set on first save.
- Fixed a validation error that occurred when a cart was saved with a new shipping address and an existing billing address.
- Fixed a bug where customers’ last-used billing addresses were not being remembered.
- Fixed a MySQL error that occurred when attempting to delete a user that had an order transaction history.

### Security
- Fixed an XSS vulnerability.

## 1.1.1198 - 2016-03-22

### Added
- Added the `sendCartInfoToGateways` config setting, which defines whether Craft Commerce should send info about a cart’s line items and adjustments when sending payment requests to gateways.
- Product models now have a `totalStock` property, which returns the sum of all available stock across all of a product’s variants.
- Product models now have an `unlimitedStock` property, which returns whether any of a product’s variants have unlimited stock.
- Added the `commerce_variants.onOrderVariant` event.

### Changed
- Updated the Omnipay Authorize.Net driver to 2.3.1.
- Updated the Omnipay FirstData driver to 2.3.0.
- Updated the Omnipay Mollie driver to 3.0.5.
- Updated the Omnipay MultiSafePay driver to 2.3.0.
- Updated the Omnipay PayPal driver to 2.5.3.
- Updated the Omnipay Pin driver to 2.2.1.
- Updated the Omnipay SagePay driver to 2.3.1.
- Updated the Omnipay Stripe driver to  v2.3.1.
- Updated the Omnipay WorldPay driver to 2.2.

### Fixed
- Fixed a bug where shipping address rules and tax rates were not finding their matching shipping zone in some cases.
- Fixed a bug where the credit card number validator was not removing non-numeric characters.
- Fixed a PHP error that occurred when saving an order from a console command.

## 1.1.1197 - 2016-03-09

### Changed
- Ajax requests to the “commerce/payments/pay” controller action now include validation errors in the response, if any.

### Fixed
- Fixed a credit card validation bug that occurred when using the eWay Rapid gateway.
- Fixed an error that occurred on the Orders index page when searching for orders.
- Fixed a bug where refreshing the browser window after refunding or paying for an order on the View Order page would attempt to re-submit the refund/payment request.
- Fixed a bug where `Commerce_PaymentsService::processPayment()` was returning `false` when the order was already paid in full (e.g. due to a 100%-off coupon code).
- Fixed a bug where variants were defaulting to disabled for products that only had a single variant.

## 1.1.1196 - 2016-03-08

### Added
- Added Slovak message translations.
- Added Shipping Zones, making it easier to relate multiple Shipping Methods/Rules to a common list of countries/states. (Existing Shipping Rules will be migrated to use Shipping Zones automatically.)
- Added a “Recent Orders” Dashboard widget that shows a table of recently-placed orders.
- Added a “Revenue” Dashboard widget that shows a chart of recent revenue history.
- The Orders index page now shows a big, beautiful revenue chart above the order listing.
- It’s now possible to edit Billing and Shipping addresses on the View Order page.
- It’s now possible to manually mark orders as complete on the View Order page.
- It’s now possible to submit new order payments from the View Order page.
- Edit Product pages now have a “Save as a new product” option in the Save button menu.
- Edit Product pages now list any sales that are associated with the product.
- It’s now possible to sort custom order statuses.
- It’s now possible to sort custom payment methods.
- It’s now possible to soft-delete payment methods.
- Added a “Link to a product” option to Rich Text fields’ Link menus, making it easy to create links to products.
- Added support for Omnipay “item bags”, giving gateways some information about the cart contents.
- Added the “gatewayPostRedirectTemplate” config setting, which can be used to specify the template that should be used to render the POST redirection page for gateways that require it.
- Added support for eager-loading variants when querying products, by setting the `with: 'variants'` product param.
- Added support for eager-loading products when querying variants, by setting the `with: 'product'` variant param.
- Added `craft.commerce.variants` for querying product variants with custom parameters.
- Added the “defaultPrice” product criteria parameter, for querying products by their default variant’s price.
- Added the “hasVariant” product criteria parameter, for querying products that have a variant matching a specific criteria. (This replaces the now-deprecated “withVariant” parameter”.)
- Added the “stock” variant criteria parameter, for querying variants by their available stock.
- Added the “commerce/payments/pay” controller action, replacing the now-deprecated “commerce/cartPayment/pay” action.
- Added the “commerce/payments/completePayment” controller action, replacing the now-deprecated “commerce/cartPayment/completePayment” action.
- The “commerce/payments/pay” controller action now accepts an optional “orderNumber” param, for specifying which order should receive the payment. (If none is provided, the active cart is used.)
- The “commerce/payments/pay” controller action now accepts an optional “expiry” parameter, which takes a combined month + year value in the format “MM/YYYY”.
- The “commerce/payments/pay” controller action doesn’t required “redirect” and “cancelUrl” params, like its predecessor did.
- The “commerce/payments/pay” controller action supports Ajax requests.
- Added an abstract Purchasable class that purchasables can extend, if they want to.
- Gateway adapters are now responsible for creating the payment form model themselves, via the new `getPaymentFormModel()` method.
- Gateway adapters are now responsible for populating the CreditCard object based on payment form data themselves, via the new `populateCard()` method.
- Gateway adapters now have an opportunity to modify the Omnipay payment request, via the new `populateRequest()` method.
- Gateway adapters can now add support for Control Panel payments by implementing `cpPaymentsEnabled()` and `getPaymentFormHtml()`.

### Changed
- `Commerce_PaymentFormModel` has been replaced by an abstract BasePaymentFormModel class and subclasses that target specific gateway types.
- Gateway adapters must now implement the new `getPaymentFormModel()` and `populateCard()` methods, or extend `CreditCardGatewayAdapter`.
- The signatures and behaviors of `Commerce_PaymentsService::processPayment()` and `completePayment()` have changed.
- New Sales and Discounts are now enabled by default.
- The Orders index page now displays orders in chronological order by default.
- It is no longer possible to save a product with a disabled default variant.
- It is no longer possible to add a disabled variant, or the variant of a disabled product, to the cart.
- `Commerce_PaymentsService::processPayment()` and `completePayment()` no longer respond to the request directly, unless the gateway requires a redirect via POST. They now return `true` or `false` indicating whether the operation was successful, and leave it up to the controller to handle the client response.

### Deprecated
- The `commerce/cartPayment/pay` action has been deprecated. `commerce/payments/pay` should be used instead.
- The `commerce/cartPayment/completePayment` action has been deprecated. `commerce/payments/completePayment` should be used instead.
- The `withVariant` product criteria parameter has been deprecated. `hasVariant` should be used instead.

## 1.0.1190 - 2016-02-26

### Fixed
- Fixed a bug where product-specific sales were not being applied correctly.

## 1.0.1189 - 2016-02-23

### Changed
- Reduced the number of SQL queries required to perform various actions.
- The “Enabled” checkbox is now checked by default when creating new promotions and payment methods.
- Edit Product page URLs no longer require the slug to be appended after the product ID.
- Completed orders are now sorted by Date Ordered by default, and incomplete orders by Date Updated, in the Control Panel.

### Fixed
- Fixed a PHP error that occurred if an active cart contained a purchasable that had been deleted in the back-end.
- Fixed a PHP error that occurred when trying to access the addresses of a non-existent customer.
- Fixed a bug where only a single sale was being applied to products even if there were multiple matching sales.

## 1.0.1188 - 2016-02-09

### Changed
- Order queries will now return zero results if the `number` criteria param is set to any empty value besides `null` (e.g. `false` or `0`).
- Improved the behavior of the Status menu in the Update Order Status modal on View Order pages.
- Added some `<body>` classes to some of Craft Commerce’s Control Panel pages.

### Fixed
- Fixed a bug where new carts could be created with an existing order number.
- Fixed a bug where the default descriptions given to discounts were not necessarily using the correct currency and number formats.
- Fixed a bug where a default state was getting selected when creating a new shipping rule, but it was not getting saved.
- Fixed a bug where variants could not be saved as disabled.

## 1.0.1187 - 2016-01-28

### Added
- Added `craft.commerce.getDiscountByCode()`, making it possible for templates to fetch info about a discount by its code.

### Changed
- OrderHistoryModel objects now have a `dateCreated` attribute.

### Fixed
- Fixed a bug where customers could select addresses that did not belong to them.
- Fixed a bug where new billing addresses were not getting saved properly when carts were set to use an existing shipping address, but `sameAddress` was left unchecked.
- Fixed a bug where numeric variant fields (e.g Price) were storing incorrect values when entered from locales that use periods as the grouping symbol.
- Fixed a PHP error that occurred when saving a custom order status with no emails selected.
- Fixed a bug where discounts were being applied to carts even after the discount had been disabled.
- Fixed a bug where carts were not displaying descriptions for applied discounts.
- Fixed a bug where variants’ Title fields were not showing the correct locale ID in some cases.

## 1.0.1186 - 2016-01-06

### Changed
- Updated the translation strings.

### Fixed
- Fixed a PHP error that occurred when attempting to change a tax category’s handle.
- Fixed a PHP error that occurred when attempting to save a discount or sale without selecting any products or product types.

## 1.0.1185 - 2015-12-21

### Added
- Orders now have an `email` criteria parameter which can be used to only query orders placed with the given email.
- Address objects now have `getFullName()` method, for returning the customer’s first and last name combined.
- Added the `totalLength` attribute to front-end cart Ajax responses.
- It’s now possible to sort orders by Date Ordered and Date Paid on the Orders index page.

### Changed
- A clear error message is now displayed when attempting to save a product, if the product type’s Title Format setting is invalid.
- A clear error message is now displayed when attempting to save a product, if the product type’s Automatic SKU Format setting is invalid.
- Any Twig errors that occur when rendering email templates are now caught and logged, without affecting the actual order status change.
- The Payment Methods index now shows the payment methods’ gateways’ actual display names, rather than their class names.
- Payment method settings that are being overridden in craft/config/commerce.php now get disabled from Edit Payment Method pages.
- The extended line item info HUD now displays the included tax for the line item.

### Fixed
- Fixed a bug where the cart was not immediately forgotten when an order was completed.
- Fixed a bug where `Commerce_OrderModel::getTotalLength()` was returning the total height of each of its line items, rather than the length.
- Fixed a bug where variants’ height, length, and width were not being saved correctly on order line item snapshots.
- Fixed a bug where order queries would return results even when the `user` or `customer` params were set to invalid values.
- Fixed a PHP error that occurred when accessing a third party shipping method from an order object.
- Fixed a PHP error that occurred when accessing the Sales index page.
- Fixed a PHP error that occurred when loading dependencies on some servers.
- Fixed a JavaScript error that occurred when viewing extended info about an order’s line items.
- Fixed some language and styling bugs.

## 1.0.1184 - 2015-12-09

### Added
- Added support for inline product creation from product selection modals.
- Products now have an `editable` criteria parameter which can be used to only query products which the current user has permission to edit.
- Added support for payment methods using the eWAY Rapid gateway.

### Changed
- Improved compatibility with some payment gateways.
- Added the `shippingMethodId` attribute to front-end cart Ajax responses.
- Users that have permission to access Craft Commerce in the Control Panel, but not permission to manage Orders, Products, or Promotions now get a 403 error when accessing /admin/commerce, rather than a blank page.
- The “Download PDF” button no longer appears on the View Order page if no PDF template exists yet.
- `Commerce_OrderModel::getPdfUrl()` now only returns a URL if the PDF template exists; otherwise null will be returned.
- Errors that occur when parsing email templates now get logged in craft/storage/runtime/logs/commerce.log.
- Improved the wording of error messages that occur when an unsupported gateway request is made.

### Fixed
- Fixed a bug where entering a sale’s discount amount to a decimal number less than 1 would result in the sale applying a negative discount (surcharge) to applicable product prices. Please check any existing sales to make sure the correct amount is being discounted.
- Fixed bug where email template errors would cause order completion to fail.
- Fixed a bug where shipping rule description fields were not being saved.
- Fixed a PHP error that could occur when saving a product via an Element Editor HUD.
- Fixed a bug where billing and shipping addresses were receiving duplicate validation errors when the `sameAddress` flag was set to true.
- Fixed a JavaScript error that occurred when changing an order’s status on servers with case-sensitive file systems.

## 1.0.1183 - 2015-12-03

### Changed
- Discounts are now entered as positive numbers in the CP (e.g. a 50% discount is defined as either “0.5” or “50%” rather than “-0.5” or “-50%”).
- Added the `commerce_cart.onBeforeAddToCart` event.
- Added the `commerce_discounts.onBeforeMatchLineItem` event, making it possible for plugins to perform additional checks when determining if a discount should be applied to a line item.
- Added the `commerce_payments.onBeforeGatewayRequestSend` event.

### Fixed
- Fixed a PHP error that would occur when the Payment Methods index page if any of the existing payment methods were using classes that could not be found.
- Fixed a bug where some failed payment requests were not returning an error message.
- Fixed a bug where `PaymentsService::processPayment()` was attempting to redirect to the order’s return URL even if it didn’t have one, in the event that the order was already paid in full before `processPayment()` was called. Now `true` is returned instead.
- Fixed some UI strings that were not getting properly translated.

## 1.0.1182 - 2015-12-01

### Added
- Tax Rates now have a “Taxable Subject” setting, allowing admins to choose whether the Tax Rate should be applied to shipping costs, price, or both.
- View Order pages now display notes and options associated with line items.
- Added new `commerce_addresses.beforeSaveAddress` and `saveAddress` events.
- Purchasables now must implement a `getIsPromotable()` method, which returns whether the purchasable can be subject to discounts.
- Variants now support a `default` element criteria param, for only querying variants that are/aren’t the default variant of an invariable product.

### Changed
- All number fields now display values in the current locale’s number format.
- Variant descriptions now include the product’s title for products that have variants.
- It’s now more obvious in the UI that you are unable to delete an order status while orders exist with that status.
- The `commerce_orders.beforeSaveOrder` event now respects event’s `$peformAction` value.
- The `commerce_orders.beforeSaveOrder` and `saveOrder` events trigger for carts, in addition to completed orders.
- `Commerce_PaymentsService::processPayment()` no longer redirects the browser if the `$redirect` argument passed to it is `null`.
- Renamed `Commerce_VariantsService::getPrimaryVariantByProductId()` to `getDefaultVariantByProductId()`.
- Updated all instances of `craft.commerce.getCart()` to `craft.commerce.cart` in the example templates.
- Customers are now redirected to the main products page when attempting to view their cart while it is empty.

### Removed
- Removed the `commerceDecimal` and `commerceCurrency` template filters. Craft CMS’s built-in [number](https://craftcms.com/docs/templating/filters#number) and [currency](https://craftcms.com/docs/templating/filters#currency) filters should be used instead. Note that you will need to explicitly pass in the cart’s currency to the `currency` filter (e.g. `|currency(craft.commerce.cart.currency)`).

### Fixed
- Fixed a bug where View Order pages were displaying links to purchased products even if the product didn’t exist anymore, which would result in a 404 error.
- Fixed a bug where orders’ base shipping costs and base discounts were not getting reset when adjustments were recalculated.
- Fixed the “Country” and “State” field labels on Edit Shipping Rule pages, which were incorrectly pluralized.
- Fixed a bug where toggling a product/variant’s “Unlimited” checkbox was not enabling/disabling the Stock text input.
- Fixed a PHP error that occurred on order completion when purchasing a third party purchasable.
- Fixed a PHP error that occurred when attempting to add a line item to the cart with zero quantity.
- Fixed a bug where the state name was not getting included from address models’ `getStateText()` methods.
- Fixed a PHP error that would occur when saving a variable product without any variants.

## 0.9.1179 - 2015-11-24

### Added
- Added a new “Manage orders” user permission, which determines whether the current user is allowed to manage orders.
- Added a new “Manage promotions” user permission, which determines whether the current user is allowed to manage promotions.
- Added new “Manage _[type]_ products” user permissions for each product type, which determines whether the current user is allowed to manage products of that type.
- It’s now possible to set payment method settings from craft/config/commerce.php. To do so, have the file return an array with a `'paymentMethodSettings'` key, set to a sub-array that is indexed by payment method IDs, whose sub-values are set to the payment method’s settings (e.g. `return ['paymentMethodSettings' => ['1' => ['apiKey' => getenv('STRIPE_API_KEY')]]];`).
- Added an `isGuest()` method to order models, which returns whether the order is being made by a guest account.
- The `cartPayment/pay` controller action now checks for a `paymentMethodId` param, making it possible to select a payment gateway at the exact time of payment.
- Added `Commerce_TaxCategoriesService::getTaxCategoryByHandle()`.

### Changed
- Ajax requests to `commerce/cart/*` controller actions now get the `totalIncludedTax` amount in the response.
- Renamed `Commerce_ProductTypeService::save()` to `saveProductType()`.
- Renamed `Commerce_PurchasableService` to `Commerce_PurchasablesService` (plural).
- Renamed all `Commerce_OrderStatusService` methods to be more explicit (e.g. `save()` is now `saveOrderStatus()`).
- Renamed `Commerce_TaxCategoriesService::getAll()` to `getAllTaxCategories()`.
- Added “TYPE_” and “STATUS_” prefixes to each of the constants on TransactionRecord, to clarify their purposes.
- Order models no longer have $billingAddressData and $shippingAddressData properties. The billing/shipping addresses chosen by the customer during checkout are now duplicated in the craft_commerce_addresses table upon order completion, and the order’s billingAddressId and shippingAddressId attributes are updated to the new address records’ IDs.
- Purchasables must now have a `getTaxCategoryId()` method, which returns the ID of the tax category that should be applied to the purchasable.
- Third-party purchasables can now have taxes applied to their line items when in the cart.
- Added `totalTax`, `totalTaxIncluded`, `totalDiscount`, and `totalShippingCost` to the example templates’ order totals info.

### Fixed
- Fixed a bug where variants were not being returned in the user-defined order on the front end.
- Fixed a bug where `Commerce_OrdersService::getOrdersByCustomer()` was returning incomplete carts. It now only returns completed orders.
- Fixed a bug where the line items’ `taxIncluded` amount was not getting reset to zero before recalculating the amount of included tax.
- Fixed a bug where products of a type that had been switched from having variants to not having variants could end up with an extra Title field on the Edit Product page.
- Fixed an issue where Craft Personal and Client installations where making user groups available to sale and discount conditions.
- Fixed a PHP error that occurred when an order model’s `userId` attribute was set to the ID of a user account that didn’t have a customer record associated with it.
- Fixed a bug where quantity restrictions on a product/variant were not being applied consistently to line items that were added with custom options.
- Fixed some language strings that were not getting static translations applied to them.
- Fixed a bug where Price fields were displaying blank values when they had previously been set to `0`.
- Fixed a bug where `Commerce_TaxCategoriesService::getAllTaxCategories()` could return null values if `getTaxCategoryById()` had been called previously with an invalid tax category ID.

## 0.9.1177 - 2015-11-18

### Changed
- The example templates now display credit card errors more clearly.

### Fixed
- Fixed a bug where products’ and variants’ Stock fields were displaying blank values.

## 0.9.1176 - 2015-11-17

### Added
- Craft Commerce is now translated into German, Dutch, French (FR and CA), and Norwegian.
- Added the “Automatic SKU Format” Product Type setting, which defines what products’/variants’ SKUs should look like when they’re submitted without a value.
- It’s now possible to save arbitrary “options” to line items. When the same purchasable is added to the cart twice, but with different options, it will result in two separate line items rather than one line item with a quantity of 2.
- Order models now have a `totalDiscount` property, which returns the total of all discounts applied to its line items, in addition to the base discount.

### Changed
- The tax engine now records the amount of included tax for each line item, via a new `taxIncluded` property on line item models. (This does not affect existing tax calculation behaviors in any way.)
- Customer data stored in session is now cleared out whenever a user logs in/out, and when a logged-out guest completes their order.
- The example templates have been updated to demonstrate the new Line Item Options feature.
- Address management features are now hidden for guest users in the example templates to avoid confusion.

### Fixed
- Fixed a bug where products/variants that were out of stock would show a blank value for the “Stock” field, rather than “0”.
- Fixed a bug where the `shippingMethod` property returned by Ajax requests to `commerce/cart/*` was getting set to an incorrect value. The property is now set to the shipping method’s handle.

## 0.9.1175 - 2015-11-11

### Added
- Added a new “Show the Title field for variants” setting to Product Types that have variants. When checked, variants of products of that Product Type will get a new “Title” field that can be directly edited by product managers.
- It’s now possible to update an order’s custom fields when posting to the `commerce/cartPayment/pay` controller action.

### Changed
- Renamed `craft.commerce.getShippingMethods()` to `getAvailableShippingMethods()`.
- The shipping method info arrays returned by `craft.commerce.getAvailableShippingMethods()` now include `description` properties, set to the shipping methods’ active rules’ description. It also returns the shipping methods’ `type`.
- The shipping method info arrays returned by `craft.commerce.getAvailableShippingMethods()` are now sorted by their added cost, from cheapest to most expensive.
- Ajax requests to `commerce/cart/*` controller actions now get information about the available shipping methods in the response.
- Customer address info is now purged from the session when a user logs out with an active cart.
- Changes to the payment method in the example templates’ checkout process are now immediately applied to the cart.
- When the Stripe gateway is selected as the Payment Method during checkout we now show an example implementation of token billing with stripe.js

### Fixed
- Fixed a bug where the user-managed shipping methods’ edit URLs were missing a `/` before their IDs.
- Fixed a bug where it was possible to complete an order with a shipping method that was not supposed to be available, per its rules.
- Fixed a bug where it was possible to log out of Craft but still see address data in the cart.
- Fixed a bug where plugin-based shipping methods were getting re-instantiated each time `craft.commerce.getShippingMethods()` was called.
- Fixed a bug where batch product deletion from the Products index page was not also deleting their associated variants.

## 0.9.1173 - 2015-11-09

### Added
- Added a “Business Name” field to customer addresses (accessible via a `businessName` attribute), which replaces the “Company” field (and `company` attribute), and can be used to store customers’ businesses’ names when purchasing on behalf of their company.
- Added a “Business Tax ID” field to customer addresses (accessible via a `businessTaxId` attribute), which can be used to store customers’ businesses’ tax IDs (e.g. VAT) when purchasing on behalf of their company.
- Added a `getCountriesByTaxZoneId()` method to the Tax Zones service.
- Added a `getStatesByTaxZoneId()` method to the Tax Zones service.
- It’s now possible to create new Tax Zones and Tax Categories directly from the Edit Tax Rate page.

### Changed
- The ShippingMethod interface has three new methods: `getType()`, `getId()`, and `getCpEditUrl()`. (`getId()` should always return `null` for third party shipping methods.)
- It is no longer necessary to have created a Tax Zone before accessing Commerce → Settings → Tax Rates and creating a tax rate.
- The “Handle” field on Edit Tax Category pages is now automatically generated based on the “Name” field.
- Plugin-based shipping methods are now listed in Commerce → Settings → Shipping Methods alongside the user-managed ones.
- Orders can now be sorted by ID in the Control Panel.
- Updated the example templates to account for the new `businessName` and `businessTaxId` address attributes.

### Fixed
- Fixed a PHP error that occurred when editing a product if PHP was configured to display strict errors.
- Fixed a bug where products/variants would always show the “Dimensions” and “Weight” fields, even for product types that were configured to hide those fields.
- Fixed a PHP error that occurred when the tax calculator accessed third-party Shipping Methods.
- Fixed a MySQL error that occurred when saving a Tax Rate without a Tax Zone selected.
- Fixed an issue where clicking on the “Settings” global nav item under “Commerce” could direct users to the front-end site.

## 0.9.1171 - 2015-11-05

### Changed
- The “Promotable” and “Free Shipping” field headings on Edit Product pages now act as labels for their respective checkboxes.
- Craft Commerce now logs an error message when an order’s custom status is changed and the notification email’s template cannot be found.
- Commerce Customer Info fields are now read-only. (Customers can still edit their own addresses from the front-end.)
- Craft Commerce now keeps its customers’ emails in sync with their corresponding user accounts’ emails.
- Added a `shortNumber` attribute to order models, making it easy for templates to access the short version of the order number.
- The example templates’ product listings have new and improved icon images.

### Fixed
- Fixed a bug where the “Craft Commerce” link in the global sidebar would direct users to the front-end site, if the `cpTrigger` config setting was not set to `'admin'`.
- Updated the “Post Date” and “Expiry Date” table column headings on the Products index page, which were still labeled “Available On” and “Expires On”.
- Fixed a bug where one of the Market Commerce → Craft Commerce upgrade migrations wouldn’t run on case-sensitive file systems.
- Fixed a PHP error that occurred when viewing an active cart without an address from the Control Panel.
- Fixed a bug where custom field data was not saved via the `commerce/cart/updateCart` controller action if it wasn’t submitted along with other cart updates.
- Added some missing CSRF inputs to the example templates, when CSRF protection is enabled for the site.

### Security
- The example templates’ third party scripts now load over a protocol-relative URL, resolving security warnings.

## 0.9.1170 - 2015-11-04

### Added
- Renamed the plugin from Market Commerce to Craft Commerce.
- Craft Commerce supports One-Click Updating from the Updates page in the Control Panel.
- Gave Craft Commerce a fancy new plugin icon.
- Updated all of the Control Panel templates for improved consistency with Craft 2.5, and improved usability.
- Non-admins can now access Craft Commerce’s Control Panel pages via the “Access Craft Commerce” user permission (with the exception of its Settings section).
- Products are now localizable.
- It’s now possible to create a new sale or discount right from the Products index page, via a new Batch Action.
- It’s now possible to delete products from the Products index page in the Control Panel.
- Product variants are now managed right inline on Edit Product pages, via a new Matrix-inspired UI.
- Added Live Preview and Sharing support to Edit Product pages.
- It’s now possible to create new products right from Product Selector Modals (like the ones used by Products fields).
- Product types now have a “Has dimensions?” setting. The Width, Height, Length, and Weight variant fields will only show up when this is enabled now.
- It’s now possible to update multiple order statuses simultaneously from the Orders index page, via a new Batch Action.
- It’s now possible to delete orders from the Orders index page in the Control Panel.
- The View Order page now uses the same modal window to update order statuses as the Orders index page uses when updating statuses via the Batch Action.
- The View Order page now has “info” icons beside each line item and recorded transaction, for viewing deeper information about them.
- The View Order page now shows adjustments made on the order.
- Renamed the `craft.market` variable to `craft.commerce`.
- Added a new `commerce/cart/updateCart` controller action that can handle customer address/email changes, coupon application, line item additions, and shipping/payment method selections, replacing most of the old Cart actions. (The only other `commerce/cart/*` actions that remain are `updateLineItem`, `removeLineItem`, and `removeAllLineItems`.)
- It’s now possible to use token billing with some gateways, like Stripe, by passing a `token` POST param to the `cartPay/pay` controller action, so your customers’ credit card info never touches your server.
- It’s now possible to access through all custom Order Statuses `craft.commerce.orderStatuses`.
- Added the `itemSubtotalWithSale` attribute to order models, to get the subtotal of all order items before any adjustments have been applied.
- Renamed all class namespaces and prefixes for the Craft Commerce rename.
- Renamed nearly all service method names to be more explicit and follow Craft CMS naming conventions (i.e. `getById()` is now `getOrderById()`).
- All gateways must now implement the GatewayAdapterInterface interface. Craft Commerce provides a BaseGatewayAdapter class that adapts OmniPay gateway classes for this interface.
- Added the `commerce_transactions.onSaveTransaction` event.
- Added the `commerce_addOrderActions` hook.
- Added the `commerce_addProductActions` hook.
- Added the `commerce_defineAdditionalOrderTableAttributes` hook.
- Added the `commerce_defineAdditionalProductTableAttributes` hook.
- Added the `commerce_getOrderTableAttributeHtml` hook.
- Added the `commerce_getProductTableAttributeHtml` hook.
- Added the `commerce_modifyEmail` hook.
- Added the `commerce_modifyOrderSortableAttributes` hook.
- Added the `commerce_modifyOrderSources` hook.
- Added the `commerce_modifyPaymentRequest` hook.
- Added the `commerce_modifyProductSortableAttributes` hook.
- Added the `commerce_modifyProductSources` hook.
- Added the `commerce_registerShippingMethods` hook.

### Changed
- Sales rates and percentages are now entered as a positive number, and can be entered with or without a `%` sign.
- Products are now sorted by Post Date in descending order by default.
- All of the Settings pages have been cleaned up significantly.
- Renamed the `isPaid` order criteria param to `isUnpaid`.
- Renamed products’ `availableOn` and `expiresOn` attributes to `postDate` and `expiryDate`.
- Craft Commerce now records all failed payment transactions and include the gateway response.
- Reduced the number of SQL queries that get executed on order/product listing pages, depending on the attributes being accessed.
- Tax Categories now have “handles” rather than “codes”.
- When a Product Type is changed from having variants to not having variants, all of the existing products’ variants will be deleted, save for the Default Variants.
- If a default zone is not selected on an included tax rate, an error is displayed.
- Improved the extendability of the shipping engine. The new `ShippingMethod` and `ShippingRule` interfaces now allow a plugin to provide their own methods and rules which can dynamically add shipping costs to the cart.
- Added an `$error` argument to `Commerce_CartService::setPaymentMethod()` and `setShippingMethod()`.
- The example templates have been updated for the new variable names and controller actions, and their Twig code has been simplified to be more clear for newcomers (including more detailed explanation comments).
- The example PDF template now includes more information about the order, and a “PAID” stamp graphic.
- The example templates now include a customer address management section.
- Improved the customer address selection UI.

### Removed
- The “Cart Purge Interval” and “Cart Cookie Expiry Settings” have been removed from Control Panel. You will now need to add a `commerce.php` file in craft/config and set those settings from there. (See commerce/config.php for the default values.)
- Removed the default Shipping Method and improved the handling of blank shipping methods.
- Removed customer listing page. Add the Commerce Customer Info field type to your User field layout instead.

### Fixed
- Fixed a bug where you could pass an invalid `purchasableId` to the Cart.
- Fixed a bug where the customer link on the View Order page didn’t go to the user’s profile.
- Fixed a Twig error that occurred if a user manually went to /admin/commerce/orders/new. A 404 error is returned instead now.
- Fixed a bug where it was possible to use currency codes unsupported by OmniPay.
- Fixed a bug where the Mollie gateway was not providing the right token for payment completion.
- Fixed a bug where the `totalShipping` cost was incorrect when items with Free Shipping were in the cart.
- Fixed a bug in the Sale Amount logic.
- Products are now Promotable by default.
- Fixed bug where the logic to determine if an order is paid in full had a rounding error.<|MERGE_RESOLUTION|>--- conflicted
+++ resolved
@@ -1,9 +1,10 @@
 # Release Notes for Craft Commerce
 
-<<<<<<< HEAD
 ### Unreleased
+
+### Fixed
 - Fixed a bug where baseDiscount and perItemDiscount returns negative value in the discount setting page if validation is invalid. ([#2090](https://github.com/craftcms/commerce/issues/2090))
-=======
+
 ## 3.3.0 - 2021-04-20
 
 ### Added
@@ -35,7 +36,6 @@
 ### Fixed
 - Fixed a PHP 8 compatibility bug. ([#1987](https://github.com/craftcms/commerce/issues/1987))
 - Fixed an error that occurred when passing an unsupported payment currency to `craft\commerce\services\PaymentCurrencies::convert()`.
->>>>>>> ec5849f0
 
 ## 3.2.17.4 - 2021-04-06
 
@@ -152,10 +152,6 @@
 ### Added
 - Emails and PDFs now have Language settings that can be used to specify the language that should be used, instead of the order’s language. ([#1884](https://github.com/craftcms/commerce/issues/1884))
 - Added the `cp.commerce.order.content`, `cp.commerce.order.edit.order-actions`, and `cp.commerce.order.edit.order-secondary-actions` template hooks to the Edit Order page. ([#138](https://github.com/craftcms/commerce/issues/138), [#1269](https://github.com/craftcms/commerce/issues/1269))
-
-### Added
-- Partial payments on orders can now be made from the Edit Order page.
-- Added the `allowFrontEndPartialPayments` config setting.
 
 ### Changed
 - Improved the Edit Product page load time by lazy-loading variants’ related sales on scroll. ([#1883](https://github.com/craftcms/commerce/issues/1883))
