--- conflicted
+++ resolved
@@ -39,11 +39,8 @@
 - Fixed a bug where the order element index did not have permanent URLs for order statuses. ([#901](https://github.com/craftcms/commerce/issues/901))
 - Fixed an error that could occur when clicking “Refresh Payment History” on a cancelled/expired subscription. ([#871](https://github.com/craftcms/commerce/issues/871))
 - Fixed a bug where gateways disabled in the `commerce-gateways.php` config file would continue to show in the front end. ([#1054](https://github.com/craftcms/commerce/issues/1054))
-<<<<<<< HEAD
+- Fixed a bug where zero value donations could be accepted. ([#820](https://github.com/craftcms/commerce/issues/820))
 - Fixed a bug where `dateCreated` on line items would be reset when saving the cart.
-=======
-- Fixed a bug where zero value donations could be accepted. ([#820](https://github.com/craftcms/commerce/issues/820))
->>>>>>> e5861e26
 
 ## 2.1.13 - 2019-09-09
 
