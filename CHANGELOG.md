# Release Notes for Craft Commerce

## Unreleased

<<<<<<< HEAD
- Added `clearAddresses`, `clearBillingAddress`, and `clearShippingAddress` params to the `commerce/cart/update-cart` action.
- Fixed an error that occurred when switching tabs on small screens in the control panel. ([#3162](https://github.com/craftcms/commerce/issues/3162))
- Added products and variants as link options for the CKEditor plugin ([#3150](https://github.com/craftcms/commerce/discussions/3150))
=======
- Fixed a PHP error that occurred when making a payment through the Payments service directly.
- Deleting a user with existing orders or subscriptions now displays a better flash error message. ([#3071](https://github.com/craftcms/commerce/pull/3071), [#3070](https://github.com/craftcms/commerce/pull/3070))

## 4.2.9 - 2023-05-25

- The `commerce/cart/update-cart` action now accepts `clearAddresses`, `clearBillingAddress`, and `clearShippingAddress` params.
- Fixed a JavaScript error that occurred when switching control panel tabs on small screens. ([#3162](https://github.com/craftcms/commerce/issues/3162))
- Fixed a bug where the `commerce/upgrade` command wasn’t migrating discounts’ and coupons’ Max Uses values properly. ([#2947](https://github.com/craftcms/commerce/issues/2947))
>>>>>>> 151d0b25

## 4.2.8 - 2023-05-03

- Added `craft\commerce\services\Customers::EVENT_UPDATE_PRIMARY_PAYMENT_SOURCE`.
- Fixed a bug where PDFs could be generated using the wrong formatting locale. ([#3145](https://github.com/craftcms/commerce/issues/3145))

## 4.2.7 - 2023-04-13

- Added the “Order Site” order condition rule. ([#3131](https://github.com/craftcms/commerce/issues/3131))
- Email jobs are now reattempted up to five times on failure. ([#3121](https://github.com/craftcms/commerce/pull/3121))
- Fixed a bug where variants weren’t getting propagated properly when new sites were created. ([#3124](https://github.com/craftcms/commerce/issues/3124))
- Fixed a bug where the flash message that was shown for order status changes could be malformed, if there were any errors. ([#3116](https://github.com/craftcms/commerce/issues/3116))
- Fixed a bug where Commerce widgets’ “Order Statuses” settings’ instruction text wasn’t getting translated.
- Fixed a bug where the flash message displayed when tax settings failed to save on Commerce Lite wasn’t getting translated.
- Fixed a bug where the `commerce/upgrade` command could fail if there was a large number of orphaned customers.

## 4.2.6 - 2023-03-22

- Discounts’ “Match Customer” conditions can now have a “Signed In” rule.
- Added `craft\commerce\base\Gateway::showPaymentFormSubmitButton()`
- Added `craft\commmerce\elements\conditions\customer\SignedInConditionRule`.
- The `commerce/payments/pay` action now includes a `redirectData` key in JSON responses.
- Fixed a PHP error that could occur when processing a payment. ([#3092](https://github.com/craftcms/commerce/issues/3092))
- Fixed a bug where cart cookies weren’t getting removed on logout, if the `defaultCookieDomain` Craft config setting was set. ([#3091](https://github.com/craftcms/commerce/pull/3091))
- Fixed a bug where the `validateCartCustomFieldsOnSubmission` setting wasn’t being respected in Craft 4.4. ([#3109](https://github.com/craftcms/commerce/issues/3109))
- Fixed a bug where the “Tax Zone” and “Tax Category” selects could be incorrectly populated when editing a tax category.
- Fixed a PHP error that occurred when saving a tax zone with an empty name on Commerce Lite. ([#3089](https://github.com/craftcms/commerce/issues/3089))
- Fixed a PHP error that occurred when saving shipping settings with empty “Shipping Base Rate” or “Shipping Per Item Rate” settings on Commerce Lite.
- Fixed a bug where the flash message that was shown for order status changes was malformed. ([#3116](https://github.com/craftcms/commerce/issues/3116))
- Fixed a PHP error that could occur when creating an order in the control panel. ([#3115](https://github.com/craftcms/commerce/issues/3115))

## 4.2.5.1 - 2023-02-02

- Fixed a PHP error that occurred when retrieving orders with missing line item descriptions or SKUs. ([#2936](https://github.com/craftcms/commerce/issues/2936))

## 4.2.5 - 2023-02-01

- Added support for searching for orders by customer name. ([#3050](https://github.com/craftcms/commerce/issues/3050))
- Fixed a PHP error that occurred if `null` was passed to `craft\commerce\services\Discounts::getDiscountByCode()`. ([#3045](https://github.com/craftcms/commerce/issues/3045))
- Fixed a bug where a large number of shipping rule category queries could be executed.
- Fixed a PHP error that occurred if a product was re-saved before it had finished propagating to all sites. ([#1954](https://github.com/craftcms/commerce/issues/1954))
- Fixed a PHP error that occurred if `craft\commerce\services\ProductTypes::getEditableProductTypes()` was called when no user was logged in. 
- Fixed a PHP error that occurred when saving an invalid shipping method.
- Fixed a bug where gateways’ “Enabled for customers to select during checkout” setting wasn’t properly supporting environment variables. ([#3052](https://github.com/craftcms/commerce/issues/3052))
- Fixed a PHP error that could occur when entering values on an Edit Discount page. ([#3067](https://github.com/craftcms/commerce/issues/3067))
- Fixed a PHP error that could occur when validating an address’s Organization Tax ID field. ([#3046](https://github.com/craftcms/commerce/issues/3046))

## 4.2.4 - 2022-11-29

- The “Customer” order condition rule now supports orders with no customer.

## 4.2.3 - 2022-11-23

- Fixed a bug where saving an invalid tax category failed silently. ([#3013](https://github.com/craftcms/commerce/issues/3013))
- Fixed a bug where using the `autoSetNewCartAddresses` config setting was getting applied for guest carts.
- Fixed an error that could occur when purging inactive carts.
- Fixed a bug where products and variants weren’t always available as link options in Redactor. ([#3041](https://github.com/craftcms/commerce/issues/3041))

## 4.2.2 - 2022-11-06

### Fixed

- Fixed a bug where saving an invalid tax category doesn't return an error notice.
- Fixed an error that could occur when purging inactive carts.
- Fixed a bug where the `commerce/cart/update-cart` action wasn’t fully clearing the cart when the `clearLineItems` param was submitted, if the quantity of an exsiting line item was being increased in the same request. ([#3014](https://github.com/craftcms/commerce/issues/3014))
- Fixed an error that could occur when purging a large number of inactive carts.
- Fixed an error where addresses were assumed to have an owner. ([#3021](https://github.com/craftcms/commerce/pull/3021))

## 4.2.1 - 2022-10-27

- Fixed an error that occurred when viewing tax categories.
- Fixed a bug where the Top Products widget wasn’t showing the correct revenue total.
- Added `craft\commerce\models\TaxCategory::dateDeleted`.
- Added `craft\commerce\models\ShippingCategory::dateDeleted`.

## 4.2.0 - 2022-10-26

### Store Management
- Discounts’ “Match Customer” conditions can now have a “Has Orders” rule.
- Order conditions can now have a “Completed” rule.
- Order conditions can now have a “Customer” rule.
- Order conditions can now have a “Date Ordered” rule.
- Order conditions can now have a “Has Purchasable” rule.
- Order conditions can now have a “Item Subtotal” rule.
- Order conditions can now have a “Order Status” rule.
- Order conditions can now have a “Paid” rule.
- Order conditions can now have a “Reference” rule.
- Order conditions can now have a “Shipping Method” rule.
- Order conditions can now have a “Total” rule.
- Order conditions can now have a “Total Discount” rule.
- Order conditions can now have a “Total Price” rule.
- Order conditions can now have a “Total Qty” rule.
- Order conditions can now have a “Total Tax” rule.
- It’s now possible to assign primary payment sources on customers.
- It’s now possible to set the quantity when adding a line item on the Edit Order page. ([#2993](https://github.com/craftcms/commerce/discussions/2993))
- The “Update Order Status…” bulk order action now returns a more helpful response message.

### Administration
- Added the `autoSetPaymentSource` config setting, which can be enabled to automatically set a customers’ primary payment sources on new carts.
- Shipping and tax categories are now archived instead of deleted.

### Development
- Order queries now have `itemTotal`, `itemSubtotal`, `shippingMethodHandle`, `totalDiscount`, `total`, `totalPaid`, `totalPrice`, `totalQty`, and `totalTax` params.
- Order queries’ `reference` params now accept a wider range of values.
- `commerce/cart/*` actions now return `shippingAddress` and `billingAddress` values in JSON responses. ([#2921](https://github.com/craftcms/commerce/issues/2921))

### Extensibility
- Added `craft\commerce\base\Stat::getOrderStatuses()`.
- Added `craft\commerce\base\Stat::setOrderStatuses()`.
- Added `craft\commerce\base\StatInterface::getOrderStatuses()`.
- Added `craft\commerce\base\StatInterface::setOrderStatuses()`.
- Added `craft\commerce\base\StatWidgetTrait`.
- Added `craft\commerce\behaviors\CustomerBehavoir::getPrimaryPaymentSource()`.
- Added `craft\commerce\behaviors\CustomerBehavoir::getPrimaryPaymentSourceId()`.
- Added `craft\commerce\behaviors\CustomerBehavoir::setPrimaryPaymentSourceId()`.
- Added `craft\commerce\controllers\PaymentSourcesController::actionSetPrimaryPaymentSource()`.
- Added `craft\commerce\elements\Order::$storedTotalQty`.
- Added `craft\commerce\elements\Order::autoSetPaymentSource()`.
- Added `craft\commerce\elements\conditions\customers\HasOrdersConditionRule`.
- Added `craft\commerce\elements\conditions\orders\CompletedConditionRule`.
- Added `craft\commerce\elements\conditions\orders\CustomerConditionRule`.
- Added `craft\commerce\elements\conditions\orders\DateOrderedConditionRule`.
- Added `craft\commerce\elements\conditions\orders\HasPurchasableConditionRule`.
- Added `craft\commerce\elements\conditions\orders\ItemSubtotalConditionRule`.
- Added `craft\commerce\elements\conditions\orders\ItemTotalConditionRule`.
- Added `craft\commerce\elements\conditions\orders\OrderCurrencyValuesAttributeConditionRule`.
- Added `craft\commerce\elements\conditions\orders\OrderStatusConditionRule`.
- Added `craft\commerce\elements\conditions\orders\OrderTextValuesAttributeConditionRule`.
- Added `craft\commerce\elements\conditions\orders\PaidConditionRule`.
- Added `craft\commerce\elements\conditions\orders\ReferenceConditionRule`.
- Added `craft\commerce\elements\conditions\orders\ShippingMethodConditionRule`.
- Added `craft\commerce\elements\conditions\orders\TotalConditionRule`.
- Added `craft\commerce\elements\conditions\orders\TotalDiscountConditionRule`.
- Added `craft\commerce\elements\conditions\orders\TotalPriceConditionRule`.
- Added `craft\commerce\elements\conditions\orders\TotalQtyConditionRule`.
- Added `craft\commerce\elements\conditions\orders\TotalTaxConditionRule`.
- Added `craft\commerce\elements\db\OrderQuery::$itemSubtotal`.
- Added `craft\commerce\elements\db\OrderQuery::$itemTotal`.
- Added `craft\commerce\elements\db\OrderQuery::$shippingMethodHandle`.
- Added `craft\commerce\elements\db\OrderQuery::$totalDiscount`.
- Added `craft\commerce\elements\db\OrderQuery::$totalPaid`.
- Added `craft\commerce\elements\db\OrderQuery::$totalPrice`.
- Added `craft\commerce\elements\db\OrderQuery::$totalQty`.
- Added `craft\commerce\elements\db\OrderQuery::$totalTax`.
- Added `craft\commerce\elements\db\OrderQuery::$total`.
- Added `craft\commerce\elements\db\OrderQuery::itemSubtotal()`.
- Added `craft\commerce\elements\db\OrderQuery::itemTotal()`.
- Added `craft\commerce\elements\db\OrderQuery::shippingMethodHandle()`.
- Added `craft\commerce\elements\db\OrderQuery::total()`.
- Added `craft\commerce\elements\db\OrderQuery::totalDiscount()`.
- Added `craft\commerce\elements\db\OrderQuery::totalPaid()`.
- Added `craft\commerce\elements\db\OrderQuery::totalPrice()`.
- Added `craft\commerce\elements\db\OrderQuery::totalQty()`.
- Added `craft\commerce\elements\db\OrderQuery::totalTax()`.
- Added `craft\commerce\models\PaymentSource::getIsPrimary()`.
- Added `craft\commerce\models\Settings::$autoSetPaymentSource`.
- Added `craft\commerce\records\Customer::$primaryPaymentSourceId`.
- Added `craft\commerce\services\savePrimaryPaymentSourceId()`.
- `craft\commerce\elements\Order::hasMatchingAddresses()` now has an `$attributes` argument, which can be used to customize which address attributes should be checked.
- Deprecated `craft\commerce\elements\Order::getShippingMethod()`. `$shippingMethodName` and `$shippingMethodHandle` should be used instead.

### System
- Craft Commerce now requires Craft CMS 4.3.0 or later.
- Fixed a bug where it wasn't possible to use a path value for the `loadCartRedirectUrl` setting. ([#2992](https://github.com/craftcms/commerce/pull/2992))
- Fixed a bug where custom shipping methods weren’t applying to orders properly. ([#2986](https://github.com/craftcms/commerce/issues/2986))
- Fixed a bug where passing an invalid product type handle into product queries’ `type` params wouldn’t have any effect. ([#2966](https://github.com/craftcms/commerce/issues/2966))
- Fixed a bug where payments made from Edit Order pages weren’t factoring in gateways’ `availableForUseWithOrder()` methods. ([#2988](https://github.com/craftcms/commerce/issues/2988))
- Fixed a bug where the Emails index page wasn’t showing emails’ template paths. ([#3000](https://github.com/craftcms/commerce/issues/3000))
- Fixed a bug where product slideout editors were showing additional status fields. ([#3010](https://github.com/craftcms/commerce/issues/3010))

## 4.1.3 - 2022-10-07

### Changed
- The `commerce/downloads/pdf` action now accepts an `inline` param. ([#2981](https://github.com/craftcms/commerce/pull/2981))

### Fixed
- Fixed a SQL error that occurred when restoring a soft-deleted product. ([#2982](https://github.com/craftcms/commerce/issues/2982))
- Fixed a bug where the Edit Product page wasn’t handling site selection changes properly. ([#2971](https://github.com/craftcms/commerce/issues/2971))
- Fixed a bug where it wasn't possible to add variants to a sale from the Edit Product page. ([#2976](https://github.com/craftcms/commerce/issues/2976))
- Fixed a bug where primary addresses weren’t being automatically set on the Edit Order page. ([#2963](https://github.com/craftcms/commerce/issues/2963)) 
- Fixed a bug where it wasn’t possible to change the default order status. ([#2915](https://github.com/craftcms/commerce/issues/2915))

## 4.1.2 - 2022-09-15

### Fixed
- Fixed a SQL error that could occur when updating to Commerce 4 on MySQL.
- Fixed an error that could when sorting orders by address attributes. ([#2956](https://github.com/craftcms/commerce/issues/2956))
- Fixed a bug where it wasn’t possible to save decimal numbers for variant dimensions. ([#2540](https://github.com/craftcms/commerce/issues/2540))
- Fixed a bug where the Edit Product page wasn’t handling site selection changes properly. ([#2920](https://github.com/craftcms/commerce/issues/2920))
- Fixed a bug where partial elements were not being deleted during garbage collection.
- Fixed a bug where orders’ item subtotals weren’t being saved to the database.
- Fixed a bug where the “Per Item Amount Off” setting on Edit Discount pages was stripping decimal values for locales that use commas for decimal symbols. ([#2937](https://github.com/craftcms/commerce/issues/2937))

## 4.1.1 - 2022-09-01

### Fixed
- Fixed a bug where Edit Subscription pages were blank. ([#2913](https://github.com/craftcms/commerce/issues/2913))
- Fixed a bug where `craft\commerce\elements\Order::hasMatchingAddresses()` wasn’t checking the `fullName` property. ([#2917](https://github.com/craftcms/commerce/issues/2917))
- Fixed a bug where discounts’ Purchase Total values weren’t getting saved.
- Fixed a bug where discounts’ shipping address conditions were being saved as billing address conditions. ([#2938](https://github.com/craftcms/commerce/issues/2938)) 
- Fixed an error that occurred when exporting orders using the “Expanded” export type. ([#2953](https://github.com/craftcms/commerce/issues/2953))
- Fixed a bug where it wasn’t possible to clear out variants’ min and max quantities. ([#2954](https://github.com/craftcms/commerce/issues/2954))

## 4.1.0 - 2022-07-19

### Added
- Tax rates now have a “Unit price” taxable subject option. ([#2883](https://github.com/craftcms/commerce/pull/2883))
- The Total Revenue widget can now show the total paid, rather than the total invoiced. ([#2852](https://github.com/craftcms/commerce/issues/2852))
- Added the `commerce/transfer-customer-data` command.
- Added `craft\commerce\elements\Order::EVENT_BEFORE_APPLY_ADD_NOTICE`. ([#2676](https://github.com/craftcms/commerce/issues/2676))
- Added `craft\commerce\elements\Order::hasMatchingAddresses()`.
- Added `craft\commerce\services\Customers::transferCustomerData()`. ([#2801](https://github.com/craftcms/commerce/pull/2801))
- Added `craft\commerce\stats\TotalRevenue::$type`.
- Added `craft\commerce\stats\TotalRevenue::TYPE_TOTAL_PAID`.
- Added `craft\commerce\stats\TotalRevenue::TYPE_TOTAL`.
- Added `craft\commerce\widgets\TotalRevenue::$type`.

### Changed
- Craft Commerce now requires Dompdf 2.0.0 or later. ([#2879](https://github.com/craftcms/commerce/pull/2879))
- Addresses submitted to the cart are now validated. ([#2874](https://github.com/craftcms/commerce/pull/2874))
- Garbage collection now removes any orphaned variants, as well as partial donation, order, product, subscription, and variant data.
- `craft\commerce\elements\Product` now supports the `EVENT_DEFINE_CACHE_TAGS` event.
- `craft\commerce\elements\Variant` now supports the `EVENT_DEFINE_CACHE_TAGS` event.

### Fixed
- Fixed an error that occurred when disabling all variants on Edit Product pages.
- Fixed a bug where order address titles weren’t being updated correctly.
- Fixed a bug where it was possible to save an order with the same billing and shipping address IDs. ([#2841](https://github.com/craftcms/commerce/issues/2841))
- Fixed a bug where order addresses were not being saved with the `live` scenario.
- Fixed a PHP error that occurred when editing a subscription with custom fields.
- Fixed an infinite recursion bug that occurred when `autoSetCartShippingMethodOption` was enabled. ([#2875](https://github.com/craftcms/commerce/issues/2875))
- Fixed a bug where product slideout editors were attempting to create provisional drafts. ([#2886](https://github.com/craftcms/commerce/issues/2886))

## 4.0.4 - 2022-06-22

> {note} If you’ve already upgraded a site to Commerce 4, please go to **Commerce** → **Promotions** → **Discounts** and review your discounts’ coupons’ Max Uses values, as the `commerce/upgrade` command wasn’t migrating those values properly before this release.

### Fixed
- Fixed a bug where `craft\commerce\services\PaymentSources::getAllGatewayPaymentSourcesByUserId()` wasn’t passing along the user ID to `getAllPaymentSourcesByCustomerId()`.
- Fixed an error that could occur when using a discount with a coupon code.
- Fixed a bug where it wasn’t possible to delete a shipping rule. ([#2857](https://github.com/craftcms/commerce/issues/2857))
- Fixed a bug where it wasn’t possible to subscribe and create a payment source simultaneously. ([#2834](https://github.com/craftcms/commerce/pull/2834))
- Fixed inaccurate PHP type declarations.
- Fixed errors that could occur when expiring, cancelling, or suspending a subscription. ([#2831](https://github.com/craftcms/commerce/issues/2831))
- Fixed a bug where the Order Value condition rule wasn’t working.
- Fixed a bug where the `commerce/upgrade` command wasn’t migrating discounts’ coupons’ Max Uses values properly.

## 4.0.3 - 2022-06-09

### Deprecated
- Deprecated `craft\commerce\services\Orders::pruneDeletedField()`.
- Deprecated `craft\commerce\services\ProductType::pruneDeletedField()`.
- Deprecated `craft\commerce\services\Subscriptions::pruneDeletedField()`.

### Fixed
- Fixed a PHP error that could occur when saving a shipping rule. ([#2824](https://github.com/craftcms/commerce/issues/2824))
- Fixed a PHP error that could occur when saving a sale. ([#2827](https://github.com/craftcms/commerce/issues/2827))
- Fixed a bug where `administrativeArea` data wasn’t being saved for an address in the example templates. ([#2840](https://github.com/craftcms/commerce/issues/2840))

## 4.0.2 - 2022-06-03

### Fixed
- Fixed a bug where it wasn’t possible to set a coupon’s Max Uses setting to `0`.
- Fixed UI bugs in the “Update Order Status” modal. ([#2821](https://github.com/craftcms/commerce/issues/2821))
- Fixed a bug where the `commerce/upgrade` console command caused customer discount uses to be reset.
- Fixed a bug where the `commerce/upgrade` console command would fail when multiple orders used the same email address with different casing.

## 4.0.1 - 2022-05-18

### Changed
- Address forms in the example templates now include any Plain Text custom fields in the address field layout.

### Fixed
- Fixed a bug where the `autoSetNewCartAddresses` setting didn’t have any effect. ([#2804](https://github.com/craftcms/commerce/issues/2804))
- Fixed a PHP error that occurred when making a payment on the Edit Order page. ([#2795](https://github.com/craftcms/commerce/issues/2795))
- Fixed a PHP error that occurred when duplicating addresses that wasn’t owned by a user.
- Fixed a bug where address cards appeared to be editable when viewing completed orders. ([#2817](https://github.com/craftcms/commerce/issues/2817))
- Fixed a front-end validation error that was raised incorrectly on address inputs in the example templates. ([#2777](https://github.com/craftcms/commerce/pull/2777))

## 4.0.0 - 2022-05-04

### Added
- Customers are now native Craft user elements. ([#2524](https://github.com/craftcms/commerce/discussions/2524), [2385](https://github.com/craftcms/commerce/discussions/2385))
- Discounts can now have condition builders, enabling flexible matching based on the order, user, and addresses. ([#2290](https://github.com/craftcms/commerce/discussions/2290),  [#2296](https://github.com/craftcms/commerce/discussions/2296), [#2299](https://github.com/craftcms/commerce/discussions/2299))
- Shipping zones can now have condition builders, enabling flexible matching based on the address. ([#2290](https://github.com/craftcms/commerce/discussions/2290), [#2296](https://github.com/craftcms/commerce/discussions/2296))
- Tax zones can now have condition builders, enabling flexible matching based on the address. ([#2290](https://github.com/craftcms/commerce/discussions/2290), [#2296](https://github.com/craftcms/commerce/discussions/2296))
- Discounts can now have multiple coupon codes, each with their own usage rules. ([#2377](https://github.com/craftcms/commerce/discussions/2377), [#2303](https://github.com/craftcms/commerce/discussions/2303), [#2713](https://github.com/craftcms/commerce/pull/2713))
- It’s now possible to bulk-generate coupon codes.
- It’s now possible to create orders from the Edit User page.
- Added a “Commerce” panel to the Debug Toolbar.
- Added “Edit”, “Create”, and “Delete” permissions for product types, sales, and discounts. ([#174](https://github.com/craftcms/commerce/issues/174), [#2400](https://github.com/craftcms/commerce/discussions/2400))
- Added the `|commercePaymentFormNamespace` Twig filter.
- Added `craft\commerce\base\Zone`.
- Added `craft\commerce\behaviors\CustomerAddressBehavior`.
- Added `craft\commerce\behaviors\CustomerBehavior`.
- Added `craft\commerce\console\controllers\UpgradeController`.
- Added `craft\commerce\controllers\DiscountsController::DISCOUNT_COUNTER_TYPE_EMAIL`.
- Added `craft\commerce\controllers\DiscountsController::DISCOUNT_COUNTER_TYPE_TOTAL`.
- Added `craft\commerce\controllers\DiscountsController::DISCOUNT_COUNTER_TYPE_USER`.
- Added `craft\commerce\controllers\DiscountsController::actionGenerateCoupons()`.
- Added `craft\commerce\controllers\OrdersController::actionCreateCustomer()`.
- Added `craft\commerce\controllers\OrdersController::actionGetCustomerAddresses()`.
- Added `craft\commerce\controllers\OrdersController::actionGetOrderAddress()`.
- Added `craft\commerce\controllers\OrdersController::actionValidateAddress()`.
- Added `craft\commerce\controllers\OrdersController::enforceManageOrderPermissions()`.
- Added `craft\commerce\controllers\SubscriptionsController::enforceManageSubscriptionPermissions()`.
- Added `craft\commerce\elements\Order::$sourceBillingAddressId`
- Added `craft\commerce\elements\Order::$sourceShippingAddressId`
- Added `craft\commerce\elements\Product::canCreateDrafts()`.
- Added `craft\commerce\elements\Product::canDelete()`.
- Added `craft\commerce\elements\Product::canDeleteForSite()`.
- Added `craft\commerce\elements\Product::canDuplicate()`.
- Added `craft\commerce\elements\Product::canSave()`.
- Added `craft\commerce\elements\Product::canView()`.
- Added `craft\commerce\elements\Subscription::canView()`.
- Added `craft\commerce\elements\actions\UpdateOrderStatus::$suppressEmails`.
- Added `craft\commerce\events\CommerceDebugPanelDataEvent`.
- Added `craft\commerce\events\OrderStatusEmailsEvent`.
- Added `craft\commerce\events\PdfRenderEvent`.
- Added `craft\commerce\fieldlayoutelements\UserAddressSettings`.
- Added `craft\commerce\helpers\DebugPanel`.
- Added `craft\commerce\helpers\PaymentForm`.
- Added `craft\commerce\models\Coupon`.
- Added `craft\commerce\models\Discount::$couponFormat`.
- Added `craft\commerce\models\Discount::getCoupons()`.
- Added `craft\commerce\models\Discount::setCoupons()`.
- Added `craft\commerce\models\OrderHistory::$userId`.
- Added `craft\commerce\models\OrderHistory::$userName`.
- Added `craft\commerce\models\OrderHistory::getUser()`.
- Added `craft\commerce\models\ShippingAddressZone::condition`.
- Added `craft\commerce\models\Store`.
- Added `craft\commerce\models\TaxAddressZone::condition`.
- Added `craft\commerce\plugin\Services::getCoupons()`.
- Added `craft\commerce\record\OrderHistory::$userName`.
- Added `craft\commerce\records\Coupon`.
- Added `craft\commerce\records\OrderHistory::$userId`.
- Added `craft\commerce\records\OrderHistory::getUser()`.
- Added `craft\commerce\service\Store`.
- Added `craft\commerce\services\Carts::$cartCookieDuration`.
- Added `craft\commerce\services\Carts::$cartCookie`.
- Added `craft\commerce\services\Coupons`.
- Added `craft\commerce\services\Customers::ensureCustomer()`.
- Added `craft\commerce\services\Customers::savePrimaryBillingAddressId()`.
- Added `craft\commerce\services\Customers::savePrimaryShippingAddressId()`.
- Added `craft\commerce\services\Discounts::clearUserUsageHistoryById()`.
- Added `craft\commerce\services\OrderStatuses::EVENT_ORDER_STATUS_CHANGE_EMAILS`.
- Added `craft\commerce\services\Pdfs::EVENT_BEFORE_DELETE_PDF`.
- Added `craft\commerce\services\ProductTypes::getCreatableProductTypeIds()`.
- Added `craft\commerce\services\ProductTypes::getCreatableProductTypes()`.
- Added `craft\commerce\services\ProductTypes::getEditableProductTypeIds()`.
- Added `craft\commerce\services\ProductTypes::hasPermission()`.
- Added `craft\commerce\validators\CouponValidator`.
- Added `craft\commerce\validators\StoreCountryValidator`.
- Added `craft\commerce\web\assets\coupons\CouponsAsset`.

### Changed
- Craft Commerce now requires Craft CMS 4.0.0-RC2 or later.
- Tax rate inputs no longer require the percent symbol.
- Subscription plans are no longer accessible via old Control Panel URLs.
- Addresses can no longer be related to both a user’s address book and an order at the same time. ([#2457](https://github.com/craftcms/commerce/discussions/2457))
- Gateways’ `isFrontendEnabled` settings now support environment variables.
- The active cart number is now stored in a cookie rather than the PHP session data, so it can be retained across browser reboots. ([#2790](https://github.com/craftcms/commerce/pull/2790))
- The installer now archives any database tables that were left behind by a previous Craft Commerce installation.
- `commerce/*` actions no longer accept `orderNumber` params. `number` can be used instead.
- `commerce/cart/*` actions no longer accept `cartUpdatedNotice` params. `successMessage` can be used instead.
- `commerce/cart/*` actions no longer include `availableShippingMethods` in their JSON responses. `availableShippingMethodOptions` can be used instead.
- `commerce/payment-sources/*` actions no longer include `paymentForm` in their JSON responses. `paymentFormErrors` can be used instead.
- `commerce/payments/*` actions now expect payment form fields to be namespaced with the `|commercePaymentFormNamespace` Twig filter’s response.
- `craft\commerce\elements\Order::getCustomer()` now returns a `craft\elements\User` object.
- `craft\commerce\elements\Product::getVariants()`, `getDefaultVariant()`, `getCheapestVariant()`, `getTotalStock()`, and `getHasUnlimitedStock()` now only return data related to enabled variants by default.
- `craft\commerce\model\ProductType::$titleFormat` was renamed to `$variantTitleFormat`.
- `craft\commerce\models\TaxRate::getRateAsPercent()` now returns a localized value.
- `craft\commerce\services\LineItems::createLineItem()` no longer has an `$orderId` argument.
- `craft\commerce\services\LineItems::resolveLineItem()` now has an `$order` argument rather than `$orderId`.
- `craft\commerce\services\Pdfs::EVENT_AFTER_RENDER_PDF` now raises `craft\commerce\events\PdfRenderEvent` rather than `PdfEvent`.
- `craft\commerce\services\Pdfs::EVENT_AFTER_SAVE_PDF` now raises `craft\commerce\events\PdfEvent` rather than `PdfSaveEvent`.
- `craft\commerce\services\Pdfs::EVENT_BEFORE_RENDER_PDF` now raises `craft\commerce\events\PdfRenderEvent` rather than `PdfEvent`.
- `craft\commerce\services\Pdfs::EVENT_BEFORE_SAVE_PDF` now raises `craft\commerce\events\PdfEvent` rather than `PdfSaveEvent`.
- `craft\commerce\services\ShippingMethods::getAvailableShippingMethods()` has been renamed to `getMatchingShippingMethods()`.
- `craft\commerce\services\Variants::getAllVariantsByProductId()` now accepts a `$includeDisabled` argument.

### Deprecated
- Deprecated `craft\commerce\elements\Order::getUser()`. `getCustomer()` should be used instead.
- Deprecated `craft\commerce\services\Carts::getCartName()`. `$cartCookie['name']` should be used instead.
- Deprecated `craft\commerce\services\Plans::getAllGatewayPlans()`. `getPlansByGatewayId()` should be used instead.
- Deprecated `craft\commerce\services\Subscriptions::doesUserHaveAnySubscriptions()`. `doesUserHaveSubscriptions()` should be used instead.
- Deprecated `craft\commerce\services\Subscriptions::getSubscriptionCountForPlanById()`. `getSubscriptionCountByPlanId()` should be used instead.
- Deprecated `craft\commerce\services\TaxRates::getTaxRatesForZone()`. `getTaxRatesByTaxZoneId()` should be used instead.
- Deprecated `craft\commerce\services\Transactions::deleteTransaction()`. `deleteTransactionById()` should be used instead.

### Removed
- Removed the `orderPdfFilenameFormat` setting.
- Removed the `orderPdfPath` setting.
- Removed the `commerce-manageCustomers` permission.
- Removed the `commerce-manageProducts` permission.
- Removed `json_encode_filtered` Twig filter.
- Removed the `commerce/orders/purchasable-search` action. `commerce/orders/purchasables-table` can be used instead.
- Removed `Plugin::getInstance()->getPdf()`. `getPdfs()` can be used instead.
- Removed `craft\commerce\Plugin::t()`. `Craft::t('commerce', 'My String')` can be used instead.
- Removed `craft\commerce\base\AddressZoneInterface`. `craft\commerce\base\ZoneInterface` can be used instead.
- Removed `craft\commerce\base\OrderDeprecatedTrait`.
- Removed `craft\commerce\controllers\AddressesController`.
- Removed `craft\commerce\controllers\CountriesController`.
- Removed `craft\commerce\controllers\CustomerAddressesController`.
- Removed `craft\commerce\controllers\CustomersController`.
- Removed `craft\commerce\controllers\PlansController::actionRedirect()`.
- Removed `craft\commerce\controllers\ProductsPreviewController::actionSaveProduct()`.
- Removed `craft\commerce\controllers\ProductsPreviewController::enforceProductPermissions()`.
- Removed `craft\commerce\controllers\StatesController`.
- Removed `craft\commerce\elements\Order::getAdjustmentsTotalByType()`. `getTotalTax()`, `getTotalDiscount()`, or `getTotalShippingCost()` can be used instead.
- Removed `craft\commerce\elements\Order::getAvailableShippingMethods()`. `getAvailableShippingMethodOptions()` can be used instead.
- Removed `craft\commerce\elements\Order::getOrderLocale()`. `$orderLanguage` can be used instead.
- Removed `craft\commerce\elements\Order::getShippingMethodId()`. `getShippingMethodHandle()` can be used instead.
- Removed `craft\commerce\elements\Order::getShouldRecalculateAdjustments()`. `getRecalculationMode()` can be used instead.
- Removed `craft\commerce\elements\Order::getTotalTaxablePrice()`. The taxable price is now calculated within the tax adjuster.
- Removed `craft\commerce\elements\Order::removeEstimatedBillingAddress()`. `setEstimatedBillingAddress(null)` can be used instead.
- Removed `craft\commerce\elements\Order::removeEstimatedShippingAddress()`. `setEstimatedShippingAddress(null)` can be used instead.
- Removed `craft\commerce\elements\Order::setShouldRecalculateAdjustments()`. `setRecalculationMode()` can be used instead.
- Removed `craft\commerce\elements\actions\DeleteOrder`. `craft\elements\actions\Delete` can be used instead.
- Removed `craft\commerce\elements\actions\DeleteProduct`. `craft\elements\actions\Delete` can be used instead.
- Removed `craft\commerce\elements\traits\OrderDeprecatedTrait`.
- Removed `craft\commerce\events\AddressEvent`.
- Removed `craft\commerce\events\CustomerAddressEvent`.
- Removed `craft\commerce\events\CustomerEvent`.
- Removed `craft\commerce\events\DefineAddressLinesEvent`. `craft\services\Addresses::formatAddress()` can be used instead.
- Removed `craft\commerce\events\LineItemEvent::isValid`.
- Removed `craft\commerce\events\PdfSaveEvent`.
- Removed `craft\commerce\helpers\Localization::formatAsPercentage()`.
- Removed `craft\commerce\models\Country`.
- Removed `craft\commerce\models\Discount::$code`.
- Removed `craft\commerce\models\Discount::getDiscountUserGroups()`.
- Removed `craft\commerce\models\Discount::getUserGroupIds()`. Discount user groups were migrated to the customer condition rule.
- Removed `craft\commerce\models\Discount::setUserGroupIds()`. Discount user groups were migrated to the customer condition rule.
- Removed `craft\commerce\models\Email::getPdfTemplatePath()`. `getPdf()->getTemplatePath()` can be used instead.
- Removed `craft\commerce\models\LineItem::getAdjustmentsTotalByType()`. `getTax()`, `getDiscount()`, or `getShippingCost()` can be used instead.
- Removed `craft\commerce\models\LineItem::setSaleAmount()`.
- Removed `craft\commerce\models\OrderHistory::$customerId`. `$userId` can be used instead.
- Removed `craft\commerce\models\OrderHistory::getCustomer()`. `getUser()` can be used instead.
- Removed `craft\commerce\models\ProductType::getLineItemFormat()`.
- Removed `craft\commerce\models\ProductType::setLineItemFormat()`.
- Removed `craft\commerce\models\Settings::$showCustomerInfoTab`. `$showEditUserCommerceTab` can be used instead.
- Removed `craft\commerce\models\ShippingAddressZone::getCountries()`.
- Removed `craft\commerce\models\ShippingAddressZone::getCountriesNames()`.
- Removed `craft\commerce\models\ShippingAddressZone::getCountryIds()`.
- Removed `craft\commerce\models\ShippingAddressZone::getStateIds()`.
- Removed `craft\commerce\models\ShippingAddressZone::getStates()`.
- Removed `craft\commerce\models\ShippingAddressZone::getStatesNames()`.
- Removed `craft\commerce\models\ShippingAddressZone::isCountryBased`.
- Removed `craft\commerce\models\State`.
- Removed `craft\commerce\models\TaxAddressZone::getCountries()`.
- Removed `craft\commerce\models\TaxAddressZone::getCountriesNames()`.
- Removed `craft\commerce\models\TaxAddressZone::getCountryIds()`.
- Removed `craft\commerce\models\TaxAddressZone::getStateIds()`.
- Removed `craft\commerce\models\TaxAddressZone::getStates()`.
- Removed `craft\commerce\models\TaxAddressZone::getStatesNames()`.
- Removed `craft\commerce\models\TaxAddressZone::isCountryBased`.
- Removed `craft\commerce\queue\jobs\ConsolidateGuestOrders`.
- Removed `craft\commerce\records\Country`.
- Removed `craft\commerce\records\CustomerAddress`. `craft\records\Address` can be used instead.
- Removed `craft\commerce\records\Discount::CONDITION_USER_GROUPS_ANY_OR_NONE`. Discount user groups were migrated to the customer condition rule.
- Removed `craft\commerce\records\Discount::CONDITION_USER_GROUPS_EXCLUDE`. Discount user groups were migrated to the customer condition rule.
- Removed `craft\commerce\records\Discount::CONDITION_USER_GROUPS_INCLUDE_ALL`. Discount user groups were migrated to the customer condition rule.
- Removed `craft\commerce\records\Discount::CONDITION_USER_GROUPS_INCLUDE_ANY`. Discount user groups were migrated to the customer condition rule.
- Removed `craft\commerce\records\DiscountUserGroup`.
- Removed `craft\commerce\records\OrderHistory::getCustomer()`. `getUser()` can be used instead.
- Removed `craft\commerce\records\ShippingZoneCountry`.
- Removed `craft\commerce\records\ShippingZoneState`.
- Removed `craft\commerce\records\State`.
- Removed `craft\commerce\records\TaxZoneCountry`.
- Removed `craft\commerce\records\TaxZoneState`.
- Removed `craft\commerce\services\Addresses::purgeOrphanedAddresses()`.
- Removed `craft\commerce\services\Addresses`.
- Removed `craft\commerce\services\Countries`.
- Removed `craft\commerce\services\Customers::EVENT_AFTER_SAVE_CUSTOMER_ADDRESS`.
- Removed `craft\commerce\services\Customers::EVENT_AFTER_SAVE_CUSTOMER`.
- Removed `craft\commerce\services\Customers::EVENT_BEFORE_SAVE_CUSTOMER_ADDRESS`.
- Removed `craft\commerce\services\Customers::EVENT_BEFORE_SAVE_CUSTOMER`.
- Removed `craft\commerce\services\Customers::SESSION_CUSTOMER`.
- Removed `craft\commerce\services\Customers::consolidateOrdersToUser()`.
- Removed `craft\commerce\services\Customers::deleteCustomer()`.
- Removed `craft\commerce\services\Customers::forgetCustomer()`.
- Removed `craft\commerce\services\Customers::getAddressIds()`.
- Removed `craft\commerce\services\Customers::getCustomer()`.
- Removed `craft\commerce\services\Customers::getCustomerById()`.
- Removed `craft\commerce\services\Customers::getCustomerByUserId()`.
- Removed `craft\commerce\services\Customers::getCustomerId()`.
- Removed `craft\commerce\services\Customers::getCustomersQuery()`.
- Removed `craft\commerce\services\Customers::purgeOrphanedCustomers()`.
- Removed `craft\commerce\services\Customers::saveAddress()`.
- Removed `craft\commerce\services\Customers::saveCustomer()`.
- Removed `craft\commerce\services\Customers::saveUserHandler()`.
- Removed `craft\commerce\services\Discounts::EVENT_BEFORE_MATCH_LINE_ITEM`. `EVENT_DISCOUNT_MATCHES_LINE_ITEM` can be used instead.
- Removed `craft\commerce\services\Discounts::getOrderConditionParams()`. `$order->toArray()` can be used instead.
- Removed `craft\commerce\services\Discounts::populateDiscountRelations()`.
- Removed `craft\commerce\services\Orders::cartArray()`. `toArray()` can be used instead.
- Removed `craft\commerce\services\Payments::getTotalAuthorizedForOrder()`.
- Removed `craft\commerce\services\Payments::getTotalAuthorizedOnlyForOrder()`. `craft\commerce\elements\Order::getTotalAuthorized()` can be used instead.
- Removed `craft\commerce\services\Payments::getTotalPaidForOrder()`. `craft\commerce\elements\Order::getTotalPaid()` can be used instead.
- Removed `craft\commerce\services\Payments::getTotalRefundedForOrder()`.
- Removed `craft\commerce\services\Sales::populateSaleRelations()`.
- Removed `craft\commerce\services\States`.<|MERGE_RESOLUTION|>--- conflicted
+++ resolved
@@ -2,11 +2,7 @@
 
 ## Unreleased
 
-<<<<<<< HEAD
-- Added `clearAddresses`, `clearBillingAddress`, and `clearShippingAddress` params to the `commerce/cart/update-cart` action.
-- Fixed an error that occurred when switching tabs on small screens in the control panel. ([#3162](https://github.com/craftcms/commerce/issues/3162))
 - Added products and variants as link options for the CKEditor plugin ([#3150](https://github.com/craftcms/commerce/discussions/3150))
-=======
 - Fixed a PHP error that occurred when making a payment through the Payments service directly.
 - Deleting a user with existing orders or subscriptions now displays a better flash error message. ([#3071](https://github.com/craftcms/commerce/pull/3071), [#3070](https://github.com/craftcms/commerce/pull/3070))
 
@@ -15,7 +11,6 @@
 - The `commerce/cart/update-cart` action now accepts `clearAddresses`, `clearBillingAddress`, and `clearShippingAddress` params.
 - Fixed a JavaScript error that occurred when switching control panel tabs on small screens. ([#3162](https://github.com/craftcms/commerce/issues/3162))
 - Fixed a bug where the `commerce/upgrade` command wasn’t migrating discounts’ and coupons’ Max Uses values properly. ([#2947](https://github.com/craftcms/commerce/issues/2947))
->>>>>>> 151d0b25
 
 ## 4.2.8 - 2023-05-03
 
