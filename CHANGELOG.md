# Release Notes for Craft Commerce

<<<<<<< HEAD
### Changed
- Changed return and cancel url column type to text in `commerce_orders` table.
=======
## Unreleased

### Added
- Added `craft\commerce\elements\db\VariantQuery::hasUnlimitedStock()`. ([#2188](https://github.com/craftcms/commerce/issues/2188))

### Changed
- Improved the performance of calculating available discounts for an order. ([#1744](https://github.com/craftcms/commerce/issues/1744))

### Fixed
- Fixed a bug that could occur when rebuilding the project config. ([#2194](https://github.com/craftcms/commerce/issues/2194))
- Fixed a bug where a disabled payment gateway could still be used. ([#2150](https://github.com/craftcms/commerce/issues/2150))
- Fixed a SQL error that could occur when saving a variant in PHP without stock. ([#2186](https://github.com/craftcms/commerce/issues/2186))
- Fixed a bug where a donation marked as non-taxable could receive tax. ([#2144](https://github.com/craftcms/commerce/pull/2144))
- Fixed a bug where the order’s field layout UID would change on every save. ([#2193](https://github.com/craftcms/commerce/issues/2193))
- Fixed a SQL error that occured when saving a payment currency without a conversion rate. ([#2149](https://github.com/craftcms/commerce/issues/2149))
- Fixed a missing validation error when saving a discount. ([#2176](https://github.com/craftcms/commerce/issues/2176))
>>>>>>> df0a7190

## 3.3.3 - 2021-06-01

### Added
- Added the `productCount` and `variantCount` GraphQL queries. ([#1411](https://github.com/craftcms/commerce/issues/1411))

### Changed
- It’s now possible to sort products by their SKUs on product indexes. ([#2167](https://github.com/craftcms/commerce/issues/2167))
- Products now have a `url` field when queried via GraphQL.

### Fixed
- Fixed a bug where it wasn’t possible to customize product search keywords via `EVENT_DEFINE_KEYWORDS`. ([#2142](https://github.com/craftcms/commerce/issues/2142))
- Fixed a bug where the “Add Product to Sale” modal on Edit Product pages could be unresponsive when opened multiple times. ([#2146](https://github.com/craftcms/commerce/issues/2146))
- Fixed an error that could occur if MySQL’s time zone tables weren’t populated yet. ([#2163](https://github.com/craftcms/commerce/issues/2163))
- Fixed a PHP error that could occur when validating a product. ([#2138](https://github.com/craftcms/commerce/issues/2138))

## 3.3.2 - 2021-05-18

### Added
- It’s now possible to create customer addresses in the control panel. ([#1324](https://github.com/craftcms/commerce/issues/1324))
- Added `craft\commerce\events\PurchasableShippableEvent`.
- Added `craft\commerce\services\Purchasables::EVENT_PURCHASABLE_SHIPPABLE`.
- Added `craft\commerce\services\Purchasables::isPurchasableShippable()`.

### Fixed
- Customer search Ajax requests are now cancelled before sending new ones on Edit Order pages. ([#2137](https://github.com/craftcms/commerce/issues/2137))
- Fixed an error that occurred when submitting a blank line item quantity from an Edit Order page, when running PHP 8. ([#2125](https://github.com/craftcms/commerce/issues/2125))
- Fixed a bug where changes to addresses’ State fields on Edit Order pages weren’t persisting. ([#2136](https://github.com/craftcms/commerce/issues/2136))
- Fixed a bug where charts weren’t always displaying the correct data for the date range, when running MySQL. ([#2117](https://github.com/craftcms/commerce/issues/2117))

## 3.3.1.1 - 2021-05-09

### Fixed
- Fixed a bug that caused the billing address to be overridden by the shipping address on order completion. ([#2128](https://github.com/craftcms/commerce/issues/2128))

## 3.3.1 - 2021-05-04

### Added
- Added `craft\commerce\events\RefundTransactionEvent::$refundTransaction`. ([#2081](https://github.com/craftcms/commerce/issues/2081))
- Added `craft\commerce\services\Purchasables::EVENT_PURCHASABLE_AVAILABLE`.
- Added `craft\commerce\services\Purchasables::isPurchasableAvailable()`.

### Changed
- Order condition formulas now include serialized custom field values. ([#2066](https://github.com/craftcms/commerce/issues/2066))
- Replaced `date` to `datetime` filter of `orderHistory.dateCreated` attribute in status history tab in order edit page.

### Fixed
- Fixed a PHP error that occurred when changing a variant from having unlimited stock. ([#2111](https://github.com/craftcms/commerce/issues/2111))
- Fixed a PHP error that occurred when passing the `registerUserOnOrderComplete` parameter to the `commerce/cart/complete` action.
- Fixed a PHP error that occurred when attempting to retrieve an order notice that doesn’t exist. ([#2108](https://github.com/craftcms/commerce/issues/2108))
- Fixed a bug where orders’ address IDs were `null` at the time `EVENT_AFTER_COMPLETE_ORDER` was triggered.
- Fixed a bug where payment source error messages weren’t being returned correctly.

## 3.3.0.1 - 2021-04-26

### Fixed
- Fixed a bug where an incorrect amount could be calculated when paying an outstanding balance in a non-primary currency.
- Fixed a bug where shipping rules were enforcing the “Order Condition Formula” field as required. ([#2098](https://github.com/craftcms/commerce/issues/2098))
- Fixed a bug where Base Discount and Per Item Discount fields could show negative values on the Edit Discount page. ([#2090](https://github.com/craftcms/commerce/issues/2090))

## 3.3.0 - 2021-04-20

### Added
- Added support for partial payments. ([#585](https://github.com/craftcms/commerce/issues/585))
- Carts can now display customer-facing notices on price changes and when items are automatically removed due to going out of stock. ([#2000](https://github.com/craftcms/commerce/pull/2000))
- It’s now possible to set dynamic condition formulas on shipping rules. ([#1959](https://github.com/craftcms/commerce/issues/1959))
- The Orders index page and Edit Order page now have a “Share cart” action, which generates a sharable URL that will load the cart into the user’s session, making it the active cart. ([#1386](https://github.com/craftcms/commerce/issues/1386))
- Shipping rule conditions can now be based on an order’s discounted price, rather than its original price. ([#1948](https://github.com/craftcms/commerce/pull/1948))
- Added the `allowCheckoutWithoutPayment` config setting.
- Added the `allowPartialPaymentOnCheckout` config setting.
- Added the `commerce/cart/complete` action.
- Added `craft\commerce\base\GatewayInterface::supportsPartialPayment()`.
- Added `craft\commerce\base\Gateway::supportsPartialPayment()`.
- Added `craft\commerce\elements\Order::getLoadCartUrl()`.
- Added `craft\commerce\services\Addresses::EVENT_BEFORE_PURGE_ADDRESSES`. ([#1627](https://github.com/craftcms/commerce/issues/1627))
- Added `craft\commerce\services\PaymentCurrencies::convertCurrency()`.
- Added `craft\commerce\test\fixtures\elements\ProductFixture::_getProductTypeIds()`.

### Changed
- Improved the line item editing workflow on the Edit Order page.
- Line item descriptions now link to the purchasable’s edit page in the control panel. ([#2048](https://github.com/craftcms/commerce/issues/2048))
- All front-end controllers now support passing the order number via a `number` param. ([#1970](https://github.com/craftcms/commerce/issues/1970))
- Products are now resaved when a product type’s available tax or shipping categories change. ([#1933](https://github.com/craftcms/commerce/pull/1933))
- Updated Dompdf to 1.0.2.

### Deprecated
- Deprecated `craft\commerce\services\Gateways::getGatewayOverrides()` and the `commerce-gateways.php` config file. Gateway-specific config files should be used instead. ([#1963](https://github.com/craftcms/commerce/issues/1963))

### Fixed
- Fixed a PHP 8 compatibility bug. ([#1987](https://github.com/craftcms/commerce/issues/1987))
- Fixed an error that occurred when passing an unsupported payment currency to `craft\commerce\services\PaymentCurrencies::convert()`.

## 3.2.17.4 - 2021-04-06

### Fixed
- Fixed a bug where line items would disappear from the Edit Order page when their quantity value was cleared. ([#2058](https://github.com/craftcms/commerce/issues/2058))
- Fixed a bug where customers without primary billing and shipping addresses weren’t being shown in the Customers list. ([#2052](https://github.com/craftcms/commerce/issues/2052))

## 3.2.17.3 - 2021-03-18

### Fixed
- Fixed a bug where the “All Totals” column on the Orders index page was showing blank values. ([#2047](https://github.com/craftcms/commerce/pull/2047))

## 3.2.17.2 - 2021-03-17

### Fixed
- Fixed a bug where the `commerce/reset-data` command did not delete addresses. ([#2042](https://github.com/craftcms/commerce/issues/2042))
- Fixed a bug where included tax totals may be incorrect after updating from Commerce 1.
- Fixed a bug where the `success` and `error` keys were missing from `commerce/payments/complete-payment` JSON responses. ([#2043](https://github.com/craftcms/commerce/issues/2043))

## 3.2.17.1 - 2021-03-08

### Changed
- The `generateTransformsBeforePageLoad` config setting is now automatically enabled when rendering emails. ([#2034](https://github.com/craftcms/commerce/issues/2034))
- `craft\commerce\services\Pdfs::EVENT_BEFORE_RENDER_PDF` event handlers can now modify the variables the PDF will be rendered with. ([#2039](https://github.com/craftcms/commerce/issues/2039))

### Fixed
- Fixed a bug where the Orders index page was showing the wrong shipping and billing addresses. ([#1962](https://github.com/craftcms/commerce/issues/1962))
- Fixed a bug where sales were storing incorrect amounts for locales that use a period for the grouping symbol. ([#2029](https://github.com/craftcms/commerce/issues/2029))

## 3.2.17 - 2021-03-03

### Added 
- Added the ability to set a cart’s order site on the Edit Order page. ([#2031](https://github.com/craftcms/commerce/issues/2031))
- Added the `cp.commerce.customers.edit`, `cp.commerce.customers.edit.content`, and `cp.commerce.customers.edit.details` template hooks to the Edit Customer page. ([#2030](https://github.com/craftcms/commerce/issues/2030))

### Fixed
- Fixed a UI bug with the “Order Site” and “Status” fields on the Edit Order page. ([#2023](https://github.com/craftcms/commerce/issues/2023))

### Security
- Fixed an XSS vulnerability.

## 3.2.16 - 2021-02-26

### Fixed
- Fixed a bug where it wasn’t possible to paginate addresses on the Edit Order page. ([#2024](https://github.com/craftcms/commerce/issues/2024))
- Fixed a PHP error that could occur when adding purchasables to a sale from the Edit Product page. ([#1998](https://github.com/craftcms/commerce/issues/1998))
- Fixed a bug where guest customers weren’t being consolidated to the user’s customer. ([#2019](https://github.com/craftcms/commerce/issues/2019))
- Fixed a migration error that could occur when updating from Commerce 2. ([#2022](https://github.com/craftcms/commerce/issues/2022))

## 3.2.15.3 - 2021-02-24

### Fixed
- Fixed a bug where past orders weren’t being consolidated to the user’s customer. ([#2019](https://github.com/craftcms/commerce/issues/2019))

## 3.2.15.2 - 2021-02-18

### Fixed
- Fixed a bug where querying for an empty array on the `productId` variant query param would return all variants.

## 3.2.15.1 - 2021-02-18

### Fixed
- Fixed an error that occurred when deleting products. ([#2009](https://github.com/craftcms/commerce/issues/2009))

## 3.2.15 - 2021-02-17

### Changed
- Carts that only contains non-shipppable items no longer attempt to match any shipping rules. ([#1990](https://github.com/craftcms/commerce/issues/1990))
- Product queries with the `type` or `typeId` param will now only invalidate their `{% cache %}` tags when products of the same type(s) are saved/deleted.
- Variant queries with the `product` or `productId` param will now only invalidate their `{% cache %}` tags when the referenced products are saved/deleted.
- The `commerce/payment-sources/add`, `commerce/subscriptions/subscribe`, `commerce/subscriptions/switch`, `commerce/subscriptions/cancel`, and `commerce/subscriptions/reactivate` actions now accept hashed `successMessage` params. ([#1955](https://github.com/craftcms/commerce/issues/1955))
- `craft\commerce\elements\db\VariantQuery::product` is now write-only.

### Fixed
- Fixed a bug where carts weren’t getting recalculated after their billing address was saved via the `commerce/customer-addresses/save` action. ([#1997](https://github.com/craftcms/commerce/issues/1997))
- Fixed a bug where category shipping rules weren’t remembering their cost overrides when set to `0` . ([#1999](https://github.com/craftcms/commerce/issues/1999))

## 3.2.14.1 - 2021-01-28

### Fixed
- Fixed a UI bug with product dimension inputs on Craft 3.6. ([#1977](https://github.com/craftcms/commerce/issues/1977))

## 3.2.14 - 2021-01-13

### Added
- It is now possible to sort purchasables by `description`, `sku` or `price` when adding a line item on the Edit Order page. ([#1940](https://github.com/craftcms/commerce/issues/1940))
- Added `craft\commerce\elements\db\ProductQuery::defaultPrice()`, `defaultWidth()`, `defaultHeight()`, `defaultLength()`, `defaultWeight()`, and `defaultSku()`. ([#1877](https://github.com/craftcms/commerce/issues/1877))

### Changed
- Purchasables are now sorted by `id` by default when adding a line item to an order on the Edit Order page.

### Fixed
- Fixed a bug where the Edit Order page was listing soft-deleted purchasables when adding a line item. ([#1939](https://github.com/craftcms/commerce/issues/1939))
- Fixed a bug where product indexes’ “Title” columns were getting mislabeled as “ID”. ([#1787](https://github.com/craftcms/commerce/issues/1787))
- Fixed an error that could occur when saving a product, if a price, weight, or dimension field was set to a non-numeric value. ([#1942](https://github.com/craftcms/commerce/issues/1942))
- Fixed a bug where line item prices could show the wrong currency on Edit Order pages. ([#1890](https://github.com/craftcms/commerce/issues/1890))
- Fixed an error that could occur when saving an address. ([#1947](https://github.com/craftcms/commerce/issues/1947))
- Fixed an error that occurred when calling `Plans::getPlansByInformationEntryId()`. ([#1949](https://github.com/craftcms/commerce/issues/1949))
- Fixed a SQL error that occurred when purging customers on MySQL. ([#1958](https://github.com/craftcms/commerce/issues/1958))
- Fixed a SQL error that occurred when retrieving the default line item status on PostgreSQL.

## 3.2.13.2 - 2020-12-15

### Fixed
- Fixed a bug where product URLs were resolving even though the product was not live. ([#1929](https://github.com/craftcms/commerce/pull/1929))

## 3.2.13.1 - 2020-12-15

### Fixed
- Fixed a migration error that could occur when updating from Commerce 3.1 ([#1928](https://github.com/craftcms/commerce/issues/1928))

## 3.2.13 - 2020-12-10

### Added
- Emails and PDFs now have Language settings that can be used to specify the language that should be used, instead of the order’s language. ([#1884](https://github.com/craftcms/commerce/issues/1884))
- Added the `cp.commerce.order.content`, `cp.commerce.order.edit.order-actions`, and `cp.commerce.order.edit.order-secondary-actions` template hooks to the Edit Order page. ([#138](https://github.com/craftcms/commerce/issues/138), [#1269](https://github.com/craftcms/commerce/issues/1269))

### Changed
- Improved the Edit Product page load time by lazy-loading variants’ related sales on scroll. ([#1883](https://github.com/craftcms/commerce/issues/1883))
- The Edit Order page no longer requires orders to have at least one line item to be saved.

### Fixed
- Fixed a bug where Products indexes weren’t displaying `0` stock values. ([#1908](https://github.com/craftcms/commerce/issues/1908))
- Fixed a bug where dates and numbers in order PDFs weren’t always rendered with the order’s locale. ([#1876](https://github.com/craftcms/commerce/issues/1876))
- Fixed a bug where `craft\commerce\models\Address::getAddressLines()` wasn’t including a `businessTaxId` key. ([#1894](https://github.com/craftcms/commerce/issues/1894))
- Fixed a bug where `craft\commerce\services\Discounts::getDiscountByCode()` was returning disabled discounts.
- Fixed a bug where `craft\commerce\models\Address::setAttributes()` wasn’t setting the `businessId` by default. ([#1909](https://github.com/craftcms/commerce/issues/1909))
- Fixed some PostgreSQL compatibility issues.

## 3.2.12 - 2020-11-17

### Added
- Variants now have `priceAsCurrency` and `salePriceAsCurrency` fields when queried via GraphQL. ([#1856](https://github.com/craftcms/commerce/issues/1856))
- Products now have an `defaultPriceAsCurrency` field when queried via GraphQL. ([#1856](https://github.com/craftcms/commerce/issues/1856))

### Changed
- Improved the Edit Order page’s ability to warn against losing unsaved changes. ([#1850](https://github.com/craftcms/commerce/issues/1850))
- All built-in success/fail flash messages are now customizable by passing hashed `successMessage` and `failMessage` params with the request. ([#1871](https://github.com/craftcms/commerce/issues/1871))

### Fixed
- Fixed an error that occurred when attempting to edit a subscription plan, if `allowAdminChanges` was disabled. ([#1857](https://github.com/craftcms/commerce/issues/1857))
- Fixed an error that occurred when attempting to preview an email, if no orders had been completed yet. ([#1858](https://github.com/craftcms/commerce/issues/1858))
- Fixed an error that occurred when adding a new address to a completed order on the Edit Order page, if using PostgreSQL.
- Fixed a bug where template caches weren’t getting invalidated when sales were added or removed. ([#1849](https://github.com/craftcms/commerce/issues/1849))
- Fixed a bug where sales weren’t properly supporting localized number formats.
- Fixed a deprecation warning that occurred in the example templates. ([#1859](https://github.com/craftcms/commerce/issues/1859))

## 3.2.11 - 2020-11-04

### Changed
- Moved subscription plans from `commerce/settings/subscriptions/plans` to `commerce/store-settings/subscription-plans` in the control panel. ([#1846](https://github.com/craftcms/commerce/issues/1846))

### Fixed
- Emails that are prevented from being sent using the `\craft\commerce\services\Emails::EVENT_BEFORE_SEND_MAIL` event are no longer shown as failed jobs on the queue. ([#1842](https://github.com/craftcms/commerce/issues/1842))
- Fixed a PHP error that occurred when creating a new Product with multiple variants. ([#1851](https://github.com/craftcms/commerce/issues/1851))

## 3.2.10.1 - 2020-11-03

### Fixed
- Fixed a PostgreSQL migration issue. ([#1845](https://github.com/craftcms/commerce/pull/1845))

## 3.2.10 - 2020-11-02

### Added
- Added the ability to unset a cart’s selected payment source with the `commerce/cart/update-cart` action. ([#1835](https://github.com/craftcms/commerce/issues/1835))
- Added `craft\commerce\services\Pdfs::EVENT_MODIFY_RENDER_OPTIONS`. ([#1761](https://github.com/craftcms/commerce/issues/1761))

### Fixed
- Fixed a PHP error that occurred when retrieving the field layout for a variant of a deleted product. ([#1830](https://github.com/craftcms/commerce/pull/1830))
- Fixed a bug where restoring a deleted product restored previously-deleted variants. ([#1827](https://github.com/craftcms/commerce/issues/1827))
- Fixed a template error that would occur when creating or editing a tax rate. ([#1841](https://github.com/craftcms/commerce/issues/1841))

## 3.2.9.1 - 2020-10-30

### Fixed
- Fixed a bug where the `commerce_orders` table was missing the `orderSiteId` column on fresh installs. ([#1828](https://github.com/craftcms/commerce/pull/1828))

## 3.2.9 - 2020-10-29

### Added
- Added the ability to track which site an order was placed from.
- Added the “ID” column to the Products index page. ([#1787](https://github.com/craftcms/commerce/issues/1787))
- Added the “Order Site” column to the Orders index page.
- Added the ability to retry failed order status emails. ([#1397](https://github.com/craftcms/commerce/issues/1379))
- Added the ability to change the default tax category right from the Tax Categories index page. ([#1499](https://github.com/craftcms/commerce/issues/1499))
- Added the ability to change the default shipping category right from the Shipping Categories index page.
- Added the ability to update a shipping method’s status right from the Shipping Methods index page.
- All front-end success/fail flash messages are now customizable by passing hashed `successMessage`/`failMessage` params with the request. ([#1801](https://github.com/craftcms/commerce/issues/1801))
- It’s now possible to see purchasables’ snaphsot data when adding line items to an order from the Edit Order page. ([#1792](https://github.com/craftcms/commerce/issues/1792))
- Addresses now show whether they are the primary shipping/billing address for a customer on the Edit Address page. ([#1802](https://github.com/craftcms/commerce/issues/1802))
- Added the `cp.commerce.shippingMethods.edit.content` hook to the `shipping/shippingmethods/_edit.html` template. ([#1819](https://github.com/craftcms/commerce/pull/1819))
- Added `craft\commerce\elements\Order::$orderSiteId`.
- Added `craft\commerce\services\Customers::EVENT_AFTER_SAVE_CUSTOMER_ADDRESS`. ([#1220](https://github.com/craftcms/commerce/issues/1220))
- Added `craft\commerce\services\Customers::EVENT_AFTER_SAVE_CUSTOMER`.
- Added `craft\commerce\services\Customers::EVENT_BEFORE_SAVE_CUSTOMER_ADDRESS`. ([#1220](https://github.com/craftcms/commerce/issues/1220))
- Added `craft\commerce\services\Customers::EVENT_BEFORE_SAVE_CUSTOMER`.
- Added `craft\commerce\services\Webhooks::EVENT_AFTER_PROCESS_WEBHOOK`. ([#1799](https://github.com/craftcms/commerce/issues/1799))
- Added `craft\commerce\services\Webhooks::EVENT_BEFORE_PROCESS_WEBHOOK`. ([#1799](https://github.com/craftcms/commerce/issues/1799))

### Changed
- `salePrice` is now included when calling a purchasable’s `toArray()` method. ([#1793](https://github.com/craftcms/commerce/issues/1793))

### Deprecated
- Deprecated support for passing a `cartUpdatedNotice` param to the `commerce/cart/update-cart` action. A hashed `successMessage` param should be passed instead.

### Fixed
- Fixed a bug where changing the customer of an order could result in an “Address does not belong to customer” error. ([#1227](https://github.com/craftcms/commerce/issues/1227))
- Fixed a bug where cached discounts were not getting updated when a discount was saved or deleted. ([#1813](https://github.com/craftcms/commerce/pull/1813))
- Fixed formatting of URLs in the example templates. ([#1808](https://github.com/craftcms/commerce/issues/1808))
- Fixed a bug where `commerce/products/save-product`, `commerce/products/duplicate-product` and `commerce/products/delete-product` actions required the “Access Craft Commerce” permission. ([#1814](https://github.com/craftcms/commerce/pull/1814))
- Fixed a bug where it was possible to delete the default tax category.
- Fixed a bug where it was possible to delete the default shipping category.
- Restored the missing `craft\commerce\services\Payments::EVENT_AFTER_PROCESS_PAYMENT` event. ([#1818](https://github.com/craftcms/commerce/pull/1818))

## 3.2.8.1 - 2020-10-15

### Fixed
- Fixed a PHP error that occurred when duplicating a product. ([#1783](https://github.com/craftcms/commerce/issues/1783))

## 3.2.8 - 2020-10-13

### Added
- Added a “Variants” column to the Products index page. ([#1765](https://github.com/craftcms/commerce/issues/1765))
- Added the `commerce/reset-data` command. ([#581](https://github.com/craftcms/commerce/issues/581))
- Added `craft\commerce\console\controlllers\ResetData`.
- Added `craft\commerce\elements\Variants::getSkuAsText()`.
- Added `craft\commerce\helpers\Purchasable`.
- Added `craft\commerce\services\PaymentSources::getAllPaymentSourcesByGatewayId()`.

### Changed
- Coupon codes are no longer case-sensitive. ([#1763](https://github.com/craftcms/commerce/issues/1763))
- Disabled the browser autosuggest list when searching for a customer on the Edit Order page. ([#1752](https://github.com/craftcms/commerce/issues/1752))

### Fixed
- Fixed a PHP error that occurred when an order’s history was changed via a queue job.
- Fixed a bug where the store location address had its `isStoreLocation` property set to `false`. ([#1773](https://github.com/craftcms/commerce/issues/1773))
- Fixed a bug where the Template setting for product types wasn’t showing autosuggestions.
- Fixed a bug where disabled variants weren’t getting deleted along with their products. ([#1772](https://github.com/craftcms/commerce/issues/1772))
- Fixed a bug where incomplete carts weren’t getting updated when their selected payment gateway was disabled. ([#1531](https://github.com/craftcms/commerce/issues/1531))
- Fixed a bug where the incorrect confirmation message was shown when deleting a subscription plan.
- Fixed a PHP error that occurred when a subscription plan and gateway had been deleted. ([#1667](https://github.com/craftcms/commerce/issues/1667))
- Fixed a bug where address changes weren’t persisting on the Edit Order page. ([#1766](https://github.com/craftcms/commerce/issues/1766))
- Fixed a SQL error that could occur when saving a product, if it was disabled and missing required field values. ([#1764](https://github.com/craftcms/commerce/issues/1764))
- Fixed a bug where it was possible to change the primary currency after completed orders had been placed. ([#1777](https://github.com/craftcms/commerce/issues/1777))
- Fixed a JavaScript error that occurred on the payment page of the example templates.

## 3.2.7 - 2020-09-24

### Added
- Craft Commerce is now translated into Japanese.
- Added the ability to retrieve a customer’s addresses via Ajax. ([#1682](https://github.com/craftcms/commerce/issues/1682))
- Added the ability to retrieve a customer’s previous orders via Ajax. ([#1682](https://github.com/craftcms/commerce/issues/1682))
- Added `craft\commerce\controllers\CustomerAddressesController::actionGetAddresses`. ([#1682](https://github.com/craftcms/commerce/issues/1682))
- Added `craft\commerce\controllers\CustomerOrdersControllers`. ([#1682](https://github.com/craftcms/commerce/issues/1682))

### Changed
- Improved the performance of exporting orders using the “Raw Data” export type. ([#1744](https://github.com/craftcms/commerce/issues/1744))
- Disabled the browser autosuggest list when searching for a customer on the Edit Order page. ([#1752](https://github.com/craftcms/commerce/issues/1752))
- `craft\models\Customer::getOrders()` now returns orders sorted by date ordered, in descending order.

### Fixed
- Fixed a migration error that could occur when updating to Commerce 3. ([#1726](https://github.com/craftcms/commerce/issues/1726))
- Fixed a bug where control panel styles were getting included in rendered email previews. ([#1734](https://github.com/craftcms/commerce/issues/1734))
- Fixed a PHP error that could occur when saving an order without a customer ID.
- Fixed a PHP error that occurred when rendering a PDF, if the temp directory was missing. ([#1745](https://github.com/craftcms/commerce/issues/1745))
- Fixed a bug where `craft\commerce\models\Address:getAddressLines()` wasn’t including `countryText` in the response data.
- Fixed a PHP error that occurred when entering a localized number as a category shipping rule price.
- Fixed a bug where long translations would break the line item layout on the Edit Order page.
- Fixed a JavaScript error that occurred when editing shipping rules.

## 3.2.6 - 2020-09-13

### Fixed
- Fixed a bug that prevented a customer from unsubscribing from a subscription. ([#1650](https://github.com/craftcms/commerce/issues/1650))
- Fixed a bug that prevented a customer from deleting a payment source. ([#1650](https://github.com/craftcms/commerce/issues/1650))

## 3.2.5 - 2020-09-11

### Changed
- Purchasable descriptions are now generated based on data from the primary site only.
- JSON responses from the `commerce/payments/pay` action now include order information.

### Fixed
- Fixed a PHP error that occurred when exporting orders using the “Raw data” export type.
- Fixed a PHP error that could occur when resaving products. ([#1698](https://github.com/craftcms/commerce/issues/1698))
- Fixed a PHP error that occurred when using the `|commerceCurrency` Twig filter for currency conversion. ([#1702](https://github.com/craftcms/commerce/issues/1702))
- Fixed a SQL error that occurred when previewing emails on PostgreSQL. ([#1673](https://github.com/craftcms/commerce/issues/1673))
- Fixed a PHP error that occurred when there was a syntax error in an order condition formula. ([#1716](https://github.com/craftcms/commerce/issues/1716))
- Fixed a bug where order history records created at the same time were ordered incorrectly.
- Fixed a 400 error that could occur when a product type’s Template setting was blank.
- Fixed a bug where purchasables without a product type were incorrectly showing on the “Top Product Types” Dashboard widget. ([#1720](https://github.com/craftcms/commerce/issues/1720))
- Fixed a bug where shipping zone caches weren’t getting invalidated. ([#1721](https://github.com/craftcms/commerce/issues/1721))
- Fixed a Twig error that occurred when viewing the “Buy” example templates. ([#1722](https://github.com/craftcms/commerce/issues/1722))

## 3.2.4 - 2020-09-07

### Added
- Added the “Item Total” and “Item Subtotal” Orders index page columns. ([#1695](https://github.com/craftcms/commerce/issues/1695))
- Added the `hasProduct` argument to GraphQL variant queries. ([#1697](https://github.com/craftcms/commerce/issues/1697))
- Added `craft\commerce\elements\Order::$storedItemSubtotalAsCurrency`. ([#1695](https://github.com/craftcms/commerce/issues/1695))
- Added `craft\commerce\elements\Order::$storedItemSubtotal`. ([#1695](https://github.com/craftcms/commerce/issues/1695))
- Added `craft\commerce\services\Addresses::EVENT_BEFORE_DELETE_ADDRESS`. ([#1590](https://github.com/craftcms/commerce/pull/1590))

### Changed
- Address forms now show the Country field before State to avoid confusion when editing an address.
- Products’, subscriptions’, and orders’ date sort options are now sorted in descending order by default when selected (requires Craft 3.5.9 or later).
- `craft\commerce\models\Address::getAddressLines()` now has a `$sanitize` argument. ([#1671](https://github.com/craftcms/commerce/issues/1671))

### Deprecated
- Deprecated `craft\commerce\Plugin::t()`.
- Deprecated `craft\commerce\services\Discounts::populateDiscountRelations()`.

### Fixed
- Fixed a bug where donation queries weren’t returning complete results if the primary site had changed.
- Fixed a bug where addresses would always get a new ID when updating the cart. ([#1683](https://github.com/craftcms/commerce/issues/1683))
- Fixed a bug where sales weren’t being applied to orders on the Edit Order page. ([#1662](https://github.com/craftcms/commerce/issues/1662))
- Fixed a bug where users without orders weren’t available for selection in customer lists.
- Fixed a bug where the `*AsCurrency` order attributes were showing the base currency rather than the order currency. ([#1668](https://github.com/craftcms/commerce/issues/1668))
- Fixed a bug where it wasn’t possible to permanently delete orders from the Orders index page. ([#1708](https://github.com/craftcms/commerce/issues/1708))
- Fixed a bug where it wasn’t possible to permanently delete products from the Product index page. ([#1708](https://github.com/craftcms/commerce/issues/1708))
- Fixed a missing validation error when saving a product type. ([#1678](https://github.com/craftcms/commerce/issues/1678))
- Fixed a bug where address lines were getting double-encoded. ([#1671](https://github.com/craftcms/commerce/issues/1671))
- Fixed a bug where shipping method caches weren’t getting invalidated. ([#1674](https://github.com/craftcms/commerce/issues/1674))
- Fixed a bug where `dateUpdated` wasn’t getting populated when saving a line item. ([#1691](https://github.com/craftcms/commerce/issues/1691))
- Fixed a bug where purchasable descriptions were able to be longer than line item descriptions.
- Fixed a bug where discounts could be applied to products that were already on sale, even if their “Exclude this discount for products that are already on sale” condition was enabled. ([#1700](https://github.com/craftcms/commerce/issues/1700))
- Fixed a bug where discount condition formulas weren’t preventing discount codes from applying to a cart. ([#1705](https://github.com/craftcms/commerce/pull/1705))
- Fixed a bug where orders’ cached transactions were not getting updated when a transaction was saved. ([#1703](https://github.com/craftcms/commerce/pull/1703))

## 3.2.3 - 2020-08-19

### Fixed
- Fixed a SQL error that occurred when searching for orders from the Orders index page. ([#1652](https://github.com/craftcms/commerce/issues/1652))
- Fixed a bug where discounts with purchasable conditions were not being applied correctly to the cart. ([#1641](https://github.com/craftcms/commerce/issues/1641))
- Fixed a migration error that could occur when updating to Commerce 3.2. ([#1655](https://github.com/craftcms/commerce/issues/1655))
- Fixed a PHP error that occurred when displaying the “Top Product Types” Dashboard widget.
- Fixed a deprecation warning that occurred on the Orders index page. ([#1656](https://github.com/craftcms/commerce/issues/1656))
- Fixed a bug where Live Preview wasn’t showing custom fields for products. ([#1651](https://github.com/craftcms/commerce/issues/1651))

## 3.2.2.1 - 2020-08-14

### Fixed
- Fixed a bug where `craft\commerce\services\LineItemStatuses::getLineItemStatusByHandle()`, `getDefaultLineItemStatus()`, `getDefaultLineItemStatusForLineItem()` and `getLineItemStatusById()` were returning archived statuses. ([#1643](https://github.com/craftcms/commerce/issues/1643))
- Fixed a bug where line item status caches weren’t getting invalidated.

## 3.2.2 - 2020-08-13

### Added
- Added `craft\commerce\models\LineItem::setLineItemStatus()`. ([#1638](https://github.com/craftcms/commerce/issues/1638))
- Added `craft\commerce\services\LineItems::orderCompleteHandler()`.

### Changed
- Commerce now requires Craft 3.5.4 or later.

### Fixed
- Fixed a bug where the default line item status was not getting applied on order completion. ([#1643](https://github.com/craftcms/commerce/issues/1643))
- Fixed a bug where sales weren’t getting initialized with their `sortOrder` value. ([#1633](https://github.com/craftcms/commerce/issues/1633))
- Fixed a PHP error that could occur when downloading a PDF. ([#1626](https://github.com/craftcms/commerce/issues/1626))
- Fixed a PHP error that could occur when adding a custom purchasable to an order from the Edit Order page. ([#1646](https://github.com/craftcms/commerce/issues/1646))
- Fixed a bug where duplicate orders could be returned by an order query when using the `hasPurchasables` or `hasTransactions` params. ([#1637](https://github.com/craftcms/commerce/issues/1637))
- Fixed a bug where the Top Products and Top Product Types lists weren’t counting correctly on multi-site installs. ([#1644](https://github.com/craftcms/commerce/issues/1644))
- Fixed a bug where the Edit Order page wasn’t swapping the selected tab correctly when saving changes, if a custom tab was selected. ([#1647](https://github.com/craftcms/commerce/issues/1647))
- Fixed a bug where custom field JavaScript wasn’t getting initialized properly on the Edit Order page in some cases. ([#1647](https://github.com/craftcms/commerce/issues/1647))

## 3.2.1 - 2020-08-06

### Added
- Added `craft\commerce\models\Address::sameAs()`. ([#1616](https://github.com/craftcms/commerce/issues/1616))

### Fixed
- Fixed an error that could occur when rebuilding the project config. ([#1618](https://github.com/craftcms/commerce/issues/1618))
- Fixed an error that could occur on the order index page when viewing orders with deleted gateways. ([#1617](https://github.com/craftcms/commerce/issues/1617))
- Fixed a deprecation warning that occurred when sending an Ajax request to `commerce/cart/*` actions. ([#1548](https://github.com/craftcms/commerce/issues/1548))
- Fixed a bug where purchasables weren’t getting pre-populated properly when clicking “Add all to Sale” on the Edit Product page. ([#1595](https://github.com/craftcms/commerce/issues/1595))
- Fixed PHP 7.0 compatibility.
- Fixed a Twig error that occurred when viewing the “Buy” example templates. ([#1621](https://github.com/craftcms/commerce/issues/1621))

## 3.2.0.2 - 2020-08-04

### Fixed
- Fixed a bug that caused the product Title field to be hidden on Edit Product pages. ([#1614](https://github.com/craftcms/commerce/pull/1614))

## 3.2.0.1 - 2020-08-04

### Fixed
- Fixed a SQL error that could occur when updating to Commerce 3.2.

## 3.2.0 - 2020-08-04

### Added
- Order, product, and variant field layouts now support the new field layout features added in Craft 3.5.
- It’s now possible to set Title fields’ positions within product and variant field layouts.
- It’s now possible to set the Variants field’s position within product field layouts.
- Added support for managing multiple PDF templates. Each email can choose which PDF should be attached. ([#208](https://github.com/craftcms/commerce/issues/208))
- Added a “Download PDF” action to the Orders index page, which supports downloading multiple orders’ PDFs at once. ([#1598](https://github.com/craftcms/commerce/issues/1598))
- Shipping rules can now be duplicated from the Edit Shipping Rule page. ([#153](https://github.com/craftcms/commerce/issues/153))
- Added the ability to preview HTML emails from the Emails index page. ([#1387](https://github.com/craftcms/commerce/issues/1387))
- Variants now have a `product` field when queried via the GraphQL API.
- It’s now possible to query for variants by their dimensions. ([#1570](https://github.com/craftcms/commerce/issues/1570))
- Products can now have auto-generated titles with the “Title Format” product type setting. ([#148](https://github.com/craftcms/commerce/issues/148))
- Added the `withLineItems`, `withTransactions`, `withAdjustments`, `withCustomer` and `withAddresses` order query params, for eager-loading related models. ([#1603](https://github.com/craftcms/commerce/issues/1603))
- Added `apply`, `applyAmount`, `applyAmountAsPercent`, `applyAmountAsFlat`, `dateFrom` and `dateTo` fields to sales when queried via the GraphQL API. ([#1607](https://github.com/craftcms/commerce/issues/1607))
- Added the `freeOrderPaymentStrategy` config setting. ([#1526](https://github.com/craftcms/commerce/pull/1526))
- Added the `cp.commerce.order.edit.details` template hook. ([#1597](https://github.com/craftcms/commerce/issues/1597))
- Added `craft\commerce\controllers\Pdf`.
- Added `craft\commerce\elements\Orders::EVENT_AFTER_APPLY_ADD_LINE_ITEM`. ([#1516](https://github.com/craftcms/commerce/pull/1516))
- Added `craft\commerce\elements\Orders::EVENT_AFTER_APPLY_REMOVE_LINE_ITEM`. ([#1516](https://github.com/craftcms/commerce/pull/1516))
- Added `craft\commerce\elements\db\VariantQuery::width()`, `height()`, `length()` and `weight()`. ([#1570](https://github.com/craftcms/commerce/issues/1570))
- Added `craft\commerce\events\DefineAddressLinesEvent`.
- Added `craft\commerce\fieldlayoutelements\ProductTitleField`.
- Added `craft\commerce\fieldlayoutelements\VariantTitleField`.
- Added `craft\commerce\fieldlayoutelements\VariantsField`.
- Added `craft\commerce\models\Address::getAddressLines()`.
- Added `craft\commerce\models\EVENT_DEFINE_ADDRESS_LINES`. ([#1305](https://github.com/craftcms/commerce/issues/1305))
- Added `craft\commerce\models\Email::$pdfId`.
- Added `craft\commerce\models\LineItem::dateUpdated`. ([#1132](https://github.com/craftcms/commerce/issues/1132))
- Added `craft\commerce\models\Pdf`.
- Added `craft\commerce\records\Pdf`.
- Added `craft\commerce\services\Addresses::eagerLoadAddressesForOrders()`.
- Added `craft\commerce\services\Customers::eagerLoadCustomerForOrders()`.
- Added `craft\commerce\services\LineItems::eagerLoadLineItemsForOrders()`.
- Added `craft\commerce\services\OrderAdjustments::eagerLoadOrderAdjustmentsForOrders()`.
- Added `craft\commerce\services\Pdfs::EVENT_AFTER_SAVE_PDF`.
- Added `craft\commerce\services\Pdfs::EVENT_BEFORE_SAVE_PDF`.
- Added `craft\commerce\services\Pdfs::getAllEnabledPdfs()`.
- Added `craft\commerce\services\Pdfs::getAllPdfs()`.
- Added `craft\commerce\services\Pdfs::getDefaultPdf()`.
- Added `craft\commerce\services\Pdfs::getPdfByHandle()`.
- Added `craft\commerce\services\Pdfs::getPdfById()`.
- Added `craft\commerce\services\Pdfs::savePdf()`.
- Added `craft\commerce\services\Transactions::eagerLoadTransactionsForOrders()`.

### Changed
- Commerce now requires Craft 3.5.0 or later.
- Improved the performance of order indexes.
- Improved the performance of querying for products and orders via the GraphQL API.
- Countries are now initially sorted by name, rather than country code.
- Improved customer search and creation when editing an order. ([#1594](https://github.com/craftcms/commerce/issues/1594))
- It’s now possible to use multiple keywords when searching for variants from the Edit Order page. ([#1546](https://github.com/craftcms/commerce/pull/1546))
- New products, countries, states, and emails are now enabled by default.

### Deprecated
- Deprecated `craft\commerce\controllers\Orders::actionPurchasableSearch()`. Use `actionPurchasablesTable()` instead.
- Deprecated `craft\commerce\services\Sales::populateSaleRelations()`.
- Deprecated the `orderPdfPath` config setting.
- Deprecated the `orderPdfFilenameFormat` config setting.

### Removed
- Removed `craft\commerce\models\ProductType::$titleLabel`.
- Removed `craft\commerce\models\ProductType::$variantTitleLabel`.
- Removed `craft\commerce\records\ProductType::$titleLabel`.
- Removed `craft\commerce\records\ProductType::$variantTitleLabel`.
- Removed `craft\commerce\models\Email::$pdfTemplatePath`.
- Removed `craft\commerce\records\Email::$pdfTemplatePath`.

### Fixed
- Fixed a bug where interactive custom fields weren’t working within newly created product variants, from product editor HUDs.
- Fixed a bug where it was possible to select purchasables that weren’t available for purchase on the Edit Order page. ([#1505](https://github.com/craftcms/commerce/issues/1505))
- Fixed a PHP error that could occur during line item validation on Yii 2.0.36. ([yiisoft/yii2#18175](https://github.com/yiisoft/yii2/issues/18175))
- Fixed a bug that prevented shipping rules for being sorted correctly on the Edit Shipping Method page.
- Fixed a bug where programmatically-set related IDs could be ignored when saving a sale.
- Fixed a bug where order status descriptions were getting dropped when rebuilding the project config.

## 3.1.12 - 2020-07-14

### Changed
- Improved the wording of the “Categories Relationship Type” setting’s instructions and option labels on Edit Sale and Edit Discount pages. ([#1565](https://github.com/craftcms/commerce/pull/1565))

### Fixed
- Fixed a bug where existing sales and discounts would get the wrong “Categories Relationship Type” seletion when upgrading to Commerce 3. ([#1565](https://github.com/craftcms/commerce/pull/1565))
- Fixed a bug where the wrong shipping method could be selected for completed orders on the Edit Order page. ([#1557](https://github.com/craftcms/commerce/issues/1557))
- Fixed a bug where it wasn’t possible to update a customer’s primary billing or shipping address from the front end. ([#1562](https://github.com/craftcms/commerce/issues/1562))
- Fixed a bug where customers’ states weren’t always shown in the control panel. ([#1556](https://github.com/craftcms/commerce/issues/1556))
- Fixed a bug where programmatically removing an unsaved line item could remove the wrong line item. ([#1555](https://github.com/craftcms/commerce/issues/1555))
- Fixed a PHP error that could occur when using the `currency` Twig filter. ([#1554](https://github.com/craftcms/commerce/issues/1554))
- Fixed a PHP error that could occur on the order completion template when outputting dates. ([#1030](https://github.com/craftcms/commerce/issues/1030))
- Fixed a bug that could occur if a gateway had truncated its “Gateway Message”.

## 3.1.11 - 2020-07-06

### Added
- Added new `*AsCurrency` attributes to all currency attributes on orders, line items, products, variants, adjustments and transactions.
- Added the `hasVariant` argument to GraphQL product queries. ([#1544](https://github.com/craftcms/commerce/issues/1544))
- Added `craft\commerce\events\ModifyCartInfoEvent::$cart`. ([#1536](https://github.com/craftcms/commerce/issues/1536))
- Added `craft\commerce\behaviors\CurrencyAttributeBehavior`.
- Added `craft\commerce\gql\types\input\Variant`.

### Fixed
- Improved performance when adding items to the cart. ([#1543](https://github.com/craftcms/commerce/pull/1543), [#1520](https://github.com/craftcms/commerce/issues/1520))
- Fixed a bug where products that didn’t have current sales could be returned when the `hasSales` query parameter was enabled.
- Fixed a bug where the “Message” field wasn’t getting cleared after updating the order status on the Order edit page. ([#1366](https://github.com/craftcms/commerce/issues/1366))
- Fixed a bug where it wasn’t possible to update the conversion rate on a payment currency. ([#1547](https://github.com/craftcms/commerce/issues/1547))
- Fixed a bug where it wasn’t possible to delete all line item statuses.
- Fixed a bug where zero currency values weren’t getting formatted correctly in `commerce/cart/*` actions’ JSON responses. ([#1539](https://github.com/craftcms/commerce/issues/1539))
- Fixed a bug where the wrong line item could be added to the cart when using the Lite edition. ([#1552](https://github.com/craftcms/commerce/issues/1552))
- Fixed a bug where a validation error was being shown incorrectly on the Edit Discount page. ([#1549](https://github.com/craftcms/commerce/issues/1549))

### Deprecated
- The `|json_encode_filtered` twig filter has now been deprecated.

## 3.1.10 - 2020-06-23

### Added
- Added the `salePrice` and `sales` fields to GraphQL variant queries. ([#1525](https://github.com/craftcms/commerce/issues/1525))
- Added support for non-parameterized gateway webhook URLs. ([#1530](https://github.com/craftcms/commerce/issues/1530))
- Added `craft\commerce\gql\types\SaleType`.

### Changed
- The selected shipping method now shows both name and handle for completed orders on the Edit Order page. ([#1472](https://github.com/craftcms/commerce/issues/1472))

### Fixed
- Fixed a bug where the current user’s email was unintentionally being used as a fallback when creating a customer with an invalid email address on the Edit Order page. ([#1523](https://github.com/craftcms/commerce/issues/1523))
- Fixed a bug where an incorrect validation error would be shown when using custom address validation on the Edit Order page. ([#1519](https://github.com/craftcms/commerce/issues/1519))
- Fixed a bug where `defaultVariantId` wasn’t being set when saving a Product. ([#1529](https://github.com/craftcms/commerce/issues/1529))
- Fixed a bug where custom shipping methods would show a zero price. ([#1532](https://github.com/craftcms/commerce/issues/1532))
- Fixed a bug where the payment form modal wasn’t getting sized correctly on the Edit Order page. ([#1441](https://github.com/craftcms/commerce/issues/1441))
- Fixed the link to Commerce documentation from the control panel. ([#1517](https://github.com/craftcms/commerce/issues/1517))
- Fixed a deprecation warning for `Order::getAvailableShippingMethods()` on the Edit Order page. ([#1518](https://github.com/craftcms/commerce/issues/1518))

## 3.1.9 - 2020-06-17

### Added
- Added `craft\commerce\base\Gateway::getTransactionHashFromWebhook()`.
- Added `craft\commerce\services\OrderAdjustments::EVENT_REGISTER_DISCOUNT_ADJUSTERS`.
- Added `craft\commerce\services\Webhooks`.

### Changed
- Discount calculations now take adjustments created by custom discount adjusters into account. ([#1506](https://github.com/craftcms/commerce/issues/1506))
- Improved handling of race conditions between processing a webhook and completing an order. ([#1510](https://github.com/craftcms/commerce/issues/1510))
- Improved performance when retrieving order statuses. ([#1497](https://github.com/craftcms/commerce/issues/1497))

### Fixed
- Fixed a bug where zero stock items would be removed from the order before accepting payment. ([#1503](https://github.com/craftcms/commerce/issues/1503))
- Fixed an error that occurred when saving an order with a deleted variant on the Edit Order page. ([#1504](https://github.com/craftcms/commerce/issues/1504))
- Fixed a bug where line items weren’t being returned in the correct order after adding a new line item to the card via Ajax. ([#1496](https://github.com/craftcms/commerce/issues/1496))
- Fixed a bug where countries and states weren’t being returned in the correct order. ([#1512](https://github.com/craftcms/commerce/issues/1512))
- Fixed a deprecation warning. ([#1508](https://github.com/craftcms/commerce/issues/1508))

## 3.1.8 - 2020-06-11

### Added
- Added `craft\commerce\services\Sales::EVENT_AFTER_DELETE_SALE`.

### Changed
- Custom adjuster types now show as read-only on the Edit Order page. ([#1460](https://github.com/craftcms/commerce/issues/1460))
- Variant SKU, price, and stock validation is now more lenient unless the product and variant are enabled.

### Fixed
- Fixed a bug where empty carts would get new cart numbers on every request. ([#1486](https://github.com/craftcms/commerce/issues/1486))
- Fixed a PHP error that occurred when saving a payment source using an erroneous card. ([#1492](https://github.com/craftcms/commerce/issues/1492))
- Fixed a bug where deleted orders were being included in reporting widget calculations. ([#1490](https://github.com/craftcms/commerce/issues/1490))
- Fixed the styling of line item option values on the Edit Order page.
- Fixed a SQL error that occurred when duplicating a product on a multi-site Craft install. ([#1491](https://github.com/craftcms/commerce/issues/1491))
- Fixed a bug where products could be duplicated even if there was a validation error that made it look like the product hadn’t been duplicated.

## 3.1.7 - 2020-06-02

### Fixed
- Fixed a bug where blank addresses were being automatically created on new carts. ([#1486](https://github.com/craftcms/commerce/issues/1486))
- Fixed a SQL error that could occur during order consolidation on PostgreSQL.

## 3.1.6 - 2020-06-02

### Changed
- `craft\commerce\services\Customers::consolidateOrdersToUser()` is no longer deprecated.

### Fixed
- Fixed a bug where the “Purchase Total” and “Purchase Quantity” discount conditions weren’t being applied correctly. ([#1389](https://github.com/craftcms/commerce/issues/1389))
- Fixed a bug where a customer could be deleted if `Order::$registerUserOnOrderComplete` was set to `true` on order completion. ([#1483](https://github.com/craftcms/commerce/issues/1483))
- Fixed a bug where it wasn’t possible to save an order without addresses on the Edit Order page. ([#1484](https://github.com/craftcms/commerce/issues/1484))
- Fixed a bug where addresses weren’t being set automatically when retrieving a cart. ([#1476](https://github.com/craftcms/commerce/issues/1476))
- Fixed a bug where transaction information wasn’t being displayed correctly on the Edit Order page. ([#1467](https://github.com/craftcms/commerce/issues/1467))
- Fixed a bug where `commerce/pay/*` and `commerce/customer-addresses/*` actions ignored the `updateCartSearchIndexes` config setting.
- Fixed a deprecation warning. ([#1481](https://github.com/craftcms/commerce/issues/1481))

## 3.1.5 - 2020-05-27

### Added
- Added the `updateCartSearchIndexes` config setting. ([#1416](https://github.com/craftcms/commerce/issues/1416))
- Added `craft\commerce\services\Discounts::EVENT_DISCOUNT_MATCHES_ORDER`.
- Renamed the `Totals` column to `All Totals` and `Total` to `Total Price` on the Orders index page. ([#1482](https://github.com/craftcms/commerce/issues/1482))

### Deprecated
- Deprecated `craft\commerce\services\Discounts::EVENT_BEFORE_MATCH_LINE_ITEM`. `EVENT_DISCOUNT_MATCHES_LINE_ITEM` should be used instead.

### Fixed
- Fixed a PHP error that could occur on Craft 3.5. ([#1471](https://github.com/craftcms/commerce/issues/1471))
- Fixed a bug where the “Purchase Total” discount condition would show a negative value.
- Fixed a bug where payment transaction amounts where not being formatted correctly on Edit Order pages. ([#1463](https://github.com/craftcms/commerce/issues/1463))
- Fixed a bug where free shipping discounts could be applied incorrectly. ([#1473](https://github.com/craftcms/commerce/issues/1473))

## 3.1.4 - 2020-05-18

### Added
- Added a “Duplicate” action to the Products index page. ([#1107](https://github.com/craftcms/commerce/issues/1107))
- It’s now possible to query for a single product or variant via GraphQL.
- Address and line item notes now support emoji characters. ([#1426](https://github.com/craftcms/commerce/issues/1426))
- Added `craft\commerce\fields\Products::getContentGqlType()`.
- Added `craft\commerce\fields\Variants::getContentGqlType()`.
- Added `craft\commerce\models\Address::getCountryIso()`. ([#1419](https://github.com/craftcms/commerce/issues/1419))
- Added `craft\commerce\web\assets\commerceui\CommerceOrderAsset`.

### Changed
- It’s now possible to add multiple line items at a time on the Edit Order page. ([#1446](https://github.com/craftcms/commerce/issues/1446))
- It’s now possible to copy the billing address over to the shipping address, and vise-versa, on Edit Order pages. ([#1412](https://github.com/craftcms/commerce/issues/1412))
- Edit Order pages now link to the customer’s edit page. ([#1397](https://github.com/craftcms/commerce/issues/1397))
- Improved the line item options layout on the Edit Order page.

### Fixed
- Fixed a bug where products weren’t getting duplicate correctly when the “Save as a new product” option was selected. ([#1393](https://github.com/craftcms/commerce/issues/1393))
- Fixed a bug where addresses were being incorrectly duplicated when updating a cart from the Edit Order page. ([#1435](https://github.com/craftcms/commerce/issues/1435))
- Fixed a bug where `product` and `variant` fields were returning the wrong type in GraphQL queries. ([#1434](https://github.com/craftcms/commerce/issues/1434))
- Fixed a SQL error that could occur when saving a product. ([#1407](https://github.com/craftcms/commerce/pull/1407))
- Fixed a bug where only admin users were allowed to add line item on the Edit Order page. ([#1424](https://github.com/craftcms/commerce/issues/1424))
- Fixed a bug where it wasn’t possible to remove an address on the Edit Order page. ([#1436](https://github.com/craftcms/commerce/issues/1436))
- Fixed a bug where user groups would be unset when saving a primary address on the Edit User page. ([#1421](https://github.com/craftcms/commerce/issues/1421))
- Fixed a PHP error that could occur when saving an address. ([#1417](https://github.com/craftcms/commerce/issues/1417))
- Fixed a bug where entering a localized number for a base discount value would save incorrectly. ([#1400](https://github.com/craftcms/commerce/issues/1400))
- Fixed a bug where blank addresses were being set on orders from the Edit Order page. ([#1401](https://github.com/craftcms/commerce/issues/1401))
- Fixed a bug where past orders weren’t being consolidated for new users. ([#1423](https://github.com/craftcms/commerce/issues/1423))
- Fixed a bug where unnecessary order recalculation could occur during a payment request. ([#1431](https://github.com/craftcms/commerce/issues/1431))
- Fixed a bug where variants weren’t getting resaved automatically if their field layout was removed from the product type settings. ([#1359](https://github.com/craftcms/commerce/issues/1359))
- Fixed a PHP error that could occur when saving a discount.

## 3.1.3 - 2020-04-22

### Fixed
- Fixed a PHP error that occurred when saving variants. ([#1403](https://github.com/craftcms/commerce/pull/1403))
- Fixed an error that could occur when processing Project Config changes that also included new sites. ([#1390](https://github.com/craftcms/commerce/issues/1390))
- Fixed a bug where “Purchase Total” and “Purchase Quantity” discount conditions weren’t being applied correctly. ([#1389](https://github.com/craftcms/commerce/issues/1389))

## 3.1.2 - 2020-04-17

### Added
- It’s now possible to query for products and variants by their custom field values via GraphQL.
- Added the `variants` field to GraphQL product queries.
- Added `craft\commerce\service\Variants::getVariantGqlContentArguments()`.

### Changed
- It’s now possible to query for orders using multiple email addresses. ([#1361](https://github.com/craftcms/commerce/issues/1361))
- `craft\commerce\controllers\CartController::$_cart` is now protected.
- `craft\commerce\controllers\CartController::$_cartVariable` is now protected.

### Deprecated
- Deprecated `craft\commerce\queue\jobs\ConsolidateGuestOrders::consolidate()`. `craft\commerce\services\Customers::consolidateGuestOrdersByEmail()` should be used instead.

### Fixed
- Fixed a bug where orders weren’t marked as complete when using an offsite gateway and the “authorize” payment type.
- Fixed an error that occurred when attempting to pay for an order from the control panel. ([#1362](https://github.com/craftcms/commerce/issues/1362))
- Fixed a PHP error that occurred when using a custom shipping method during checkout. ([#1378](https://github.com/craftcms/commerce/issues/1378))
- Fixed a bug where Edit Address pages weren’t redirecting back to the Edit User page on save. ([#1368](https://github.com/craftcms/commerce/issues/1368))
- Fixed a bug where selecting the “All Orders” source on the Orders index page wouldn’t update the browser’s history. ([#1367](https://github.com/craftcms/commerce/issues/1367))
- Fixed a bug where the Orders index page wouldn’t work as expected after cancelling an order status update. ([#1375](https://github.com/craftcms/commerce/issues/1375))
- Fixed a bug where the Edit Order pages would continue showing the previous order status message after it had been changed. ([#1366](https://github.com/craftcms/commerce/issues/1366))
- Fixed a race condition that could occur when consolidating guest orders.
- Fixed a bug where the Edit Order page was showing order-level adjustments’ “Edit” links for incomplete orders. ([#1374](https://github.com/craftcms/commerce/issues/1374))
- Fixed a PHP error that could occur when viewing a disabled country in the control panel.
- Fixed a bug where `craft\commerce\models\LineItem::$saleAmount` was being incorrectly validated. ([#1365](https://github.com/craftcms/commerce/issues/1365))
- Fixed a bug where variants weren’t getting deleted when a product was hard-deleted. ([#1186](https://github.com/craftcms/commerce/issues/1186))
- Fixed a bug where the `cp.commerce.product.edit.details` template hook was getting called in the wrong place in Edit Product pages. ([#1376](https://github.com/craftcms/commerce/issues/1376))
- Fixed a bug where line items’ caches were not being invalidated on save. ([#1377](https://github.com/craftcms/commerce/issues/1377))

## 3.1.1 - 2020-04-03

### Changed
- Line items’ sale amounts are now calculated automatically.

### Fixed
- Fixed a bug where orders weren’t saving properly during payment.
- Fixed a bug where it wasn’t obvious how to set shipping and billing addresses on a new order. ([#1354](https://github.com/craftcms/commerce/issues/1354))
- Fixed a bug where variant blocks were getting extra padding above their fields.
- Fixed an error that could occur when using the `|commerceCurrency` Twig filter if the Intl extension wasn’t enabled. ([#1353](https://github.com/craftcms/commerce/issues/1353))
- Fixed a bug where the `hasSales` variant query param could override most other params.
- Fixed a SQL error that could occur when querying for variants using the `hasStock` param on PostgreSQL. ([#1356](https://github.com/craftcms/commerce/issues/1356))
- Fixed a SQL error that could occur when querying for orders using the `isPaid` or `isUnpaid` params on PostgreSQL.
- Fixed a bug where passing `false` to a subscription query’s `isCanceled` or `isExpired` params would do nothing.

## 3.1.0.1 - 2020-04-02

### Fixed
- Fixed a bug where the `commerce_discounts` table was missing an `orderConditionFormula` column on fresh installs. ([#1351](https://github.com/craftcms/commerce/issues/1351))

## 3.1.0 - 2020-04-02

### Added
- It’s now possible to set dynamic condition formulas on discounts. ([#470](https://github.com/craftcms/commerce/issues/470))
- It’s now possible to reorder states. ([#1284](https://github.com/craftcms/commerce/issues/1284))
- It’s now possible to load a previous cart into the current session. ([#1348](https://github.com/craftcms/commerce/issues/1348))
- Customers can now pay the outstanding balance on a cart or completed order.
- It’s now possible to pass a `paymentSourceId` param on `commerce/payments/pay` requests, to set the desired payment gateway at the time of payment. ([#1283](https://github.com/craftcms/commerce/issues/1283))
- Edit Order pages now automatically populate the billing and shipping addresses when a new customer is selected. ([#1295](https://github.com/craftcms/commerce/issues/1295))
- It’s now possible to populate the billing and shipping addresses on an order based on existing addresses in the customer’s address book. ([#990](https://github.com/craftcms/commerce/issues/990))
- JSON responses for `commerce/cart/*` actions now include an `availableShippingMethodOptions` array, which lists all available shipping method options and their prices.
- It’s now possible to query for variants via GraphQL. ([#1315](https://github.com/craftcms/commerce/issues/1315))
- It’s now possible to set an `availableForPurchase` argument when querying for products via GraphQL.
- It’s now possible to set a `defaultPrice` argument when querying for products via GraphQL.
- Products now have an `availableForPurchase` field when queried via GraphQL.
- Products now have a `defaultPrice` field when queried via GraphQL.
- Added `craft\commerce\adjusters\Tax::_getTaxAmount()`.
- Added `craft\commerce\base\TaxEngineInterface`.
- Added `craft\commerce\controllers\AddressesController::actionValidate()`.
- Added `craft\commerce\controllers\AddressesController::getAddressById()`.
- Added `craft\commerce\controllers\AddressesController::getCustomerAddress()`.
- Added `craft\commerce\controllers\CartController::actionLoadCart()`.
- Added `craft\commerce\elements\Order::getAvailableShippingMethodsOptions()`.
- Added `craft\commerce\elements\Order::removeBillingAddress()`.
- Added `craft\commerce\elements\Order::removeEstimateBillingAddress()`.
- Added `craft\commerce\elements\Order::removeEstimateShippingAddress()`.
- Added `craft\commerce\elements\Order::removeShippingAddress()`.
- Added `craft\commerce\elements\Variant::getGqlTypeName()`.
- Added `craft\commerce\elements\Variant::gqlScopesByContext()`.
- Added `craft\commerce\elements\Variant::gqlTypeNameByContext()`.
- Added `craft\commerce\engines\TaxEngine`.
- Added `craft\commerce\gql\arguments\elements\Variant`.
- Added `craft\commerce\gql\arguments\interfaces\Variant`.
- Added `craft\commerce\gql\arguments\queries\Variant`.
- Added `craft\commerce\gql\arguments\resolvers\Variant`.
- Added `craft\commerce\gql\arguments\types\elements\Variant`.
- Added `craft\commerce\gql\arguments\types\generators\VariantType`.
- Added `craft\commerce\models\Settings::$loadCartRedirectUrl`.
- Added `craft\commerce\models\ShippingMethodOption`.
- Added `craft\commerce\services\Addresses::removeReadOnlyAttributesFromArray()`.
- Added `craft\commerce\services\Carts::getCartName()`.
- Added `craft\commerce\services\Customers::getCustomersQuery()`.
- Added `craft\commerce\services\Taxes`.

### Changed
- Improved performance for installations with millions of orders.
- Improved the “Add a line item” behavior and styling on the Edit Order page.
- Discount adjustments are now only applied to line items, not the whole order. The “Base discount” amount is now spread across all line items.
- Line items’ sale prices are now rounded before being multiplied by the quantity.
- Improved the consistency of discount and tax calculations and rounding logic across the system.
- Products and subscriptions can now be sorted by their IDs in the control panel.
- Improved the styling and behavior of the example templates.

### Deprecated
- Deprecated the ability to create percentage-based order-level discounts.

### Fixed
- Fixed an error that could occur when querying for products by type via GraphQL.
- Fixed a bug where it was possible to issue refunds for more than the remaining transaction amount. ([#1098](https://github.com/craftcms/commerce/issues/1098))
- Fixed a bug where order queries could return orders in the wrong sequence when ordered by `dateUpdated`. ([#1345](https://github.com/craftcms/commerce/issues/1345))
- Fixed a PHP error that could occur on the Edit Order page if the customer had been deleted. ([#1347](https://github.com/craftcms/commerce/issues/1347))
- Fixed a bug where shipping rules and discounts weren’t properly supporting localized number formats. ([#1332](https://github.com/craftcms/commerce/issues/1332), [#1174](https://github.com/craftcms/commerce/issues/1174))
- Fixed an error that could occur while updating an order status message, if the order was being recalculated at the same time. ([#1309](https://github.com/craftcms/commerce/issues/1309))
- Fixed an error that could occur when deleting an address on the front end.

## 3.0.12 - 2020-03-20

### Added
- Added the `validateCartCustomFieldsOnSubmission` config setting. ([#1292](https://github.com/craftcms/commerce/issues/1292))
- It’s now possible to search orders by the SKUs being purchased. ([#1328](https://github.com/craftcms/commerce/issues/1328))
- Added `craft\commerce\services\Carts::restorePreviousCartForCurrentUser()`.

### Changed
- Updated the minimum required version to upgrade to `2.2.18`.

### Fixed
- Fixed a bug where “Purchase Total” and “Purchase Quantity” discount conditions were not checked when removing shipping costs. ([#1321](https://github.com/craftcms/commerce/issues/1321))
- Fixed an error that could occur when eager loading `product` on a variant query.
- Fixed an PHP error that could occur when all countries are disabled. ([#1314](https://github.com/craftcms/commerce/issues/1314))
- Fixed a bug that could occur for logged in users when removing all items from the cart. ([#1319](https://github.com/craftcms/commerce/issues/1319))

## 3.0.11 - 2020-02-25

### Added
- Added the `cp.commerce.subscriptions.edit.content`, `cp.commerce.subscriptions.edit.meta`, and `cp.commerce.product.edit.content` template hooks. ([#1290](https://github.com/craftcms/commerce/pull/1290))

### Changed
- The order index page now updates the per-status order counts after using the “Update Order Status” action. ([#1217](https://github.com/craftcms/commerce/issues/1217))

### Fixed
- Fixed an error that could occur when editing variants’ stock value. ([#1288](https://github.com/craftcms/commerce/issues/1288))
- Fixed a bug where `0` values were being shown for order amounts. ([#1293](https://github.com/craftcms/commerce/issues/1293))

## 3.0.10 - 2020-02-20

### Fixed
- Fixed an error that could occur when creating a new product.

## 3.0.9 - 2020-02-19

### Fixed
- Fixed a migration error that could occur when updating. ([#1285](https://github.com/craftcms/commerce/issues/1285))

## 3.0.8 - 2020-02-18

### Fixed
- Fixed an SQL error that could occur when updating to Commerce 3.

## 3.0.7 - 2020-02-18

### Added
- Order indexes can now have a “Totals” column.
- Added `craft\commerce\models\LineItem::$sku`.
- Added `craft\commerce\models\LineItem::$description`.
- Added `craft\commerce\elements\Order::$dateAuthorized`.
- Added `craft\commerce\elements\Order::EVENT_AFTER_ORDER_AUTHORIZED`.
- Added `craft\commerce\models\LineItem::$sku`.
- Added `craft\commerce\models\LineItem::$description`.

### Changed
- Line items now store their purchasable’s SKU and description directly, in addition to within the snapshot.
- Ajax requests to `commerce/cart/*` now include line items’ `subtotal` values in their responses. ([#1263](https://github.com/craftcms/commerce/issues/1263))

### Fixed
- Fixed a bug where `commerce/cart/*` actions weren’t formatting `0` values correctly in their JSON responses. ([#1278](https://github.com/craftcms/commerce/issues/1278))
- Fixed a bug that caused adjustments’ “Included” checkbox to be ticked when editing another part of the order. ([#1234](https://github.com/craftcms/commerce/issues/1243))
- Fixed a JavaScript error that could occur when editing products. ([#1273](https://github.com/craftcms/commerce/issues/1273))
- Restored the missing “New Subscription Plan” button. ([#1271](https://github.com/craftcms/commerce/pull/1271))
- Fixed an error that could occur when updating to Commerce 3 from 2.2.5 or earlier.
- Fixed a bug where the “Transactions” tab on Edit Order pages was disabled for incomplete orders. ([#1268](https://github.com/craftcms/commerce/issues/1268))
- Fixed a error that prevented redirection back to the Edit Customer page after editing an address.

## 3.0.6 - 2020-02-06

### Added
- It’s now possible to sort customers by email address.

### Fixed
- Fixed PHP 7.0 compatibility. ([#1262](https://github.com/craftcms/commerce/issues/1262))
- Fixed a bug where it wasn’t possible to refund orders. ([#1259](https://github.com/craftcms/commerce/issues/1259))
- Fixed a bug where it wasn’t possible to add purchasables to an order on the Edit Order page.
- Fixed a bug where clicking on “Save and return to all orders” wouldn’t redirect back to the Orders index page. ([#1266](https://github.com/craftcms/commerce/issues/1266))
- Fixed an error that occurred when attempting to open a product editor HUD.

## 3.0.5 - 2020-01-31

### Fixed
- Fixed a bug that prevented emails from being sent. ([#1257](https://github.com/craftcms/commerce/issues/1257))

## 3.0.4 - 2020-01-31

### Added
- Orphaned addresses are now purged as part of garbage collection.
- Added `craft\commerce\services\Addresses::purgeOrphanedAddresses()`.
- Added the `commerce/addresses/set-primary-address` action.

### Changed
- `craft\commerce\events\OrderStatusEvent` no longer extends `craft\events\CancelableEvent`. ([#1244](https://github.com/craftcms/commerce/issues/1244))

### Fixed
- Fixed an error that could occur when trying to changing the customer the Edit Order page. ([#1238](https://github.com/craftcms/commerce/issues/1238))
- Fixed a PHP error that occurred on Windows environments. ([#1247](https://github.com/craftcms/commerce/issues/1247))
- Fixed a bug where orders’ Date Ordered attributes could shift after saving an order from the Edit Order page. ([#1246](https://github.com/craftcms/commerce/issues/1246))
- Fixed a bug that caused the “Variant Fields” tab to disappear on Edit Product Type pages.
- Fixed a bug that prevented emails from being sent. ([#1257])(https://github.com/craftcms/commerce/issues/1257)
- Fixed a error that occurred on the Edit User page when the logged-in user did’t have the “Manage subscriptions” permission. ([#1252](https://github.com/craftcms/commerce/issues/1252))
- Fixed an error that occurred when setting a primary address on a customer. ([#1253](https://github.com/craftcms/commerce/issues/1253))
- Fixed an error that could occur when selecting certain options on the Total Revenue dashboard widget. ([#1255](https://github.com/craftcms/commerce/issues/1255))
- Fixed an error that could occur when sending an email from the Edit Order page if the email settings had not be resaved after updating to Craft Commerce 3.
- Fixed a bug where it wasn’t possible to change order statuses and custom field values when using the Lite edition.
- Fixed an error that could occur on order complete if a discount had been applied programmatically.

## 3.0.3 - 2020-01-29

### Fixed
- Fixed the styling of the address’s “Edit” button on the Edit Order page.

## 3.0.2 - 2020-01-29

### Added
- Ajax requests to `commerce/cart/*` now include `totalTax`, `totalTaxIncluded`, `totalDiscount`, and `totalShippingCost` fields in the JSON response.

### Fixed
- Fixed a PostgreSQL error that occurred on the Edit Order page.

## 3.0.1 - 2020-01-29

### Changed
- A customer record is now created when saving a user. ([#1237](https://github.com/craftcms/commerce/issues/1237))

### Fixed
- Fixed an error that occurred on order complete. ([#1239](https://github.com/craftcms/commerce/issues/1239))

## 3.0.0 - 2020-01-28

> {warning} Order notification emails are now sent via a queue job, so running a queue worker as a daemon is highly recommended to avoid notification delays.

> {warning} Plugins and modules that modify the Edit Order page are likely to break with this update.

### Added
- Commerce 3.0 requires Craft 3.4 or later.
- Added the ability to create and edit orders from the control panel.
- Added the ability to manage customers and customer addresses from the control panel. ([#1043](https://github.com/craftcms/commerce/issues/1043))
- Added GraphQL support for products. ([#1092](https://github.com/craftcms/commerce/issues/1092))
- Added the ability to send emails from the Edit Order page.
- Line items can now be exported from the Orders index page. ([#976](https://github.com/craftcms/commerce/issues/976))
- Added the “Edit orders” and “Delete orders” user permissions.
- Line items now have a status that can be changed on Edit Order pages.
- Line items now have a Private Note field for store managers.
- Inactive carts are now purged during garbage collection.
- Orders now have recalculation modes to determine what should be recalculated on the order.
- Added the `origin` order query param.
- Added the `hasLineItems` order query param.
- `commerce/payments/pay` JSON responses now include an `orderErrors` array if there were any errors on the order.
- Added warnings to settings that are being overridden in the config file. ([#746](https://github.com/craftcms/commerce/issues/746))
- Promotions can now specify which elements are the source vs. target on category relations added by the promotion. ([#984](https://github.com/craftcms/commerce/issues/984))
- Added the ability to add products existing sales from Edit Product pages. ([#594](https://github.com/craftcms/commerce/issues/594))
- Added the ability to set a plain text template for Commerce emails. ([#1106](https://github.com/craftcms/commerce/issues/1106))
- Added the `showCustomerInfoTab` config setting, which determines whether Edit User pages should show a “Customer Info” tab. ([#1037](https://github.com/craftcms/commerce/issues/1037))
- Added the ability to create a percentage-based discount on the order total. ([#438](https://github.com/craftcms/commerce/issues/438))
- Added the ability to sort by customer attributes on the Orders index page. ([#1089](https://github.com/craftcms/commerce/issues/1089))
- Added the ability to set the title label for products and variants per product type. ([#244](https://github.com/craftcms/commerce/issues/244))
- Added the ability to enable/disabled countries and states. ([#213](https://github.com/craftcms/commerce/issues/213))
- Added the ability to show customer info on the Orders index page.
- Added `craft\commerce\base\Stat`.
- Added `craft\commerce\base\StatInterface`.
- Added `craft\commerce\base\StatTrait`.
- Added `craft\commerce\controllers\CountriesController::actionUpdateStatus()`.
- Added `craft\commerce\controllers\DiscountsController::actionClearDiscountUses()`.
- Added `craft\commerce\controllers\DiscountsController::actionUpdateStatus()`.
- Added `craft\commerce\controllers\DiscountsController::DISCOUNT_COUNTER_TYPE_CUSTOMER`.
- Added `craft\commerce\controllers\DiscountsController::DISCOUNT_COUNTER_TYPE_EMAIL`.
- Added `craft\commerce\controllers\DiscountsController::DISCOUNT_COUNTER_TYPE_TOTAL`.
- Added `craft\commerce\controllers\LineItemStatuses`.
- Added `craft\commerce\controllers\OrdersController::_getTransactionsWIthLevelsTableArray()`.
- Added `craft\commerce\controllers\OrdersController::actionNewOrder()`.
- Added `craft\commerce\controllers\SalesController::actionUpdateStatus()`.
- Added `craft\commerce\controllers\StatesController::actionUpdateStatus()`.
- Added `craft\commerce\elements\Order::$origin`.
- Added `craft\commerce\elements\Order::$recalculationMode`.
- Added `craft\commerce\elements\Order::getAdjustmentsByType()`.
- Added `craft\commerce\elements\Order::getCustomerLinkHtml()`.
- Added `craft\commerce\elements\Order::hasLineItems()`.
- Added `craft\commerce\models\Country::$enabled`.
- Added `craft\commerce\models\Customer::getCpEditUrl()`.
- Added `craft\commerce\models\Discount::$totalDiscountUseLimit`.
- Added `craft\commerce\models\Discount::$totalDiscountUses`.
- Added `craft\commerce\models\LineItem::$lineItemStatusId`.
- Added `craft\commerce\models\LineItem::$privateNote`.
- Added `craft\commerce\models\ProductType::$titleLabel`.
- Added `craft\commerce\models\ProductType::$variantTitleLabel`.
- Added `craft\commerce\models\State::$enabled`.
- Added `craft\commerce\queue\ConsolidateGuestOrders`.
- Added `craft\commerce\records\Country::$enabled`.
- Added `craft\commerce\records\LineItemStatus`.
- Added `craft\commerce\records\Purchasable::$description`.
- Added `craft\commerce\records\State::$enabled`.
- Added `craft\commerce\services\Countries::getAllEnabledCountries`.
- Added `craft\commerce\services\Countries::getAllEnabledCountriesAsList`.
- Added `craft\commerce\services\Discounts::clearCustomerUsageHistoryById()`.
- Added `craft\commerce\services\Discounts::clearDiscountUsesById()`.
- Added `craft\commerce\services\Discounts::clearEmailUsageHistoryById()`.
- Added `craft\commerce\services\Discounts::getCustomerUsageStatsById()`.
- Added `craft\commerce\services\Discounts::getEmailUsageStatsById()`.
- Added `craft\commerce\services\Emails::getAllEnabledEmails()`.
- Added `craft\commerce\services\LineItemStatuses::EVENT_DEFAULT_LINE_ITEM_STATUS`.
- Added `craft\commerce\services\LineItemStatuses`.
- Added `craft\commerce\services\States::getAllEnabledStates`.
- Added `craft\commerce\services\States::getAllEnabledStatesAsList`.
- Added `craft\commerce\services\States::getAllEnabledStatesAsListGroupedByCountryId`.
- Added `craft\commerce\services\States::getAllStatesAsListGroupedByCountryId`.
- Added `craft\commerce\stats\AverageOrderTotal`.
- Added `craft\commerce\stats\NewCustomers`.
- Added `craft\commerce\stats\RepeatCustomers`.
- Added `craft\commerce\stats\TopCustomers`.
- Added `craft\commerce\stats\TopProducts`.
- Added `craft\commerce\stats\TopProductTypes`.
- Added `craft\commerce\stats\TopPurchasables`.
- Added `craft\commerce\stats\TotalOrders`.
- Added `craft\commerce\stats\TotalOrdersByCountry`.
- Added `craft\commerce\stats\TotalRevenue`.
- Added `craft\commerce\web\assets\chartjs\ChartJsAsset`.
- Added `craft\commerce\web\assets\deepmerge\DeepMerge`.
- Added `craft\commerce\web\assets\statwidgets\StatWidgets`.
- Added `craft\commerce\widgets\AverageOrderTotal`.
- Added `craft\commerce\widgets\NewCustomers`.
- Added `craft\commerce\widgets\RepeatCustomers`.
- Added `craft\commerce\widgets\TopCustomers`.
- Added `craft\commerce\widgets\TopProducts`.
- Added `craft\commerce\widgets\TopProductTypes`.
- Added `craft\commerce\widgets\TopPurchasables`.
- Added `craft\commerce\widgets\TotalOrders`.
- Added `craft\commerce\widgets\TotalOrdersByCountry`.
- Added `craft\commerce\widgets\TotalRevenue`.

## Changed
- When a customer logs in, and their current guest cart is empty, their most recent cart that had items in it will be restored as the new current cart.
- The date range picker on the Orders index page has been moved to the page toolbar, and now affects which orders are shown in the order listing and which orders are included in order exports, rather than just affecting the chart.
- The Edit Order page is now a Vue app.
- Order status change emails are triggered by a queue job for faster checkout.
- When adding a donation to the cart, supplying a `donationAmount` parameter is no longer required. (Donations will default to zero if omitted.)
- `commerce/cart/*` actions now call `craft\commerce\elements\Order::toArray()` when generating the cart array for JSON responses.
- `commerce/payments/pay` JSON responses now list payment form errors under `paymentFormErrors` rather than `paymentForm`.
- Customer records that are anonymous and orphaned are now deleted during garbage collection.
- Changed the default category relationship type on promotions from `sourceElement` to `element`. ([#984](https://github.com/craftcms/commerce/issues/984))
- The `purgeInactiveCartsDuration` and `activeCartDuration` config settings now support all value formats supported by `craft\cms\helpers\ConfigHelper::durationInSeconds()`. ([#1071](https://github.com/craftcms/commerce/issues/1071))
- The `commerce/customer-addresses/save` action no long forces primary shipping and billing addresses if they do not exist. ([#1069](https://github.com/craftcms/commerce/issues/1069))
- Moved `craft\commerce\services\States::getAllStatesAsList()` logic to `craft\commerce\services\States::getAllStatesAsListGroupedByCountryId()` to be consistent with other service methods.
- The `allowEmptyCartOnCheckout` config setting is now set to `false` by default.
- Discount usage conditions now apply to the discount as a whole, rather than just the coupon code.
- Discounts’ user and email usage counters can be cleared individually.
- Addresses no longer require a first and last name.
- Guest orders are now consolidated with other orders from the same customer immediately after an order is completed, rather than when a user logs in. ([#1062](https://github.com/craftcms/commerce/issues/1062))
- It is no longer possible to merge previous carts automatically using the `mergeCarts` param.
- Removed the `mergeCarts` parameter from `craft\commerce\services\Carts::getCart()`.

## Deprecated
- Deprecated `craft\commerce\elements\Order::getShouldRecalculateAdjustments()` and `setShouldRecalculateAdjustments()`. `craft\commerce\elements\Order::$recalculationMode` should be used instead.
- Deprecated `craft\commerce\serviced\Customers::consolidateOrdersToUser()`. `craft\commerce\queue\ConsolidateGuestOrders` jobs should be used instead.
- Deprecated `craft\commerce\services\Orders::cartArray()`. `craft\commerce\elements\Order::toArray()` should be used instead.

## Removed
- Removed the Customer Info field type. ([#1037](https://github.com/craftcms/commerce/issues/1037))
- Removed the `craft.commerce.availableShippingMethods` Twig property.
- Removed the `craft.commerce.cart` Twig property.
- Removed the `craft.commerce.countriesList` Twig property.
- Removed the `craft.commerce.customer` Twig property.
- Removed the `craft.commerce.discountByCode` Twig property.
- Removed the `craft.commerce.primaryPaymentCurrency` Twig property.
- Removed the `craft.commerce.statesArray` Twig property.
- Removed the `commerce/cart/remove-all-line-items` action.
- Removed the `commerce/cart/remove-line-item` action.
- Removed the `commerce/cart/update-line-item` action.
- Removed `craft\commerce\base\Purchasable::getPurchasableId()`.
- Removed `craft\commerce\controllers\ChartsController`.
- Removed `craft\commerce\controllers\DiscountsController::actionClearCouponUsageHistory()`.
- Removed `craft\commerce\controllers\DownloadController::actionExportOrder()`.
- Removed `craft\commerce\elements\db\OrderQuery::updatedAfter()`.
- Removed `craft\commerce\elements\db\OrderQuery::updatedBefore()`.
- Removed `craft\commerce\elements\db\SubscriptionQuery::subscribedAfter()`.
- Removed `craft\commerce\elements\db\SubscriptionQuery::subscribedBefore()`.
- Removed `craft\commerce\elements\Order::getOrderLocale()`.
- Removed `craft\commerce\elements\Order::updateOrderPaidTotal()`.
- Removed `craft\commerce\elements\Product::getSnapshot()`.
- Removed `craft\commerce\elements\Product::getUnlimitedStock()`.
- Removed `craft\commerce\elements\Variant::getSalesApplied()`.
- Removed `craft\commerce\helpers\Order::mergeOrders()`.
- Removed `craft\commerce\models\Address::getFullName()`.
- Removed `craft\commerce\models\Discount::$totalUses`.
- Removed `craft\commerce\models\Discount::$totalUseLimit`.
- Removed `craft\commerce\models\Discount::getFreeShipping()`.
- Removed `craft\commerce\models\Discount::setFreeShipping()`.
- Removed `craft\commerce\models\LineItem::fillFromPurchasable()`.
- Removed `craft\commerce\models\LineItem::getDescription()`. Use `craft\commerce\models\LineItem::$description` instead.
- Removed `craft\commerce\models\LineItem::getSku()`. Use `craft\commerce\models\LineItem::$sku` instead.
- Removed `craft\commerce\models\Order::getDiscount()`.
- Removed `craft\commerce\models\Order::getShippingCost()`.
- Removed `craft\commerce\models\Order::getTax()`.
- Removed `craft\commerce\models\Order::getTaxIncluded()`.
- Removed `craft\commerce\models\ShippingMethod::$amount`.
- Removed `craft\commerce\services\Countries::getAllCountriesListData()`.
- Removed `craft\commerce\services\Discounts::clearCouponUsageHistoryById()`.
- Removed `craft\commerce\services\Gateways::getAllFrontEndGateways()`.
- Removed `craft\commerce\services\ShippingMethods::getOrderedAvailableShippingMethods()`.
- Removed `craft\commerce\services\Reports::getOrdersExportFile()`.
- Removed `craft\commerce\models\Address::EVENT_REGISTER_ADDRESS_VALIDATION_RULES` event. Use `craft\base\Model::EVENT_DEFINE_RULES` instead.
- Removed `craft\commerce\services\Reports::EVENT_BEFORE_GENERATE_EXPORT` event. Use `craft\base\Element::EVENT_REGISTER_EXPORTERS` to create your own exports.
- Removed `craft\commerce\web\assets\RevenueWidgetAsset`.
- Removed `craft\commerce\widgets\Revenue`. Use `craft\commerce\widgets\TotalRevenue` instead.
- Removed the `phpoffice/phpspreadsheet` package dependency.

## 2.2.27 - 2021-03-17

### Fixed
- Fixed a bug where included taxes may not have shown up in order totals.

## 2.2.26 - 2021-03-03

### Fixed
- Fixed a bug where `craft\commerce\elements\Order::getTotalShippingCost()` wasn’t returning a value. ([#2027](https://github.com/craftcms/commerce/pull/2027))

## 2.2.25 - 2021-01-21

### Fixed
- Fixed a bug where comparing getTotalPaid and getTotal methods in `craft\commerce\elements\Order::getPaidStatus` returns invalid boolean value. ([#1836](https://github.com/craftcms/commerce/issues/1836))
- Fixed a bug that prevented a customer from unsubscribing from a subscription and deleting payment sources.

## 2.2.24 - 2020-11-16

### Fixed
- Fixed a bug when deleting an address as a customer throws an error when cart is not empty. ([#1874](https://github.com/craftcms/commerce/pull/1874))

## 2.2.23 - 2020-10-19

### Fixed
- Fixed a bug where addresses were incorrectly associated with a customer after logging in. ([#1227](https://github.com/craftcms/commerce/issues/1227))

## 2.2.22 - 2020-09-15

### Fixed
- Fixed a PHP error that could occur during line item validation on Yii 2.0.36. ([yiisoft/yii2#18175](https://github.com/yiisoft/yii2/issues/18175))
- Fixed a bug products were incorrectly showing as having sales when using the `hasSales` query parameter.
- Fixed a bug where it wasn’t possible to update the rate on a payment currency. ([#1547](https://github.com/craftcms/commerce/issues/1547))

## 2.2.21 - 2020-06-17

### Changed
- Improved handling of race conditions between processing a webhook and completing an order. ([#1510](https://github.com/craftcms/commerce/issues/1510))

### Fixed
- Fixed a bug where “Purchase Total” and “Purchase Quantity” discount conditions weren’t being applied correctly. ([#1389](https://github.com/craftcms/commerce/issues/1389))

## 2.2.20 - 2020-05-27

### Fixed
- Fixed a bug where free shipping discounts could be applied incorrectly. ([#1473](https://github.com/craftcms/commerce/issues/1473))

## 2.2.19 - 2020-04-15

### Fixed
- Fixed a bug where “Purchase Total” and “Purchase Quantity” discount conditions were not checked when removing shipping costs. ([#1321](https://github.com/craftcms/commerce/issues/1321))

## 2.2.18 - 2020-03-05

### Fixed
- Fixed an error that occurred when editing a product from a Products field. ([#1291](https://github.com/craftcms/commerce/pull/1291))
- Fixed an error that could occur when editing a variant’s stock value. ([#1306](https://github.com/craftcms/commerce/issues/1306))

## 2.2.17 - 2020-02-12

### Changed
- Improved the performance of the Orders index page.

## 2.2.16 - 2020-02-10

### Changed
- Improved the performance of the Orders index page.

### Fixed
- Fixed a bug where customers could get an “Address does not belong to customer” validation error incorrectly during checkout. ([#1227](https://github.com/craftcms/commerce/issues/1227))

## 2.2.15 - 2020-01-25

### Fixed
- Fixed a bug where sales were not being applied to the cart in some cases. ([#1206](https://github.com/craftcms/commerce/issues/1206))
- Fixed a validation error that occurred when saving an order status.
- All models now extend base model rules correctly.

## 2.2.14 - 2020-01-14

### Added
- Added `craft\commerce\services\Discounts::getAllActiveDiscounts()`.

### Fixed
- Fixed an error that occurred when calling `toArray()` on a payment currency model. ([#1200](https://github.com/craftcms/commerce/issues/1200))
- Fixed a bug where adding items to the cart was slow if there were several disabled or outdated discounts.

## 2.2.13 - 2019-12-19

### Fixed
- Fixed a bug where discounts were getting calculated incorrectly when using a “Per Email Limit” condition.

## 2.2.12 - 2019-12-19

### Fixed
- Fixed a PHP error that could occur when using coupon codes.
- Fixed a bug where taxes were getting calculated incorrectly when shipping costs were marked as having taxes included.

## 2.2.11 - 2019-12-16

### Fixed
- Fixed an infinite recursion bug that could occur when calculating discounts. ([#1182](https://github.com/craftcms/commerce/issues/1182))

## 2.2.10 - 2019-12-14

### Fixed
- Fixed an issue where discounts matching an order were referencing a missing method.

## 2.2.9 - 2019-12-13

### Added
- Order indexes can now have a “Coupon Code” column.
- Added the `resave/orders` and `resave/carts` commands.

### Deprecated
- Deprecated `craft\commerce\elements\Order::getTotalTaxablePrice()`.

### Fixed
- Fixed a bug where the wrong tax zone could be selected when editing a tax rate.
- Fixed a bug where some address data would be forgotten after completing an order.
- Fixed a typo in the `totalShipping` column heading on order exports. ([#1153](https://github.com/craftcms/commerce/issues/1153))
- Fixed a bug where discounts without a coupon code weren’t checking other discount conditions. ([#1144](https://github.com/craftcms/commerce/issues/1144))
- Fixed a SQL error that occurred when trying to save a long zip code condition formula. ([#1138](https://github.com/craftcms/commerce/issues/1138))
- Fixed an error that could occur on the Orders index page. ([#1160](https://github.com/craftcms/commerce/issues/1160))
- Fixed an error that could occur when executing a variant query with the `hasSales` param, if no one was logged in.
- Fixed an bug where it wasn’t possible to clear out the State field value on an address. ([#1162](https://github.com/craftcms/commerce/issues/1162))
- Fixed an error that occurred when marking an order as complete in the Control Panel. ([#1166](https://github.com/craftcms/commerce/issues/1166))
- Fixed an error that could occur when validating a product that had variants which didn’t have a SKU yet. ([#1165](https://github.com/craftcms/commerce/pull/1165))
- Fixed a bug where payments source active records could not retrieve their related gateway record. ([#1121](https://github.com/craftcms/commerce/pull/1121))
- Fixed a JavaScript error that occurred when editing shipping rules.

## 2.2.8 - 2019-11-21

### Added
- It’s now possible to sort products by Date Updated, Date Created and Promotable on the Products index page. ([#1101](https://github.com/craftcms/commerce/issues/1101))
- `totalTax`, `totalTaxIncluded`, `totalDiscount`, and `totalShipping` are now included on order exports. ([#719](https://github.com/craftcms/commerce/issues/719))
- Added the `COMMERCE_PAYMENT_CURRENCY` environment variable. ([#999](https://github.com/craftcms/commerce/pull/999))

### Fixed
- Fixed an error that could occur when deploying `project.yaml` changes to a new environment. ([#1085](https://github.com/craftcms/commerce/issues/1085))
- Fixed an issue where purchasables were added to the cart when the qty submitted was `0` (zero).
- Fixed a performance issue using the `craft\commerce\elements\db\VariantQuery::hasSales()` query param.
- Fixed an error that could occur with `dateCreated` when programmatically adding line items.

## 2.2.7 - 2019-10-30

### Changed
- `commerce/cart/*` requests now include estimated address data in their JSON responses. ([#1084](https://github.com/craftcms/commerce/issues/1084))

### Deprecated
- Deprecated `craft\commerce\models\Address::getFullName()`.

### Fixed
- Fixed an error that could occur when deploying `project.yaml` changes to a new environment. ([#1085](https://github.com/craftcms/commerce/issues/1085))
- Fixed a missing import. ([#1087](https://github.com/craftcms/commerce/issues/1087))
- Fixed a SQL error that occurred when eager-loading variants. ([#1093](https://github.com/craftcms/commerce/pull/1093))
- Fixed an error that occurred on the Orders index page if the “Shipping Business Name” column was shown.

## 2.2.6 - 2019-10-26

### Fixed
- Fixed a PHP error that occurred when rendering PDFs. ([#1072](https://github.com/craftcms/commerce/pull/1072))
- Fixed a PHP error that occurred when saving order statuses. ([#1082](https://github.com/craftcms/commerce/issues/1082))

## 2.2.5 - 2019-10-24

### Fixed
- Fixed formatting of customer info field.

## 2.2.4 - 2019-10-24

### Fixed
- Fixed a PHP error when loading the order in the CP. ([#1079](https://github.com/craftcms/commerce/issues/1079))
- Fixed a 404 error for missing JavaScript. ([#1078](https://github.com/craftcms/commerce/issues/1078))

## 2.2.3 - 2019-10-24

### Fixed
- Fixed a PHP error when calculating shipping or taxes in the cart. ([#1076](https://github.com/craftcms/commerce/issues/1076))
- Fixed a PHP error when saving a sale. ([#1075](https://github.com/craftcms/commerce/issues/1075))

## 2.2.2 - 2019-10-23

### Fixed
- Fixed a PHP error when calculating shipping or taxes in the cart.

## 2.2.1 - 2019-10-23

### Fixed
- Fixed a PostgreSQL migration issue.

## 2.2.0 - 2019-10-23

### Added
- Added the ability to produce estimated shipping and tax costs based on incomplete shipping and billing addresses. ([#514](https://github.com/craftcms/commerce/issues/514))
- Edit User pages now have a “Customer Info” tab.
- It’s now possible to view and create discounts directly from the Edit Product page.
- It’s now possible to delete customer addresses directly from the Edit User page. ([#171](https://github.com/craftcms/commerce/issues/171))
- Addresses can now have “Address 3”, “Full Name”, “Label”, “Notes”, and four custom fields.
- Email settings can now specify CC and Reply To email addresses.
- Discounts now have the option to ignore sales when applied (enabled by default for new discounts). ([#1008](https://github.com/craftcms/commerce/issues/1008))
- Shipping and tax zones can now have a dynamic zip code condition. ([#204](https://github.com/craftcms/commerce/issues/304))
- Tax rates can now have codes. ([#707](https://github.com/craftcms/commerce/issues/707))
- Countries can now be ordered manually. ([#224](https://github.com/craftcms/commerce/issues/224))
- Order statuses can now have descriptions. ([#1004](https://github.com/craftcms/commerce/issues/1004))
- Added support for using cards that require Strong Customer Authentication for subscriptions.
- Added the ability to resolve payment issues for subscriptions.
- Added the “Default View” setting, which determines which view should be shown by default when “Commerce” is selected in the global nav. ([#555](https://github.com/craftcms/commerce/issues/555))
- Added the `activeCartDuration` config setting. ([#959](https://github.com/craftcms/commerce/issues/959))
- Added the `allowEmptyCartOnCheckout` config setting, which determines whether a customer can check out with an empty cart. ([#620](https://github.com/craftcms/commerce/issues/620))
- Added the ability to pass additional variables to the PDF template. ([#599](https://github.com/craftcms/commerce/issues/599))
- Added the ability to override the “Cart updated” flash message by passing a `cartUpdatedNotice` parameter to the `commerce/cart/update-cart` action. ([#1038](https://github.com/craftcms/commerce/issues/1038))
- Added the `shortNumber` order query param.
- `commerce/cart/update-cart` requests can now specify `estimatedShippingAddress` and `estimatedBillingAddress` params.
- Added `craft\commerce\base\SubscriptionGatewayInterface::getBillingIssueDescription()`.
- Added `craft\commerce\base\SubscriptionGatewayInterface::getBillingIssueResolveFormHtml()`.
- Added `craft\commerce\base\SubscriptionGatewayInterface::getHasBillingIssues()`.
- Added `craft\commerce\controllers\BaseFrontEndController::EVENT_MODIFY_CART_INFO`. ([#1002](https://github.com/craftcms/commerce/issues/1002))
- Added `craft\commerce\elements\db\SubscriptionQuery::$dateSuspended`.
- Added `craft\commerce\elements\db\SubscriptionQuery::$hasStarted`.
- Added `craft\commerce\elements\db\SubscriptionQuery::$isSuspended`.
- Added `craft\commerce\elements\db\SubscriptionQuery::anyStatus()`.
- Added `craft\commerce\elements\db\SubscriptionQuery::dateSuspended()`.
- Added `craft\commerce\elements\db\SubscriptionQuery::hasStarted()`.
- Added `craft\commerce\elements\db\SubscriptionQuery::isSuspended()`.
- Added `craft\commerce\elements\Order::$estimatedBillingAddressId`.
- Added `craft\commerce\elements\Order::$estimatedBillingSameAsShipping`.
- Added `craft\commerce\elements\Order::$estimatedShippingAddressId`.
- Added `craft\commerce\elements\Order::getEstimatedBillingAddress()`.
- Added `craft\commerce\elements\Order::getEstimatedShippingAddress()`.
- Added `craft\commerce\elements\Order::setEstimatedBillingAddress()`.
- Added `craft\commerce\elements\Order::setEstimatedShippingAddress()`.
- Added `craft\commerce\elements\Subscription::$dateSuspended`.
- Added `craft\commerce\elements\Subscription::$hasStarted`.
- Added `craft\commerce\elements\Subscription::$isSuspended`.
- Added `craft\commerce\elements\Subscription::getBillingIssueDescription()`.
- Added `craft\commerce\elements\Subscription::getBillingIssueResolveFormHtml()`.
- Added `craft\commerce\elements\Subscription::getHasBillingIssues()`.
- Added `craft\commerce\models\Address::$isEstimated`.
- Added `craft\commerce\models\Customer::getActiveCarts()`.
- Added `craft\commerce\models\Customer::getInactiveCarts()`.
- Added `craft\commerce\models\OrderAdjustment::$isEstimated`.
- Added `craft\commerce\services\Sales::EVENT_AFTER_SAVE_SALE`. ([#622](https://github.com/craftcms/commerce/issues/622))
- Added `craft\commerce\services\Sales::EVENT_BEFORE_SAVE_SALE`. ([#622](https://github.com/craftcms/commerce/issues/622))
- Added `craft\commerce\test\fixtures\elements\ProductFixture`. ([#1009](https://github.com/craftcms/commerce/pull/1009))
- Added the `updateBillingDetailsUrl` config setting.
- Added the `suspended` status for Subscriptions.

### Changed
- Craft Commerce now required Craft CMS 3.3.0 or later.
- Edit Product pages no longer show SKU fields for new products or variants when the SKU will be automatically generated. ([#217](https://github.com/craftcms/commerce/issues/217))
- The View Order page now shows timestamps for “Order Completed”, “Paid”, and “Last Updated”. ([#1020](https://github.com/craftcms/commerce/issues/1020))
- The Orders index page now has unique URLs for each order status. ([#901](https://github.com/craftcms/commerce/issues/901))
- Orders now show whether they’ve been overpaid. ([#945](https://github.com/craftcms/commerce/issues/945))
- Carts now return their line items  `dateCreated DESC` in the cart by default. ([#1055](https://github.com/craftcms/commerce/pull/1055))
- Leading and trailing whitespace is now trimmed from all address fields.
- Coupon code usage is now tracked even for discounts with no limit set. ([#521](https://github.com/craftcms/commerce/issues/521))
- Variants now always include their product’s title in their search keywords. ([#934](https://github.com/craftcms/commerce/issues/934))
- The Subscriptions index page now includes “Failed to start” and “Payment method issue” sources.
- Subscriptions now get suspended if there are any payment issues.
- Expired orders are now purged during garbage collection rather than when viewing the Orders index page.
- Customer records that are not related to anything are now purged during garbage collection. ([#1045](https://github.com/craftcms/commerce/issues/1045))
- `commerce/cart/update-cart` requests now include line item adjustment data in their JSON response. ([#1014](https://github.com/craftcms/commerce/issues/1014))
- `craft\commerce\elements\Order::getTotalDiscount()` is no longer deprecated.
- `craft\commerce\elements\Order::getTotalShippingCost()` is no longer deprecated.
- `craft\commerce\elements\Order::getTotalTax()` is no longer deprecated.
- `craft\commerce\elements\Order::getTotalTaxIncluded()` is no longer deprecated.
- `craft\commerce\models\LineItem::getDiscount()` is no longer deprecated.
- `craft\commerce\models\LineItem::getShippingCost()` is no longer deprecated.
- `craft\commerce\models\LineItem::getTax()` is no longer deprecated.
- `craft\commerce\models\LineItem::getTaxIncluded()` is no longer deprecated.

### Deprecated
- Commerce Customer Info fields are now deprecated.
- Deprecated `craft\commerce\models\LineItem::getAdjustmentsTotalByType()`.
- Deprecated `craft\commerce\elements\Order::getAdjustmentsTotalByType()`.

### Fixed
- Fixed a PostgreSQL migration issue.
- Fixed a bug where the Orders index page was listing non-sortable fields as sort options. ([#933](https://github.com/craftcms/commerce/issues/993))
- Fixed a bug where timestamps on the View Order page weren’t respecting the user’s locale.
- Fixed a bug where product types’ site settings weren’t being added to the project config when a new site was created.
- Fixed a bug where order taxes weren’t accounting for discounted shipping costs. ([#1007](https://github.com/craftcms/commerce/issues/1007))
- Fixed a bug where orders’ `datePaid` attributes weren’t getting set to `null` after a refund. ([#1026](https://github.com/craftcms/commerce/pull/1026))
- Fixed a bug where order status handles could get a validation error if another order status with the same handle had been soft-deleted. ([#1027](https://github.com/craftcms/commerce/pull/1027))
- Fixed a bug where soft-deleted order statuses weren’t showing up in the History tab on View Order pages.
- Fixed a bug where breadcrumbs weren’t displaying correctly in the “Shipping” and “Tax” sections.
- Fixed an error that could occur when clicking “Refresh Payment History” on a canceled or expired subscription. ([#871](https://github.com/craftcms/commerce/issues/871))
- Fixed a bug where gateways that were disabled via `config/commerce-gateways.php` were still visible on the front-end. ([#1054](https://github.com/craftcms/commerce/issues/1054))
- Fixed a bug where it was possible to submit a zero-value donation. ([#820](https://github.com/craftcms/commerce/issues/820))
- Fixed a bug where line items’ `dateCreated` would get reset each time the cart was saved.
- Fixed a bug where all states were shown on the Store Location page regardless of which country was selected. ([#942](https://github.com/craftcms/commerce/issues/942))
- Fixed a bug where expired subscriptions were being identified as trials. ([#723](https://github.com/craftcms/commerce/issues/723))
- Fixed a bug where users’ addresses could be copied to impersonated users’ address books. ([#903](https://github.com/craftcms/commerce/issues/903))

## 2.1.13 - 2019-09-09

### Changed
- The “Status Email Address” and “From Name” settings now accept environment variables.

### Fixed
- Fixed a error when requesting a PDF URL in headless mode. ([#1011](https://github.com/craftcms/commerce/pull/1011))
- Fixed a bug where the “Download PDF” button wouldn’t show in the View Order page. ([#962](https://github.com/craftcms/commerce/issues/962))
- Fixed a bug where the <kbd>Command</kbd>/<kbd>Ctrl</kbd> + <kbd>S</kbd> shortcut didn’t work in General Settings.
- Fixed a bug where <kbd>Command</kbd>/<kbd>Ctrl</kbd> + <kbd>S</kbd> shortcut didn’t work in Store Location settings.
- Fixed a bug where users were forced to choose a tax category for order taxable subjects. ([#538](https://github.com/craftcms/commerce/issues/538))
- Fixed a bug where variants’ statuses were getting overridden by their product’s status. ([#926](https://github.com/craftcms/commerce/issues/926))
- Fixed a bug where Control Panel payments were incorrectly using the order’s previous payment source. ([#891](https://github.com/craftcms/commerce/issues/891))
- Fixed a bug where products’ shipping and tax categories weren’t getting updated if their selected shipping/tax category was no longer available. ([#688](https://github.com/craftcms/commerce/issues/688))
- Fixed a PHP error that occurred when entering an order description format on a product type that was longer than 255 characters. ([#989](https://github.com/craftcms/commerce/issues/989))
- Fixed a bug where emails were displaying the wrong timestamp for new orders. ([#882](https://github.com/craftcms/commerce/issues/882))
- Fixed a bug where the Products index page was not sorting correctly. ([#987](https://github.com/craftcms/commerce/issues/987))
- Fixed an error that could occur on payment when using a custom shipping method if the `requireShippingMethodSelectionAtCheckout` config setting was enabled.

## 2.1.12.1 - 2019-08-23

### Fixed
- Fixed a PHP error that could occur at checkout. ([#973](https://github.com/craftcms/commerce/pull/973))

## 2.1.12 - 2019-08-22

### Changed
- `craft\commerce\elements\Order::getPdfUrl()` no longer pre-renders the order PDF before returning the URL, improving performance. ([#962](https://github.com/craftcms/commerce/issues/962))

### Fixed
- Fixed a bug where order revenue charts weren’t showing the correct currency. ([#792](https://github.com/craftcms/commerce/issues/792))
- Fixed a bug where decimals were being stripped in locales that use commas as separators ([#592](https://github.com/craftcms/commerce/issues/592))
- Fixed a bug where sites with a large number of variants might not update properly when updating to Craft Commerce 2. ([#964](https://github.com/craftcms/commerce/issues/964))
- Fixed a bug where the “Purchase Total” discount condition would only save whole numbers. ([#966](https://github.com/craftcms/commerce/pull/966))
- Fixed a bug where products showed a blank validation error message when their variants had errors. ([#546](https://github.com/craftcms/commerce/issues/546))
- Fixed a bug where emails would ignore the “From Name” setting. ([#939](https://github.com/craftcms/commerce/issues/939))
- Fixed a bug where order adjustments were not being returned during PDF rendering. ([#960](https://github.com/craftcms/commerce/issues/960))
- Fixed a bug where the `commerce/payments/pay` action did not return order errors. ([#601](https://github.com/craftcms/commerce/issues/601))
- Fixed a SQL error that occurred when updating an order status with a very long message. ([#629](https://github.com/craftcms/commerce/issues/629))
- Fixed a JavaScript error that occurred when displaying product edit HUDs. ([#418](https://github.com/craftcms/commerce/issues/418))
- Fixed a PHP error that occurred when saving a product from an editor HUD. ([#958](https://github.com/craftcms/commerce/issues/958))
- Fixed an bug where the `requireShippingMethodSelectionAtCheckout` setting was being ignored.
- Fixed a bug that caused the order revenue chart to display incorrect data. ([#518](https://github.com/craftcms/commerce/issues/518))

## 2.1.11 - 2019-08-09

### Added
- Added the `cp.commerce.discount.edit` template hook. ([#936](https://github.com/craftcms/commerce/pull/936))
- Added `craft\commerce\services\Carts::getHasSessionCartNumber()`.
- Added `craft\commerce\services\Carts::getMergedCart()`.
- Added `craft\commerce\services\Discounts::EVENT_AFTER_DELETE_DISCOUNT`. ([#936](https://github.com/craftcms/commerce/pull/936))
- Added `craft\commerce\services\Discounts::EVENT_AFTER_SAVE_DISCOUNT`. ([#936](https://github.com/craftcms/commerce/pull/936))
- Added `craft\commerce\services\Discounts::EVENT_BEFORE_SAVE_DISCOUNT`. ([#936](https://github.com/craftcms/commerce/pull/936))
- Added `craft\commerce\services\Reports::EVENT_BEFORE_GENERATE_EXPORT`. ([#949](https://github.com/craftcms/commerce/pull/949))

### Changed
- Improved the performance of Craft Commerce 2 migrations.
- Users’ carts are no longer merged together automatically. Instead cart merging can be manually triggered by passing a `mergeCarts` param to the `commerce/cart/get-cart` and `commerce/cart/update-cart` actions. ([#947](https://github.com/craftcms/commerce/issues/947))
- After a logged-in user completes an order, their most recent incomplete cart is now loaded as the current cart in session.
- Order file exports are now cached in `storage/runtime/commerce-order-exports/` instead of `storage/runtime/temp/commerce-order-exports/`.
- The example templates now include client side polling to detect if the cart has changed in another tab or session.
- The example templates show more information about the cart to help with debugging.

### Removed
- Removed the `mergeLastCartOnLogin` setting.

### Fixed
- Fixed a bug where `craft/commerce/elements/Order::EVENT_BEFORE_ADD_LINE_ITEM` events had `$isNew` set incorrectly. ([#851](https://github.com/craftcms/commerce/pull/851))
- Fixed a bug where non-shippable purchasables were getting included in shipping price calculations.
- Fixed an error that occurred when clearing order caches.
- Fixed a bug where the `project-config/rebuild` command would remove the order field layout. ([#948](https://github.com/craftcms/commerce/issues/948))

### Security
- Fixed a data disclosure vulnerability.

## 2.1.10 - 2019-07-12

### Fixed
- Fixed a bug where all payments from the control panel were rejected. ([#928](https://github.com/craftcms/commerce/issues/928))

## 2.1.9 - 2019-07-10

### Security
- Fixed a data disclosure vulnerability.

## 2.1.8 - 2019-07-08

### Added
- Added the `resave/products` command (requires Craft 3.2).

### Changed
- Orders now include the full customer name as search keywords. ([#892](https://github.com/craftcms/commerce/issues/892))
- CSRF protection is now disabled for the `commerce/pay/complete-payment` controller action. ([#900](https://github.com/craftcms/commerce/issues/900))
- Leading and trailing whitespace is now trimmed from coupon codes. ([#894](https://github.com/craftcms/commerce/issues/894))

### Fixed
- Fixed a bug where the `lineItems` array wasn’t getting indexed correctly when calling `toArray()` on an order.
- Fixed a PHP error that occurred when `commerce/subscriptions/*` actions had validation errors. ([#918](https://github.com/craftcms/commerce/issues/918))
- Fixed a PHP error that occurred when retrieving line items with no option data. ([#897](https://github.com/craftcms/commerce/issues/897))
- Fixed a bug where shipping and billing addresses weren’t being set correctly when saving an order. ([#922](https://github.com/craftcms/commerce/issues/922))
- Fixed a bug where it was possible to pay with a disabled gateway. ([#912](https://github.com/craftcms/commerce/issues/912))
- Fixed a bug where Edit Subscription pages weren’t showing custom tabs. ([#884](https://github.com/craftcms/commerce/issues/884))
- Fixed a bug where an empty cart was created unnecessarily when a user logged in. ([#906](https://github.com/craftcms/commerce/issues/906))
- Fixed a bug where `craft\commerce\services\Plans::getAllEnabledPlans()` was returning archived subscription plans. ([#916](https://github.com/craftcms/commerce/issues/916))

## 2.1.7 - 2019-06-11

### Fixed
- Fixed a SQL error that would occur when upgrading Craft Commerce. ([#829](https://github.com/craftcms/commerce/issues/829))
- Fixed an bug that could stop more that one sale being applied to a purchasable. ([#839](https://github.com/craftcms/commerce/issues/839))
- Fixed a SQL error that could occur when saving a line item with an emoji in it.([#886](https://github.com/craftcms/commerce/issues/886))
- Fixed an error that could occur on the order index page when viewing carts with certain columns enabled. ([#876](https://github.com/craftcms/commerce/issues/876))
- Fixed a bug on the order index page where carts without transactions would show up under the “Attempted Payments” source. ([#880](https://github.com/craftcms/commerce/issues/880))

## 2.1.6.1 - 2019-05-14

### Added
- Added the `mergeLastCartOnLogin` config setting.

## 2.1.6 - 2019-05-14

### Added
- Added `craft\commerce\elements\db\VariantQuery::minQty()` and `maxQty()`. ([#827](https://github.com/craftcms/commerce/pull/827))

### Changed
- Line item options are no longer forced to be sorted alphabetically by key.

### Fixed
- Fixed a bug where product and variant snapshots were missing data. ([#846](https://github.com/craftcms/commerce/issues/846))
- Fixed an SQL error that occurred when saving a SKU that was too long. ([#853](https://github.com/craftcms/commerce/issues/853))
- Fixed an SQL error that could occur when attempting to update a soft-deleted cart. ([#854](https://github.com/craftcms/commerce/issues/854))
- Fixed an SQL error that could occur when attempting to add a line item to a completed order. ([#860](https://github.com/craftcms/commerce/issues/860))
- Fixed a bug where line item quantity validators weren’t checking for updated quantities. ([#855](https://github.com/craftcms/commerce/pull/855))
- Fixed a bug where it wasn’t possible to query for unpaid orders. ([#858](https://github.com/craftcms/commerce/pull/858))
- Fixed a JavaScript error that could occur on the Order index page. ([#862](https://github.com/craftcms/commerce/pull/862))
- Fixed a bug where the “Create discount…” product action wasn’t pre-populating discounts’ variant conditions.
- Fixed a bug that could prevent a purchasable from being added to the cart when using multi-add.

## 2.1.5.2 - 2019-05-08

## Fixed
- Fixed a missing import. ([#845](https://github.com/craftcms/commerce/issues/845))
- Fixed an error that could occur when a customer logged in.
- Fixed an error that occurred when saving a sale. ([#837](https://github.com/craftcms/commerce/issues/837))

## 2.1.5.1 - 2019-05-07

### Fixed
- Fixed a missing import. ([#843](https://github.com/craftcms/commerce/issues/843))

## 2.1.5 - 2019-05-07

### Added
- Added `craft\commerce\helpers\Order::mergeDuplicateLineItems()`.
- Added `craft\commerce\helpers\Order::mergeOrders()`.

### Changed
- Customers’ previous cart items are now merged into the active cart on login.

### Fixed
- Fixed a bug where Craft Commerce would create a subscription even if the card was declined.
- Fixed an error that could occur when creating a subscription using the Dummy gateway.

## 2.1.4 - 2019-04-29

### Added
- Added `craft\commerce\base\SubscriptionResponseInterface::isInactive()`.

### Changed
- Improved performance of the Orders index page. ([#828](https://github.com/craftcms/commerce/issues/828))
- `commerce/cart/*` action JSON responses now list cart errors under an `errors` key.
- Craft Commerce now correctly typecasts all boolean and integer values saved to the project config.

### Fixed
- Fixed a SQL error that occurred when duplicate line items were added the cart. ([#506](https://github.com/craftcms/commerce/issues/506))
- Fixed a PHP error on the View Order page when viewing inactive carts. ([#826](https://github.com/craftcms/commerce/issues/826))
- Fixed a deprecation warning. ([#825](https://github.com/craftcms/commerce/issues/825))
- Fixed a bug where the wrong variant could be set as the default when saving a product. ([#830](https://github.com/craftcms/commerce/issues/830))
- Fixed a bug that prevented plugins and modules from adding custom index table attributes. ([#832](https://github.com/craftcms/commerce/pull/832))

## 2.1.3.1 - 2019-04-10

### Fixed
- Fixed a bug where `project.yaml` changes weren’t always getting picked up.

## 2.1.3 - 2019-04-03

### Added
- Added support for user registration on checkout. ([#472](https://github.com/craftcms/commerce/issues/472))
- Added “Capture Payment” and “Refund Payment” user permissions. ([#788](https://github.com/craftcms/commerce/pull/788))
- Added support for the `project-config/rebuild` command.
- Added the `validateBusinessTaxIdAsVatId` setting, which can be set to `true` from `config/commerce.php`.
- Added `craft\commerce\services\Addresses::EVENT_AFTER_DELETE_ADDRESS`. ([#810](https://github.com/craftcms/commerce/pull/810))

### Changed
- Craft Commerce now requires Craft CMS 3.1.20 or later.
- An `order` variable is now available to payment forms when a payment is made from the Control Panel.
- Ajax requests to `commerce/cart/get-cart` now include the price of available shipping methods in the response.

### Fixed
- Fixed a bug where an order could be listed multiple times under “Attempted Payments” on order pages. ([#602](https://github.com/craftcms/commerce/issues/602))
- Fixed a bug where product sources did not fully support using UIDs. ([#781](https://github.com/craftcms/commerce/issues/781))
- Fixed a bug where non-admin users could get a 403 error when attempting to edit subscriptions. ([#722](https://github.com/craftcms/commerce/issues/722))
- Fixed a bug where products’ `defaultVariantId` was not getting set on the first save. ([#796](https://github.com/craftcms/commerce/issues/796))
- Fixed a PHP error when querying for products with the `hasSales` param.
- Fixed a bug where product metadata wasn’t available to templates on Live Preview requests.
- Fixed a bug where the wrong Craft Commerce subnav item could appear selected in the Control Panel.
- Fixed a bug where taxes could be incorrectly calculated if included taxes had been removed from the price.
- Fixed a bug where additional discounts could be incorrectly applied to an order if multiple products had been added to the cart at the same time. ([#797](https://github.com/craftcms/commerce/issues/797))
- Fixed a bug where products’ Post Dates could be incorrect on first save. ([#774](https://github.com/craftcms/commerce/issues/774))
- Fixed a bug where emails weren’t getting sent when the “Status Email Address” setting was set. ([#806](https://github.com/craftcms/commerce/issues/806))
- Fixed a bug where order status email changes in `project.yaml` could be ignored. ([#802](https://github.com/craftcms/commerce/pull/802))
- Fixed a PHP error that occurred when submitting a `paymentCurrency` parameter on a `commerce/payments/pay` request. ([#809](https://github.com/craftcms/commerce/pull/809))

## 2.1.2 - 2019-03-12

### Added
- Added a “Minimum Total Price Strategy” setting that allows the minimum order price be negative (default), at least zero, or at least the shipping cost. ([#651](https://github.com/craftcms/commerce/issues/651))
- Added `craft\commerce\elements\Order::getTotal()` to get the price of the order before any pricing strategies.
- Added `craft\commerce\base\SubscriptionGatewayInterface::refreshPaymentHistory()` method that should be used to refresh all payments on a subscription.
- Added `craft\commerce\base\SubscriptionGateway::refreshPaymentHistory()` method to fulfill the interface requirements.

### Changed
- The `commerce-manageSubscriptions` permission is now required (instead of admin permissions) to manage another user’s subscriptions. ([#722](https://github.com/craftcms/commerce/issues/722))

## 2.1.1.1 - 2019-03-01

### Fixed
- Fixed a PHP error raised when a discount adjustment was applied to the cart.

## 2.1.1 - 2019-03-11

### Changed
- Improved performance when listing products with sales that have many category conditions. ([#758](https://github.com/craftcms/commerce/issues/758))
- Purchasable types are now responsible to ensure SKU uniqueness when they are restored from being soft-deleted.

### Fixed
- Fixed a bug where orders could receive free shipping on some line items when an expired coupon code had been entered. ([#777](https://github.com/craftcms/commerce/issues/777))
- Fixed a bug where variants weren’t enforcing required field validation. ([#761](https://github.com/craftcms/commerce/issues/761))
- Fixed a bug where the sort order wasn’t getting saved correctly for new order statuses.
- Fixed the breadcrumb navigation on Store Settings pages. ([#769](https://github.com/craftcms/commerce/issues/769))
- Fixed an error that occurred when viewing an order for a soft-deleted user. ([#771](https://github.com/craftcms/commerce/issues/771))
- Fixed an error that could occur when saving a new gateway.
- Fixed a SQL error that occurred when saving a purchasable with the same SKU as a soft-deleted purchasable. ([#718](https://github.com/craftcms/commerce/issues/718))

## 2.1.0.2 - 2019-02-25

### Fixed
- Fixed more template loading errors on Craft Commerce settings pages. ([#751](https://github.com/craftcms/commerce/issues/751))

## 2.1.0.1 - 2019-02-25

### Fixed
- Fixed some template loading errors on Craft Commerce settings pages. ([#751](https://github.com/craftcms/commerce/issues/751))

## 2.1.0 - 2019-02-25

### Added
- Added a new Donation built-in purchasable type. ([#201](https://github.com/craftcms/commerce/issues/201))
- Added a new “Manage store settings” user permission, which determines whether the current user is allowed to manage store settings.
- Added `craft\commerce\elements\Order::EVENT_BEFORE_ADD_LINE_ITEM`.
- Added `craft\commerce\base\PurchasableInterface::getIsTaxable()`.
- Added `craft\commerce\base\PurchasableInterface::getIsShippable()`.
- Added `craft\commerce\models\Discount::getHasFreeShippingForMatchingItems()`.

### Changed
- Discounts can now apply free shipping on the whole order. ([#745](https://github.com/craftcms/commerce/issues/745))
- The “Settings” section has been split into “System Settings”, “Store Settings”, “Shipping”, and “Tax” sections.
- The Orders index page now shows total order counts.
- The `commerce/payments/pay` action JSON response now include the order data. ([#715](https://github.com/craftcms/commerce/issues/715))
- The `craft\commerce\elements\Order::EVENT_AFTER_ORDER_PAID` event is now fired after the `craft\commerce\elements\Order::EVENT_AFTER_COMPLETE_ORDER` event. ([#670](https://github.com/craftcms/commerce/issues/670))

### Deprecated
- `craft\commerce\models\Discount::$freeShipping` is deprecated. `getHasFreeShippingForMatchingItems()` should be used instead.

### Fixed
- Fixed an bug where multiple shipping discounts could result in a negative shipping cost.
- Fixed a validation error that occurred when attempting to apply a coupon with a per-email limit, if the cart didn’t have a customer email assigned to it yet.
- `commerce/cart/*` actions’ JSON responses now encode all boolean attributes correctly.
- `commerce/customer-addresses/*` actions’ JSON responses now include an `errors` array if there were any issues with the request.
- Fixed a bug where the order field layout could be lost when upgrading from Craft Commerce 1 to 2. ([#668](https://github.com/craftcms/commerce/issues/668))
- Fixed a bug where line item update requests could result in line items being removed if the `qty` parameter was missing.
- Fixed a bug where coupon codes weren’t being removed from carts when no longer valid. ([#711](https://github.com/craftcms/commerce/issues/711))
- Fixed a bug that could prevent a payment gateway from being modified. ([#656](https://github.com/craftcms/commerce/issues/656))
- Fixed a bug that prevented shipping and tax settings from being modified when the `allowAdminChanges` config setting was set to `false`.
- Fixed a PHP error that occurred when saving a product that was marked as disabled. ([#683](https://github.com/craftcms/commerce/pull/683))
- Fixed a PHP error that occurred when trying to access a soft-deleted cart from the front-end. ([#700](https://github.com/craftcms/commerce/issues/700))

## 2.0.4 - 2019-02-04

### Fixed
- Fixed a PHP error when recalculating tax.

### Added
- Added additional useful information when logging email rendering errors. ([#669](https://github.com/craftcms/commerce/pull/669))

## 2.0.3 - 2019-02-02

### Added
- Added the “Tax is included in price” tax setting for Craft Commerce Lite. ([#654](https://github.com/craftcms/commerce/issues/654))

### Changed
- Soft-deleted products are now restorable.
- Craft Commerce project config settings are now removed when Craft Commerce is uninstalled.

### Fixed
- Fixed an error that occurred when upgrading to Craft Commerce 2 with a database that had missing constraints on the `commerce_orderhistories` table.
- Fixed a bug where sale conditions could be lost when upgrading to Craft Commerce 2. ([#626](https://github.com/craftcms/commerce/issues/626))
- Fixed a PHP error that occurred when saving a product type. ([#645](https://github.com/craftcms/commerce/issues/645))
- Fixed a bug that prevented products from being deleted. ([#650](https://github.com/craftcms/commerce/issues/650))
- Fixed a PHP error that occurred when deleting the cart’s line item on Craft Commerce Lite. ([#639](https://github.com/craftcms/commerce/pull/639))
- Fixed a bug where Craft Commerce’s general settings weren’t saving. ([#655](https://github.com/craftcms/commerce/issues/655))
- Fixed a missing import. ([#643](https://github.com/craftcms/commerce/issues/643))
- Fixed a bug that caused an incorrect tax rate calculation when included taxes had been removed from the price.
- Fixed a SQL error that occurred when saving a tax rate without a tax zone selected. ([#667](https://github.com/craftcms/commerce/issues/667))
- Fixed an error that occurred when refunding a transaction with a localized currency format. ([#659](https://github.com/craftcms/commerce/issues/659))
- Fixed a SQL error that could occur when saving an invalid discount. ([#673](https://github.com/craftcms/commerce/issues/673))
- Fixed a bug where it wans’t possible to add non-numeric characters to expiry input in the default credit card form. ([#636](https://github.com/craftcms/commerce/issues/636))

## 2.0.2 - 2019-01-23

### Added
- Added the new Craft Commerce Lite example templates folder `templates/buy`, this is in addition to the existing Craft Commerce Pro example templates folder `templates/shop`.

### Fixed
- Fixed a PHP error raised when extending the `craft\commerce\base\ShippingMethod` class. ([#634](https://github.com/craftcms/commerce/issues/634))
- Fixed a PHP error that occurred when viewing an order that used a since-deleted shipping method.

## 2.0.1 - 2019-01-17

### Changed
- Renamed the shipping rule condition from “Mimimum order price” to “Minimum order value” which clarifies the condition is based on item value before discounts and tax.
- Renamed the shipping rule condition from “Maximum order price” to “Maximum order value” which clarifies the condition is based on item value before discounts and tax.

### Fixed
- Fixed an issue where the “Total Paid”, “Total Price”, and “Total Shipping Cost” Order index page columns were showing incorrect values. ([#632](https://github.com/craftcms/commerce/issues/632))
- Fixed an issue where custom field validation errors did not show up on the View Order page. ([#580](https://github.com/craftcms/commerce/issues/580))

## 2.0.0 - 2019-01-15

### Added
- Craft Craft Commerce has been completely rewritten for Craft CMS 3.
- Emails, gateways, order fields, order statuses, product types, and subscription fields are now stored in the project config.
- Added support for Craft 3.1 project config support.
- Gateways can now provide recurring subscription payments. ([#257](https://github.com/craftcms/commerce/issues/257))
- Added the Store Location setting.
- Customers can now save their credit cards or payment sources stored as tokens in Craft Commerce so customers don’t need to enter their card number on subsequent checkouts. ([#21](https://github.com/craftcms/commerce/issues/21))
- Any custom purchasable can now have sales and discounts applied to them.
- Sales and discounts can now be set on categories of products or purchasables.
- Customers can now set their primary default shipping and billing addresses in their address book.
- It’s now possible to export orders as CSV, ODS, XSL, and XLSX, from the Orders index page. ([#222](https://github.com/craftcms/commerce/issues/222))
- Orders can now have custom-formatted, sequential reference numbers. ([#184](https://github.com/craftcms/commerce/issues/184))
- The Orders index page now has an “Attempted Payments” source that shows incomplete carts that had a payment processing issue.
- Variant indexes can now have a “Product” column.
- Order indexes can now have “Total Tax” and “Total Included Tax” columns.
- The cart now defaults to the first cheapest available shipping method if no shipping method is set, or the previously-selected method is not available.
- Products now have an “Available for purchase” checkbox, making it possible to have a live product that isn’t available for purchase yet. ([#345](https://github.com/craftcms/commerce/issues/345))
- Added the ability to place a note on a refund transaction.
- Added a “Copy reference tag” Product element action.
- Added additional ways for sales promotions to affect the price of matching products.
- All credit card gateways are now provided as separate plugins.
- A custom PDF can now be attached to any order status email.
- Multiple purchasables can now be added to the cart in the same request. ([#238](https://github.com/craftcms/commerce/issues/238))
- Multiple line items can now be updated in the same request. ([#357](https://github.com/craftcms/commerce/issues/357))
- The `commerce/cart/update-cart` action will now remove items from the cart if a quantity of zero is submitted.
- `commerce/cart/*` actions’ JSON responses now include any address errors.
- The cart can now be retrieved as JSON with the `commerce/cart/get-cart` action.
- Added the `craft.variants()` Twig function, which returns a new variant query.
- Added the `craft.subscriptions()` Twig function, which returns a new subscription query.
- Product queries now have an `availableForPurchase` param.
- Variant queries now have a `price` param.
- Variant queries now have a `hasSales` param.
- Order queries now have a `hasTransactions` param.
- Added `cract\commerce\services\ProductTypes::getProductTypesByShippingCategoryId()`.
- Added `cract\commerce\services\ProductTypes::getProductTypesByTaxCategoryId()`.
- Added `craft\commerce\adjustments\Discount::EVENT_AFTER_DISCOUNT_ADJUSTMENTS_CREATED`.
- Added `craft\commerce\base\ShippingMethod`.
- Added `craft\commerce\elements\Order::$paidStatus`.
- Added `craft\commerce\elements\Order::EVENT_AFTER_ADD_LINE_ITEM`.
- Added `craft\commerce\elements\Order::EVENT_AFTER_COMPLETE_ORDER`.
- Added `craft\commerce\elements\Order::EVENT_AFTER_ORDER_PAID`.
- Added `craft\commerce\elements\Order::EVENT_BEFORE_COMPLETE_ORDER`.
- Added `craft\commerce\elements\Order::getAdjustmentsTotalByType()`.
- Added `craft\commerce\elements\Variant::EVENT_AFTER_CAPTURE_PRODUCT_SNAPSHOT`.
- Added `craft\commerce\elements\Variant::EVENT_BEFORE_CAPTURE_PRODUCT_SNAPSHOT`.
- Added `craft\commerce\elements\Variant::EVENT_BEFORE_CAPTURE_VARIANT_SNAPSHOT`.
- Added `craft\commerce\elements\Variant::EVENT_BEFORE_CAPTURE_VARIANT_SNAPSHOT`.
- Added `craft\commerce\models\Customer::getPrimaryBillingAddress()`.
- Added `craft\commerce\models\Customer::getPrimaryShippingAddress()`.
- Added `craft\commerce\models\LineItem::getAdjustmentsTotalByType()`.
- Added `craft\commerce\services\Addresses::EVENT_AFTER_SAVE_ADDREESS`.
- Added `craft\commerce\services\Addresses::EVENT_BEFORE_SAVE_ADDREESS`.
- Added `craft\commerce\services\Discounts::EVENT_BEFORE_MATCH_LINE_ITEM`.
- Added `craft\commerce\services\Emails::EVENT_AFTER_SAVE_EMAIL`.
- Added `craft\commerce\services\Emails::EVENT_AFTER_SAVE_EMAIL`.
- Added `craft\commerce\services\Emails::EVENT_AFTER_SEND_EMAIL`.
- Added `craft\commerce\services\Emails::EVENT_BEFORE_DELETE_EMAIL`.
- Added `craft\commerce\services\Emails::EVENT_BEFORE_SAVE_EMAIL`.
- Added `craft\commerce\services\Emails::EVENT_BEFORE_SEND_EMAIL`.
- Added `craft\commerce\services\Gateways::EVENT_REGISTER_GATEWAY_TYPES`.
- Added `craft\commerce\services\LineItems::EVENT_AFTER_SAVE_LINE_ITEM`.
- Added `craft\commerce\services\LineItems::EVENT_BEFORE_POPULATE_LINE_ITEM`.
- Added `craft\commerce\services\LineItems::EVENT_BEFORE_SAVE_LINE_ITEM`.
- Added `craft\commerce\services\LineItems::EVENT_CREATE_LINE_ITEM`.
- Added `craft\commerce\services\OrderAdjustments::EVENT_REGISTER_ORDER_ADJUSTERS`.
- Added `craft\commerce\services\OrderHistories::EVENT_ORDER_STATUS_CHANGE`.
- Added `craft\commerce\services\OrderStatuses::archiveOrderStatusById()`.
- Added `craft\commerce\services\Payments::EVENT_AFTER_CAPTURE_TRANSACTION`.
- Added `craft\commerce\services\Payments::EVENT_AFTER_CAPTURE_TRANSACTION`.
- Added `craft\commerce\services\Payments::EVENT_AFTER_PROCESS_PAYMENT`.
- Added `craft\commerce\services\Payments::EVENT_BEFORE_CAPTURE_TRANSACTION`.
- Added `craft\commerce\services\Payments::EVENT_BEFORE_PROCESS_PAYMENT`.
- Added `craft\commerce\services\Payments::EVENT_BEFORE_REFUND_TRANSACTION`.
- Added `craft\commerce\services\PaymentSources::EVENT_AFTER_SAVE_PAYMENT_SOURCE`.
- Added `craft\commerce\services\PaymentSources::EVENT_BEFORE_SAVE_PAYMENT_SOURCE`.
- Added `craft\commerce\services\PaymentSources::EVENT_DELETE_PAYMENT_SOURCE`.
- Added `craft\commerce\services\PaymentSources`.
- Added `craft\commerce\services\Plans::EVENT_AFTER_SAVE_PLAN`.
- Added `craft\commerce\services\Plans::EVENT_ARCHIVE_PLAN`.
- Added `craft\commerce\services\Plans::EVENT_BEFORE_SAVE_PLAN`.
- Added `craft\commerce\services\Plans`.
- Added `craft\commerce\services\Purchasables::EVENT_REGISTER_PURCHASABLE_ELEMENT_TYPES`.
- Added `craft\commerce\services\Sales::EVENT_BEFORE_MATCH_PURCHASABLE_SALE`.
- Added `craft\commerce\services\ShippingMethods::EVENT_REGISTER_AVAILABLE_SHIPPING_METHODS`.
- Added `craft\commerce\services\Subscriptions::EVENT_AFTER_CANCEL_SUBSCRIPTION`.
- Added `craft\commerce\services\Subscriptions::EVENT_AFTER_CREATE_SUBSCRIPTION`.
- Added `craft\commerce\services\Subscriptions::EVENT_AFTER_REACTIVATE_SUBSCRIPTION`.
- Added `craft\commerce\services\Subscriptions::EVENT_AFTER_SWITCH_SUBSCRIPTION`.
- Added `craft\commerce\services\Subscriptions::EVENT_BEFORE_CANCEL_SUBSCRIPTION`.
- Added `craft\commerce\services\Subscriptions::EVENT_BEFORE_CREATE_SUBSCRIPTION`.
- Added `craft\commerce\services\Subscriptions::EVENT_BEFORE_REACTIVATE_SUBSCRIPTION`.
- Added `craft\commerce\services\Subscriptions::EVENT_BEFORE_SWITCH_SUBSCRIPTION`.
- Added `craft\commerce\services\Subscriptions::EVENT_BEFORE_UPDATE_SUBSCRIPTION`.
- Added `craft\commerce\services\Subscriptions::EVENT_EXPIRE_SUBSCRIPTION`.
- Added `craft\commerce\services\Subscriptions::EVENT_RECEIVE_SUBSCRIPTION_PAYMENT`.
- Added `craft\commerce\services\Subscriptions`.
- Added `craft\commerce\services\TaxCategories::getAllTaxCategoriesAsList()`.
- Added `craft\commerce\services\Transactions::EVENT_AFTER_SAVE_TRANSACTION`.

### Changed
- Payment Methods are now called “Gateways”.
- Order statuses are now archived instead of deleted.
- Product types can no longer select applicable shipping categories. Instead, shipping categories select applicable product types.
- Product types can no longer select applicable tax categories. Instead, tax categories select applicable product types.
- Order status messages can now be longer than 255 characters. ([#465](https://github.com/craftcms/commerce/issues/465)
- Product and variant custom field data is no longer included in the line item snapshot by default for performance reasons. Use the new snapshot events to manually snapshot custom field data.
- Variant titles are now prefixed by their products’ titles.
- Last addresses used by customers are no longer stored. Instead, customers have primary shipping and billing addresses.
- The `paymentMethodSettings` config setting was renamed to `gatewaySettings`, and it now uses handles to reference gateways instead of IDs.
- The `sendCartInfoToGateways` was renamed to `sendCartInfo,` and is a per-gateway setting.
- The payment method overrides in `config/commerce.php` have been moved to `config/commerce-gateway.php`.
- The `craft.commerce.availableShippingMethods` Twig variable has been replaced with `craft.commerce.carts.cart.availableShippingMethods`.
- The `craft.commerce.cart` Twig variable has been replaced with `craft.commerce.carts.cart`.
- The `craft.commerce.countries` Twig variable has been replaced with `craft.commerce.countries.allCountries`.
- The `craft.commerce.countriesList` Twig variable has been replaced with `craft.commerce.countries.allCountriesAsList`.
- The `craft.commerce.currencies` Twig variable has been replaced with `craft.commerce.currencies.allCurrencies`.
- The `craft.commerce.customer` Twig variable has been replaced with `craft.commerce.customers.customer`.
- The `craft.commerce.discountByCode` Twig variable has been replaced with `craft.commerce.discounts.discountByCode`.
- The `craft.commerce.discounts` Twig variable has been replaced with `craft.commerce.discounts.allDiscounts`.
- The `craft.commerce.orders` Twig variable has been replaced with `craft.orders()`.
- The `craft.commerce.orderStatuses` Twig variable has been replaced with `craft.commerce.orderStatuses.allOrderStatuses`.
- The `craft.commerce.paymentCurrencies` Twig variable has been replaced with `craft.commerce.paymentCurrencies.allPaymentCurrencies`.
- The `craft.commerce.paymentMethods` Twig variable has been replaced with `craft.commerce.gateways.allCustomerEnabledGateways`.
- The `craft.commerce.primaryPaymentCurrency` Twig variable has been replaced with `craft.commerce.paymentCurrencies.primaryPaymentCurrency`.
- The `craft.commerce.products` Twig variable has been replaced with `craft.products()`.
- The `craft.commerce.productTypes` Twig variable has been replaced with `craft.commerce.productTypes.allProductTypes`.
- The `craft.commerce.sales` Twig variable has been replaced with `craft.commerce.sales.allSales`.
- The `craft.commerce.shippingCategories` Twig variable has been replaced with `craft.commerce.shippingCategories.allShippingCategories`.
- The `craft.commerce.shippingMethods` Twig variable has been replaced with `craft.commerce.shippingMethods.allShippingMethods`.
- The `craft.commerce.shippingZones` Twig variable has been replaced with `craft.commerce.shippingZones.allShippingZones`.
- The `craft.commerce.states` Twig variable has been replaced with `craft.commerce.states.allStates`.
- The `craft.commerce.statesArray` Twig variable has been replaced with `craft.commerce.states.allStatesAsList`.
- The `craft.commerce.taxCategories` Twig variable has been replaced with `craft.commerce.taxCategories.allTaxCategories`.
- The `craft.commerce.taxRates` Twig variable has been replaced with `craft.commerce.taxRates.allTaxRates`.
- The `craft.commerce.taxZones` Twig variable has been replaced with `craft.commerce.taxZones.allTaxZones`.
- The `craft.commerce.variants` Twig variable has been replaced with `craft.variants()`.
- `Customer::$lastUsedBillingAddress` has been replaced with `$primaryBillingAddress`.
- `Customer::$lastUsedShippingAddress` has been replaced with `$primaryShippingAddres`.
- `OrderAdjustment::$optionsJson` was renamed to `$sourceSnapshot`.
- `Variant::getSalesApplied()` was renamed to `getSales()`.
- `Variant::setSalesApplied()` was renamed to `setSales()`.
- The Shipping Rule interface now expects a shipping category ID passed to each rate method.
- Any custom shipping method classes should now extend `craft\commerce\base\ShippingMethod`.
- All hooks have been replaced by events.
- Replaced `customer.lastUsedShippingAddress` and `customer.lastUsedBillingAddress` with `customer.primaryBillingAddress` and `customer.primaryShippingAddress`.
- Vat ID validation is now powered by the “vat.php” library.

### Removed
- Removed the `cartCookieDuration` config setting. All carts are now related to craft php session and not their own cookie.
- Removed the `requireEmailForAnonymousPayments` config setting, as completed order now always require the correct email address to make anonymous payments on orders.
- Removed `baseShipping`, `baseDiscount`, `baseTax`, `baseTaxIncluded` attributes from the order model. Orders now have order-level adjustments.
- Removed `shipping`, `discount`, `tax`, `taxIncluded` attributes from the line item model. Line items now have line item level adjustments.
- Removed `PurchasableInterface::validateLineItem()`. `getLineItemRules()` should be used instead.
- Removed the `deleteOrderStatusById()` method on the `OrderStatuses` service.
- Removed the `OrderSettings` model, record, and service.
- Removed the `getCountryByAttributes()` method from the `Countries` service.
- Removed the `getStatesByAttributes()` method from the `States` service.
- Removed the `getLastUsedBillingAddress()` and `getLatUsedShippingAddress()` methods from `Customer` models.

### Fixed
- Fixed a bug where a product’s `getCpEditUrl()` method could omit the site handle on multi-site installs. ([craftcms/cms#3089](https://github.com/craftcms/cms/issues/3089))
- Fixed a bug where handles and names for archived gateways were not freed up for re-use. ([#485](https://github.com/craftcms/commerce/issues/485))

## 1.2.1368 - 2018-11-30

### Changed
- Updated the Payflow Omnipay driver to 2.3.1
- Updated the Securepay Omnipay driver to 2.2.0
- Updated the Authorize.net Omnipay driver to 2.5.1
- Updated the Payment Express Omnipay driver to 2.2.1
- Updated the Eway Omnipay driver to 2.2.2
- Updated the Payfast Omnipay driver to 2.2

## 1.2.1366 - 2018-11-28

### Fixed
- Fixed a bug where it was possible to create duplicate order history change records.
- Fixed a bug where offsite gateways wouldn’t redirect back and complete the transaction correctly for Control Panel payments.

## 1.2.1365 - 2018-10-23

### Fixed
- Fix a bug where it wasn’t possible to set the billing address based off an existing shipping address.

### Fixed
- Fixed a Javascript error when viewing a customer field on the Edit User page.

## 1.2.1364 - 2018-08-23

### Fixed
- Fixed a PHP error that would occur when saving a User.

## 1.2.1363 - 2018-08-23

### Added
- Added the `resaveAllCustomerOrdersOnCustomerSave` config setting.

### Fixed
- Fixed a bug where the Date Paid column on the Orders index page could show incorrect values.

### Security
- Fixed a bug where it was possible to access purchase receipts when it shouldn’t have been.

## 1.2.1362 - 2018-05-10

### Changed
- Craft Commerce will now enforce boolean types for settings that a gateway expects to be boolean.

### Fixed
- Fixed an SSL error that could when communicating with the Authorize.net payment gateway.

## 1.2.1360 - 2018-03-23

### Added
- The order index page now includes the time when displaying order dates.

### Changed
- Line item modals on View Order pages now include the line item total.
- Added Craft 2.6.3013 compatibility.

## 1.2.1359 - 2018-03-08

### Fixed
- Fixed an error where variants would indicate they had zero stock at checkout when they had been marked as having unlimited stock.

## 1.2.1358 - 2018-03-07

### Fixed
- Fixed a PHP error that would occur when using an order element criteria model.

## 1.2.1356 - 2018-03-07

### Added
- Added the `shippingMethod` order criteria param.

### Changed
- Order recalculation now occurs after the `orders.onBeforeSaveOrder` event.

### Fixed
- Fixed a bug where a blank order could be placed if the cart’s cookie was deleted while the customer was on the payment page.
- Fixed a bug where a cart could be completed despite a lack of available stock, in some cases.
- Fixed a bug where the “Capture” transaction button on View Order pages was still shown after a capture was completed.

## 1.2.1354 - 2018-02-06

### Added
- Craft Commerce now adds `Craft Commerce` to the `X-Powered-By` header on requests, unless disabled by the [sendPoweredByHeader](https://craftcms.com/docs/config-settings#sendPoweredByHeader) config setting.

### Changed
- Updated the Authorize.net driver to 2.5.1
- Updated the Worldpay Omnipay driver to 2.2.2
- Updated the PayPal Omnipay driver to 2.6.4
- Updated the Payflow Omnipay driver to 2.3
- Updated the Dompdf Package to 0.8.2

### Fixed
- Fixed an error that occurred when generating an order PDF.
- Fixed a PHP error that could occur if you edited a non-primary currency’s settings.

## 1.2.1353 - 2018-01-18

### Added
- Added the `requireShippingMethodSelectionAtCheckout` config setting.
- Added new user permissions to manage shipping and tax settings without needing to be an admin.

### Fixed
- Fixed an error that occurred when creating or editing a discount.
- Fixed an error that occurred when generating an order PDF.

## 1.2.1352 - 2018-01-16

### Added
- Added the ability to update the email address of a guest order from the Control Panel.
- Added the `commerce_defaultCartShippingAddress` and `commerce_defaultCartBillingAddress` plugin hooks.

## 1.2.1351 - 2017-10-31

### Added
- Added the `defaultSku` product criteria param.
- Added stock information to the Product index page.

### Fixed
- Fixed a bug where stock validation was off by one when different line item options were set for the same purchasable.
- Fixed a bug where custom adjusters supplied by plugins where not being sorted by priority before getting applied to the order.
- Fixed a bug where the `commerce/cart/updateCart` action was not returning the correct validation errors when an invalid shipping address was submitted along with the `sameAddress` param.

## 1.2.1350 - 2017-10-05

### Changed
- Order adjustments are now displayed in the order they were applied, rather than alphabetically.

### Fixed
- Fixed a bug where emails weren’t getting sent to customers.

## 1.2.1349 - 2017-09-29

### Added
- Added the `cp.commerce.product.edit.right-pane` template hook, enabling plugins to modify the right pane on Edit Product pages.
- Added the `pdfAllowRemoteImages` config setting, which can be set to `true` to allow external images to be loaded in PDF templates.

### Changed
- `Commerce_OrderModel::getEmail()` now always returns the associated user account’s email, if there is one.
- The error data returned for `commerce/customerAddresses/save` Ajax requests now include field handles as the error keys.
- `Commerce_CustomerModel::getEmail()` has now been deprecated. It will only return the email address of the associated user account’s email if there was one. Use `order.email` to get the email address of the order within templates.
- Updated the Dompdf package to 0.8.1.
- Updated the PayFast Omnipay driver to 2.1.3.

### Fixed
- Fixed an issue in the example templates where the “Use same address for billing” checkbox would remain checked when different addresses were previously selected.
- Fixed a tax calculation error that occurred when included tax was removed from a product’s price and subsequent additional taxes did not take the removed values into account.

## 1.2.1346 - 2017-07-24

### Added
- Added the `autoSetNewCartAddresses` config setting, which can be set to `false` to prevent Craft Commerce from automatically assigning the last-used billing and shipping addresses on new carts.

### Changed
- Updated the Migs Omnipay driver to 2.2.2
- Updated the Stripe Omnipay driver to 2.4.7

### Fixed
- Fixed an API authentication error when making payments using the Stripe gateway.
- Fixed a bug where the `commerce/payments/pay` action was still processing the payment even if the cart had errors placed on it by other plugins.
- Fixed a bug where `LineItemModel::onSale()` could sometimes return an incorrect response due to rounding errors.
- Fixed a PHP error that could occur if a purchasable invalidated a line item when it was being added to a new cart.
- Fixed an issue where credit card forms’ First/Last Name fields were getting overridden by billing addresses’ values for some gateways.
- Fixed a bug where adding to cart with invalid `options` params would pass stock validation.

## 1.2.1345 - 2017-06-26

### Added
- Percentage-based discounts now have the option to be applied to the item’s original price or its discounted price (if other discounts were already applied).

## Changed
- Ajax requests to `commerce/cart/*` actions will now get a `itemSubtotal` key in the response JSON.
- Updated the Omnipay Stripe driver to 2.4.6.
- Updated the Omnipay Payment Express driver to 2.2.1.
- Updated the Omnipay MultiSafePay driver to 2.3.6.
- Updated the Omnipay Worldpay driver to 2.2.1.

### Fixed
- Fixed a bug where email address limits on discounts were able to by circumvented if the customer changed the casing of the coupon code.
- Fixed a PHP error that occurred when viewing a cart in the Control Panel if no payment methods had been created yet.
- Fixed a bug where discounts based on user group were not being added/removed after the user logged in/out.
- Fixed a bug where variants’ sale prices were only getting rounded when at least one sale was applied.
- Fixed a bug where special characters in Tax and Shipping Category names could break some form inputs in the Control Panel.
- Fixed a validation error that occurred when saving two shipping rules with the same name.

## 1.2.1343 - 2017-06-09

### Added
- Added the `pdfPaperSize` config setting.
- Added the `pdfPaperOrientation` config setting.
- Added a new Stripe gateway setting that determines whether the `receipt_email` param should be sent in payment requests.
- Added the `commerce_transactions.onCreateTransaction` event, which enables plugins to modify a newly-created transaction model.

### Changed
- Updated the Buckeroo driver to 2.2.
- Updated the Stripe driver to 2.4.5.
- Enabled the Buckeroo Credit Card Gateway within the Buckeroo Omnipay driver.

## 1.2.1342 - 2017-05-24

### Added
- Added support for Worldpay’s new `v1` API.

### Fixed
- Fixed a bug where `VariantModel:onSale()` could sometimes return an incorrect response due to rounding errors.
- Fixed a PHP error that occurred when saving a product with an empty dimension input on servers running PHP 7.
- Fixed a issue where orders were getting recalculated after receiving a completion response, when using the Sage Pay gateway.
- Fixed a PHP error that occurred when a plugin prevented a purchasable from getting added to the cart.

## 1.2.1341 - 2017-05-02

### Changed
- Increased the tax rate decimal storage length to allow 3 decimal places in tax rate percentages.
- The `CommerceDbHelper` class has be deprecated.

### Fixed
- Fixed a bug where some characters in product names were getting double-encoded on View Order pages.
- Fixed a bug where orders were incorrectly recalculating their adjustments when receiving notifications from the SagePay payment gateway.
- Fixed a tax calculation bug that occurred when using the “Total Order Price” taxable subject.

## 1.2.1339 - 2017-04-24

### Added
- Added new “Taxable Subject” options to Tax Rates, enabling taxes to be applied at the order level.
- Added the `datePaid` order element criteria attribute.

### Changed
- Updated the Dompdf package to 0.8.
- Updated the Omnipay Mollie driver to 3.2.
- Updated the Omnipay Authorize.net driver to 2.5.
- Updated the Omnipay MultiSafePay driver to 2.3.4.

### Fixed
- Fixed some PHP errors that occurred when rendering PDFs on servers running PHP 7.1.

## 1.2.1338 - 2017-04-04

### Added
- Added the `requireBillingAddressAtCheckout` config setting.
- Added the `cp.commerce.order.main-pane` template hook to the View Order page.
- Added `Commerce_VariantModel::hasStock()`.

### Fixed
- Fixed some PHP errors that occurred when saving products on servers running PHP 7.1.
- Fixed a bug where the `commerce/payments/pay` action was not blocking disabled payment methods.
- Fixed a bug where old carts did not default to the primary payment currency when their current payment currency was no longer valid.

## 1.2.1337 - 2017-03-08

### Added
- Added the `commerce_sale.onBeforeMatchProductAndSale` event, which enables plugins to add custom matching logic to sales.
- Added the `commerce_products.onBeforeEditProduct` event.
- Added the `cp.commerce.product.edit` template hook to the Edit Product page.

### Changed
- If a product SKU can’t be generated from its product type’s Automatic SKU Format, Craft Commerce now logs why.

### Fixed
- Fixed some PHP errors that occurred on servers running PHP 7.1.
- Fixed a bug where line items could be removed if their `qty` param was missing from a `commerce/cart/updateLineItem` request.
- The Orders index page now displays zero-value currency amounts, instead of leaving the cell blank.
- Fixed bug where duplicate products could be displayed when editing sales when the User Groups condition was in use.
- Fixed a bug where the `isUnpaid` and `isPaid` order element criteria params did not work correctly.
- Fixed a PHP error that occurred if a plugin’s custom shipping method object didn’t inherit `BaseModel`.
- Fixed a bug where payments made with MultiSafepay would be marked as successful before the user was redirected to the offsite gateway.
- Fixed a bug where shipping rule names were required to be unique across the entire installation, rather than per-shipping method.

## 1.2.1334 - 2017-01-30

### Added
- Added a new `purgeInactiveCarts` config setting, which determines whether Craft Commerce should purge inactive carts from the database (`true` by default).
- Added a new `commerce_modifyOrderAdjusters` hook, which enables plugins to modify the order adjusters before they are applied.
- Added the “Shipping Method” and “Payment Method” table attribute options to the Orders index page.

### Changed
- Updated the Stripe gateway library to 2.4.2.
- Updated the PayPal gateway library to 2.6.3.
- Fixed a memory error that occurred when purging a large number of carts.

### Fixed
- Fixed a bug where the `hasVariant` product criteria attribute would only account the first 100 variants.
- Fixed a bug where custom order adjusters could not inspect earlier adjustments made to the order within the current recalculation.
- Fixed a bug where the default product type that gets created on installation was referencing the old `commerce` templates path, rather than `shop`.
- Fixed compatibility with some payment gateways that were expecting abbreviated state names in the billing address.

## 1.2.1333 - 2017-01-05

### Fixed
- Fixed a PHP error that occurred when retrieving the sale price of variants that were fetched via `craft.commerce.products`.

## 1.2.1332 - 2017-01-03

### Added
- Added the `commerce_modifyItemBag` hook, allowing plugins to modify cart information sent to the payment gateway.
- Added the `requireShippingAddressAtCheckout` config setting.
- Added a new `defaultHeight` product criteria param, for querying products by their default variant’s height.
- Added a new `defaultLength` product criteria param, for querying products by their default variant’s length.
- Added a new `defaultWidth` product criteria param, for querying products by their default variant’s width.
- Added a new `defaultWeight` product criteria param, for querying products by their default variant’s weight.

### Fixed
- Fixed a bug where sales were not being applied to variants that were fetched via `craft.commerce.variants`.
- Fixed a bug where line items’ `salePrice` were not reflecting any changes made to their `saleAmount` via the `lineItem.onPopulateLineItem` event.

## 1.2.1331 - 2016-12-13

### Added
- Craft Commerce now includes a gateway adapter for Payeezy by First Data.
- Added `Commerce_VariantModel::getSalesApplied()`, which returns an array of the `Commerce_SaleModel` objects that were used to calculate the salePrice of the variant.

### Changed
- Ajax requests to `commerce/cart/*` actions now include `subtotal` and `shippingCategoryId` properties in the response data.
- The `commerce_orders/beforeOrderComplete` event now gets fired a little later than before, giving plugins a chance to change the order status ID.

### Fixed
- Fixed a bug where MultiSafepay was not being treated as an offsite payment gateway.

## 1.2.1330 - 2016-12-06

### Changed
- Added a new `baseTax` attribute to order models, which can be modified by custom order adjusters to add taxes to the order as a whole.
- `Commerce_OrderModel::getTotalTax()` now includes the new `baseTax` amount.

### Fixed
- Fixed a rounding error that occurred with some percentage-based discounts.
- Fixed a PHP error that occurred when searching for products with the `hasVariants` criteria param, in some cases.

## 1.2.1329 - 2016-11-30

### Fixed
- Fixed a bug where discounts without a coupon code condition could apply before their start date.
- Fixed a bug where the `hasSales` product criteria attribute would only apply to the first 100 products.
- Fixed a bug where the post-payment redirect would take the customer to the site homepage.

## 1.2.1328 - 2016-11-29

### Added
- Craft Commerce now includes a gateway adapter for MultiSafepay.

### Changed
- Ajax requests to `cart/updateCart` now include a `cart` object in the response data in the event of an error.

### Fixed
- Fixed a bug where PayPal payments could fail due to inconsistencies between how Craft Commerce and PayPal calculated the total payment amount for transactions.
- Fixed a bug where First Name and Last Name customer field labels weren’t being translated for the current locale in the Control Panel.
- Fixed a bug some offsite gateway payment requests were not getting sent with the correct return and cancel URLs.
- Fixed a bug that prevented Craft Commerce from updating successfully from pre-1.0 versions on case-sensitive file systems.
- Fixed a bug where applicable VAT taxes were not being removed correctly for customers with a valid VAT ID.
- Fixed a bug where archived payment methods were still showing up as options in Control Panel payment form modals.

## 1.2.1327 - 2016-10-25

### Changed
- When saving a product type, if any tax/shipping categories had been deselected, Craft Commerce will now reassign any existing products with the no-longer-available tax/shipping categories to the default categories.
- The “HTML Email Template Path” Email setting can now contain Twig code.

### Fixed
- Fixed a bug where Craft Commerce was not respecting the system time zone when purging inactive carts.
- Fixed a bug where a no-longer-applicable shipping method could still be selected by a cart if it was the only defined shipping method.
- Fixed a bug where the `Commerce_ProductModel` provided by the onSaveProduct event was not updated with the latest and greatest values based on its default variant.
- Fixed a bug where all products were being re-saved when a product type was saved, rather than just the products that belong to that product type.
- Fixed a PHP error that occurred when adding something to the cart, if the cart didn’t have a shipping address yet and the default tax zone’s tax rate was marked as VAT.
- Fixed a bug where a coupon based discount could apply before its start date.

## 1.2.1325 - 2016-10-13

### Fixed
- Fixed a PHP error that occurred when a custom purchasable didn’t provide a tax category ID.
- Fixed a bug where the relevant template caches were not being cleared after the stock of a variant was deducted.
- Fixed a display issue on the order transaction details modal when a large amount of gateway response data was present.

## 1.2.1324 - 2016-10-12

### Fixed
- Fixed a bug where orders were not being marked as complete after successful offsite gateway payments.
- Fixed a PHP error that occurred when deleting a product type.

## 1.2.1323 - 2016-10-11

### Added
- It’s now possible to accept payments in multiple currencies.
- Added Shipping Categories.
- Discounts can now be user-sorted, which defines the order that they will be applied to carts.
- Discounts now have the option to prevent subsequent discounts from being applied.
- The start/end dates for Discounts and Sales can now specify the time of day.
- Discounts can now have a “Minimum Purchase Quantity” condition.
- Product Types now have an “Order Description Format” setting, which can be used to override the description of the products in orders’ line items.
- Addresses now have “Attention”, “Title”, and “Business ID” fields.
- Added the “Order PDF Filename Format” setting in Commerce → Settings → General Settings, for customizing the format of order PDF filenames.
- Added the `useBillingAddressForTax` config setting. If enabled, Craft Commerce will calculate taxes based on orders’ billing addresses, rather than their shipping addresses.
- Added the `requireEmailForAnonymousPayments` config setting. If enabled, Craft Commerce will require the email address of the order to be submitted in anonymous payment requests.
- The IP address of the customer is now stored on the order during order completion.
- Craft Commerce now makes all payment gateways available to unregistered installs, rather than limiting users to a single “Dummy” gateway.
- Added support for SagePay Server.
- Added support for the Netbanx Hosted.
- Added the `commerceCurrency` filter, which works identically to the |currency filter by default, but also has `convert` and `format` arguments that can be used to alter the behavior.
- Added `craft.commerce.shippingMethods`.
- Added `craft.commerce.shippingCategories`.
- Added `craft.commerce.shippingZones`.
- Added `craft.commerce.taxZones`.
- Added `OrderStatusService::getDefaultOrderStatusId()`.
- Added the `commerce_payments.onBeforeCaptureTransaction` and `onCaptureTransaction` events.
- Added the `commerce_payments.onBeforeRefundTransaction` and `onRefundTransaction` events.
- Added the `commerce_email.onBeforeSendEmail` and `onSendEmail` events.
- Added the `cp.commerce.order.edit` hook to the View Order page template.
- Added the [PHP Units of Measure](https://github.com/PhpUnitsOfMeasure/php-units-of-measure) PHP package.
- Added the [Vat Validation](https://github.com/snowcap/vat-validation) PHP package.

### Changed
- The tax categories returned by the template function `craft.commerce.getTaxCategories()` are now represented by `Commerce_TaxCategory` models by default, rather than arrays. To get them returned as arrays, you can pass `true` into the function.
- Status-change notification emails are now sent to the customer in the language they placed the order with.
- It’s now possible to update product statuses on the Products index page.
- The example templates folder has been renamed from “commerce” to “shop”.
- Craft Commerce now re-saves existing products when a Product Type’s settings are saved.
- The Tax Rates index page now lists the Tax Categories and Tax Zones each Tax Rate uses.
- Tax Rates now have the option to exclude themselves from orders with a valid VAT ID.
- Transaction Info HUDs on View Order pages now show the transaction IDs.
- Craft Commerce now stores the complete response data for gateway transaction requests in the commerce_transactions table.
- The commerce/cart/updateCart action now includes all validation errors found during partial cart updates in its response.
- Reduced the number of order recalculations performed during payment.
- The View Order page no longer labels an order as paid if its total price is zero.
- Craft Commerce now logs invalid email addresses when attempting to send order status notification emails.
- Custom fields on an order can now only be updated during payment if it is the user’s active cart.
- Craft Commerce now provides Stripe with the customer’s email address to support Stripe’s receipt email feature.
- Payment failures using PayPal Express now redirect the customer back to PayPal automatically, rather than displaying a message instructing the customer to return to PayPal.
- Updated the Authorize.Net gateway library to 2.4.2.
- Updated the Dummy gateway library to 2.1.2.
- Updated the Molli gateway library to 3.1.
- Updated the Payfast gateway library to 2.1.2.
- Updated the Payflow gateway library to 2.2.1.
- Updated the Stripe gateway library to 2.4.1.

### Deprecated
- Deprecated the `update` variable in email templates. The `orderHistory` variable should be used instead.

### Fixed
- Fixed a bug where `Commerce_OrderService::completeOrder()` was not checking to make sure the order was not already completed before doing its thing.
- Fixed a bug where addresses’ “Map” links on View Order pages were not passing the full address to the Google Maps window.
- Fixed an bug where address validation was not respecting the country setting, “Require a state to be selected when this country is chosen”.
- Fixed a bug where submitting new addresses to a fresh cart caused a cart update failure.
- Fixed a bug where collapsed variants’ summary info was overlapping the “Default” button.

## 1.1.1317 - 2016-09-27

### Added
- Craft Commerce is now translated into Portuguese.

### Fixed
- Fixed a bug where Edit Address modals on View Order pages were not including custom states in the State field options.

## 1.1.1217 - 2016-08-25

### Fixed
- Fixed a PHP error that occurred when referencing the default currency.

## 1.1.1216 - 2016-08-25

### Fixed
- Fixed a bug where eager-loading product variants wasn’t working.
- Fixed a bug where customer addresses were not showing up in the View Order page if they contained certain characters.
- Fixed a bug where orders were not getting marked as complete when they should have in some cases, due to a rounding comparison issue.

## 1.1.1215 - 2016-08-08

### Changed
- Customer Info fields now return the user’s `CustomerModel` when accessed in a template.

### Fixed
- Fixed a bug where discounts that apply free shipping to an order were not including the shipping reduction amount in the discount order adjustment amount.
- Fixed a bug where editing an address in the address book would unintentionally select that address as the active cart’s shipping address.
- Fixed SagePay Server gateway support.

## 1.1.1214 - 2016-07-20

### Fixed
- Fixed an error that occurred when PayPal rejected a payment completion request due to duplicate counting of included taxes.
- Fixed a MySQL error that could occur when `ElementsService::getTotalElements()` was called for orders, products, or variants.

## 1.1.1213 - 2016-07-05

### Changed
- Transaction dates are now shown on the View Order page.
- Order status change dates are now shown on the View Order page.
- Updated the Authorize.Net Omnipay gateway to 2.4, fixing issues with Authorize.Net support.
- Cart item information is now sent on gateway payment completion requests, in addition to initial payment requests.

### Fixed
- Fixed a bug where payments using Worldpay were not getting automatically redirected back to the store.

## 1.1.1212 - 2016-06-21

### Changed
- Line item detail HUDs within the View Order page now include the items’ subtotals.
- Renamed `Commerce_LineItemModel`’s `subtotalWithSale` attribute to `subtotal`, deprecating the former.
- Renamed `Commerce_OrderModel`’s `itemSubtotalWithSale` attribute to `itemSubtotal`, deprecating the former.
- Each of the nested arrays returned by `craft.commerce.availableShippingMethods` now include a `method` key that holds the actual shipping method object.

### Fixed
- Fixed a MySQL error that occurred when MySQL was running in Strict Mode.
- Fixed a rounding error that occurred when calculating tax on shipping costs.

## 1.1.1211 - 2016-06-07

### Added
- Added a new “Per Email Address Limit” condition to coupon-based discounts, which will limit the coupons’ use by email address.
- Added the ability to clear usage counters for coupon-based discounts.
- Added a new `hasSales` product criteria param, which can be used to limit the resulting products to those that have at least one applicable sale.
- Added a new `hasPurchasables` order criteria param, which can be used to limit the resulting orders to those that contain specific purchasables.
- Added a new `commerce_lineItems.onPopulateLineItem` event which is called right after a line item has been populated with a purchasable, and can be used to modify the line item attributes, such as its price.
- Added `LineItemModel::getSubtotal()` as an alias of the now-deprecated `getSubtotalWithSale()`.

### Fixed
- Fixed a bug where the “Per User Limit” discount condition was not being enforced for anonymous users.
- Fixed a bug where the quantity was not being taken into account when calculating a weight-based shipping cost.
- Fixed a validation error that could occur when submitting a payment for an order with a percentage-based discount.
- Fixed a bug where the cart was not getting recalculated when an associated address was updated in the user’s address book.

## 1.1.1210 - 2016-05-17

### Fixed
- Fixed a bug where sales could be applied to the same line item more than once.
- Fixed a bug where the `commerce/cart/cartUpdate` controller action’s Ajax response did not have up-to-date information.

## 1.1.1208 - 2016-05-16

### Added
- Added `commerce_products.onBeforeDeleteProduct` and `onDeleteProduct` events.

### Fixed
- Fixed a PHP error that occurred when adding a new item to the cart.

## 1.1.1207 - 2016-05-11

### Fixed
- Fixed a PHP error that occurred when saving a product with unlimited stock.

## 1.1.1206 - 2016-05-11

### Changed
- It’s now possible to show customers’ and companies’ names on the Orders index page.
- Craft Commerce now sends customers’ full names to the payment gateways, pulled from the billing address.
- Craft Commerce now ensures that orders’ prices don’t change in the middle of payment requests, and declines any payments where the price does change.
- The onBeforeSaveProduct event is now triggered earlier to allow more modification of the product model before saving.
- Updated the Omnipay gateway libraries to their latest versions.

### Fixed
- Fixed a bug where changes to purchasable prices were not reflected in active carts.
- Fixed a PHP error that occurred when an active cart contained a variant that had no stock or had been disabled.
- Fixed a PHP error that occurred when paying with the Paypal Express gateway.

## 1.1.1202 - 2016-05-03

### Added
- Added the `commerce_lineItems.onCreateLineItem` event.
- Added the `hasStock` variant criteria param, which can be set to `true` to find variants that have stock (including variants with unlimited stock).

### Changed
- The View Order page now shows whether a coupon code was used on the order.
- All payment gateways support payments on the View Order page now.
- It’s now possible to delete countries that are in use by tax/shipping zones and customer addresses.
- State-based tax/shipping zones now can match on the state abbreviation, in addition to the state name/ID.
- Craft Commerce now sends descriptions of the line items to gateways along with other cart info, when the `sendCartInfoToGateways` config setting is enabled.

### Fixed
- Fixed a bug where payment method setting values that were set from config/commerce.php would get saved to the database when the payment method was resaved in the Control Panel.
- Fixed a PHP error that occurred when calling `Commerce_OrderStatusesService::getAllEmailsByOrderStatusId()` if the order status ID was invalid.
- Fixed a PHP error that occurred when a cart contained a disabled purchasable.
- Fixed a bug where an order status’ sort order was forgotten when it was resaved.
- Fixed a bug where the `hasVariant` product criteria param was only checking the first 100 variants.
- Fixed a bug where only logged-in users could view a tokenized product preview URL.
- Fixed an issue where the selected shipping method was not getting removed from the cart when it was no longer available, in some cases.

## 1.1.1200 - 2016-04-13

### Added
- Added the `commerce_products.onBeforeSaveProduct` and `onSaveProduct` events.
- Added the `commerce_lineItems.onBeforeSaveLineItem` and `onSaveLineItem` events.

### Changed
- Stock fields are now marked as required to make it more clear that they are.
- Added a new “The Fleece Awakens” default product.

### Fixed
- Fixed an error that occurred when a variant was saved without a price.
- Fixed a bug where various front-end templates wouldn’t load correctly from the Control Panel if the [defaultTemplateFileExtensions](link) or [indexTemplateFilename](link) config settings had custom values.
- Fixed a bug where products’ `defaultVariantId` property was not being set on first save.
- Fixed a validation error that occurred when a cart was saved with a new shipping address and an existing billing address.
- Fixed a bug where customers’ last-used billing addresses were not being remembered.
- Fixed a MySQL error that occurred when attempting to delete a user that had an order transaction history.

### Security
- Fixed an XSS vulnerability.

## 1.1.1198 - 2016-03-22

### Added
- Added the `sendCartInfoToGateways` config setting, which defines whether Craft Commerce should send info about a cart’s line items and adjustments when sending payment requests to gateways.
- Product models now have a `totalStock` property, which returns the sum of all available stock across all of a product’s variants.
- Product models now have an `unlimitedStock` property, which returns whether any of a product’s variants have unlimited stock.
- Added the `commerce_variants.onOrderVariant` event.

### Changed
- Updated the Omnipay Authorize.Net driver to 2.3.1.
- Updated the Omnipay FirstData driver to 2.3.0.
- Updated the Omnipay Mollie driver to 3.0.5.
- Updated the Omnipay MultiSafePay driver to 2.3.0.
- Updated the Omnipay PayPal driver to 2.5.3.
- Updated the Omnipay Pin driver to 2.2.1.
- Updated the Omnipay SagePay driver to 2.3.1.
- Updated the Omnipay Stripe driver to  v2.3.1.
- Updated the Omnipay WorldPay driver to 2.2.

### Fixed
- Fixed a bug where shipping address rules and tax rates were not finding their matching shipping zone in some cases.
- Fixed a bug where the credit card number validator was not removing non-numeric characters.
- Fixed a PHP error that occurred when saving an order from a console command.

## 1.1.1197 - 2016-03-09

### Changed
- Ajax requests to the “commerce/payments/pay” controller action now include validation errors in the response, if any.

### Fixed
- Fixed a credit card validation bug that occurred when using the eWay Rapid gateway.
- Fixed an error that occurred on the Orders index page when searching for orders.
- Fixed a bug where refreshing the browser window after refunding or paying for an order on the View Order page would attempt to re-submit the refund/payment request.
- Fixed a bug where `Commerce_PaymentsService::processPayment()` was returning `false` when the order was already paid in full (e.g. due to a 100%-off coupon code).
- Fixed a bug where variants were defaulting to disabled for products that only had a single variant.

## 1.1.1196 - 2016-03-08

### Added
- Added Slovak message translations.
- Added Shipping Zones, making it easier to relate multiple Shipping Methods/Rules to a common list of countries/states. (Existing Shipping Rules will be migrated to use Shipping Zones automatically.)
- Added a “Recent Orders” Dashboard widget that shows a table of recently-placed orders.
- Added a “Revenue” Dashboard widget that shows a chart of recent revenue history.
- The Orders index page now shows a big, beautiful revenue chart above the order listing.
- It’s now possible to edit Billing and Shipping addresses on the View Order page.
- It’s now possible to manually mark orders as complete on the View Order page.
- It’s now possible to submit new order payments from the View Order page.
- Edit Product pages now have a “Save as a new product” option in the Save button menu.
- Edit Product pages now list any sales that are associated with the product.
- It’s now possible to sort custom order statuses.
- It’s now possible to sort custom payment methods.
- It’s now possible to soft-delete payment methods.
- Added a “Link to a product” option to Rich Text fields’ Link menus, making it easy to create links to products.
- Added support for Omnipay “item bags”, giving gateways some information about the cart contents.
- Added the “gatewayPostRedirectTemplate” config setting, which can be used to specify the template that should be used to render the POST redirection page for gateways that require it.
- Added support for eager-loading variants when querying products, by setting the `with: 'variants'` product param.
- Added support for eager-loading products when querying variants, by setting the `with: 'product'` variant param.
- Added `craft.commerce.variants` for querying product variants with custom parameters.
- Added the “defaultPrice” product criteria parameter, for querying products by their default variant’s price.
- Added the “hasVariant” product criteria parameter, for querying products that have a variant matching a specific criteria. (This replaces the now-deprecated “withVariant” parameter”.)
- Added the “stock” variant criteria parameter, for querying variants by their available stock.
- Added the “commerce/payments/pay” controller action, replacing the now-deprecated “commerce/cartPayment/pay” action.
- Added the “commerce/payments/completePayment” controller action, replacing the now-deprecated “commerce/cartPayment/completePayment” action.
- The “commerce/payments/pay” controller action now accepts an optional “orderNumber” param, for specifying which order should receive the payment. (If none is provided, the active cart is used.)
- The “commerce/payments/pay” controller action now accepts an optional “expiry” parameter, which takes a combined month + year value in the format “MM/YYYY”.
- The “commerce/payments/pay” controller action doesn’t required “redirect” and “cancelUrl” params, like its predecessor did.
- The “commerce/payments/pay” controller action supports Ajax requests.
- Added an abstract Purchasable class that purchasables can extend, if they want to.
- Gateway adapters are now responsible for creating the payment form model themselves, via the new `getPaymentFormModel()` method.
- Gateway adapters are now responsible for populating the CreditCard object based on payment form data themselves, via the new `populateCard()` method.
- Gateway adapters now have an opportunity to modify the Omnipay payment request, via the new `populateRequest()` method.
- Gateway adapters can now add support for Control Panel payments by implementing `cpPaymentsEnabled()` and `getPaymentFormHtml()`.

### Changed
- `Commerce_PaymentFormModel` has been replaced by an abstract BasePaymentFormModel class and subclasses that target specific gateway types.
- Gateway adapters must now implement the new `getPaymentFormModel()` and `populateCard()` methods, or extend `CreditCardGatewayAdapter`.
- The signatures and behaviors of `Commerce_PaymentsService::processPayment()` and `completePayment()` have changed.
- New Sales and Discounts are now enabled by default.
- The Orders index page now displays orders in chronological order by default.
- It is no longer possible to save a product with a disabled default variant.
- It is no longer possible to add a disabled variant, or the variant of a disabled product, to the cart.
- `Commerce_PaymentsService::processPayment()` and `completePayment()` no longer respond to the request directly, unless the gateway requires a redirect via POST. They now return `true` or `false` indicating whether the operation was successful, and leave it up to the controller to handle the client response.

### Deprecated
- The `commerce/cartPayment/pay` action has been deprecated. `commerce/payments/pay` should be used instead.
- The `commerce/cartPayment/completePayment` action has been deprecated. `commerce/payments/completePayment` should be used instead.
- The `withVariant` product criteria parameter has been deprecated. `hasVariant` should be used instead.

## 1.0.1190 - 2016-02-26

### Fixed
- Fixed a bug where product-specific sales were not being applied correctly.

## 1.0.1189 - 2016-02-23

### Changed
- Reduced the number of SQL queries required to perform various actions.
- The “Enabled” checkbox is now checked by default when creating new promotions and payment methods.
- Edit Product page URLs no longer require the slug to be appended after the product ID.
- Completed orders are now sorted by Date Ordered by default, and incomplete orders by Date Updated, in the Control Panel.

### Fixed
- Fixed a PHP error that occurred if an active cart contained a purchasable that had been deleted in the back-end.
- Fixed a PHP error that occurred when trying to access the addresses of a non-existent customer.
- Fixed a bug where only a single sale was being applied to products even if there were multiple matching sales.

## 1.0.1188 - 2016-02-09

### Changed
- Order queries will now return zero results if the `number` criteria param is set to any empty value besides `null` (e.g. `false` or `0`).
- Improved the behavior of the Status menu in the Update Order Status modal on View Order pages.
- Added some `<body>` classes to some of Craft Commerce’s Control Panel pages.

### Fixed
- Fixed a bug where new carts could be created with an existing order number.
- Fixed a bug where the default descriptions given to discounts were not necessarily using the correct currency and number formats.
- Fixed a bug where a default state was getting selected when creating a new shipping rule, but it was not getting saved.
- Fixed a bug where variants could not be saved as disabled.

## 1.0.1187 - 2016-01-28

### Added
- Added `craft.commerce.getDiscountByCode()`, making it possible for templates to fetch info about a discount by its code.

### Changed
- OrderHistoryModel objects now have a `dateCreated` attribute.

### Fixed
- Fixed a bug where customers could select addresses that did not belong to them.
- Fixed a bug where new billing addresses were not getting saved properly when carts were set to use an existing shipping address, but `sameAddress` was left unchecked.
- Fixed a bug where numeric variant fields (e.g Price) were storing incorrect values when entered from locales that use periods as the grouping symbol.
- Fixed a PHP error that occurred when saving a custom order status with no emails selected.
- Fixed a bug where discounts were being applied to carts even after the discount had been disabled.
- Fixed a bug where carts were not displaying descriptions for applied discounts.
- Fixed a bug where variants’ Title fields were not showing the correct locale ID in some cases.

## 1.0.1186 - 2016-01-06

### Changed
- Updated the translation strings.

### Fixed
- Fixed a PHP error that occurred when attempting to change a tax category’s handle.
- Fixed a PHP error that occurred when attempting to save a discount or sale without selecting any products or product types.

## 1.0.1185 - 2015-12-21

### Added
- Orders now have an `email` criteria parameter which can be used to only query orders placed with the given email.
- Address objects now have `getFullName()` method, for returning the customer’s first and last name combined.
- Added the `totalLength` attribute to front-end cart Ajax responses.
- It’s now possible to sort orders by Date Ordered and Date Paid on the Orders index page.

### Changed
- A clear error message is now displayed when attempting to save a product, if the product type’s Title Format setting is invalid.
- A clear error message is now displayed when attempting to save a product, if the product type’s Automatic SKU Format setting is invalid.
- Any Twig errors that occur when rendering email templates are now caught and logged, without affecting the actual order status change.
- The Payment Methods index now shows the payment methods’ gateways’ actual display names, rather than their class names.
- Payment method settings that are being overridden in craft/config/commerce.php now get disabled from Edit Payment Method pages.
- The extended line item info HUD now displays the included tax for the line item.

### Fixed
- Fixed a bug where the cart was not immediately forgotten when an order was completed.
- Fixed a bug where `Commerce_OrderModel::getTotalLength()` was returning the total height of each of its line items, rather than the length.
- Fixed a bug where variants’ height, length, and width were not being saved correctly on order line item snapshots.
- Fixed a bug where order queries would return results even when the `user` or `customer` params were set to invalid values.
- Fixed a PHP error that occurred when accessing a third party shipping method from an order object.
- Fixed a PHP error that occurred when accessing the Sales index page.
- Fixed a PHP error that occurred when loading dependencies on some servers.
- Fixed a JavaScript error that occurred when viewing extended info about an order’s line items.
- Fixed some language and styling bugs.

## 1.0.1184 - 2015-12-09

### Added
- Added support for inline product creation from product selection modals.
- Products now have an `editable` criteria parameter which can be used to only query products which the current user has permission to edit.
- Added support for payment methods using the eWAY Rapid gateway.

### Changed
- Improved compatibility with some payment gateways.
- Added the `shippingMethodId` attribute to front-end cart Ajax responses.
- Users that have permission to access Craft Commerce in the Control Panel, but not permission to manage Orders, Products, or Promotions now get a 403 error when accessing /admin/commerce, rather than a blank page.
- The “Download PDF” button no longer appears on the View Order page if no PDF template exists yet.
- `Commerce_OrderModel::getPdfUrl()` now only returns a URL if the PDF template exists; otherwise null will be returned.
- Errors that occur when parsing email templates now get logged in craft/storage/runtime/logs/commerce.log.
- Improved the wording of error messages that occur when an unsupported gateway request is made.

### Fixed
- Fixed a bug where entering a sale’s discount amount to a decimal number less than 1 would result in the sale applying a negative discount (surcharge) to applicable product prices. Please check any existing sales to make sure the correct amount is being discounted.
- Fixed bug where email template errors would cause order completion to fail.
- Fixed a bug where shipping rule description fields were not being saved.
- Fixed a PHP error that could occur when saving a product via an Element Editor HUD.
- Fixed a bug where billing and shipping addresses were receiving duplicate validation errors when the `sameAddress` flag was set to true.
- Fixed a JavaScript error that occurred when changing an order’s status on servers with case-sensitive file systems.

## 1.0.1183 - 2015-12-03

### Changed
- Discounts are now entered as positive numbers in the CP (e.g. a 50% discount is defined as either “0.5” or “50%” rather than “-0.5” or “-50%”).
- Added the `commerce_cart.onBeforeAddToCart` event.
- Added the `commerce_discounts.onBeforeMatchLineItem` event, making it possible for plugins to perform additional checks when determining if a discount should be applied to a line item.
- Added the `commerce_payments.onBeforeGatewayRequestSend` event.

### Fixed
- Fixed a PHP error that would occur when the Payment Methods index page if any of the existing payment methods were using classes that could not be found.
- Fixed a bug where some failed payment requests were not returning an error message.
- Fixed a bug where `PaymentsService::processPayment()` was attempting to redirect to the order’s return URL even if it didn’t have one, in the event that the order was already paid in full before `processPayment()` was called. Now `true` is returned instead.
- Fixed some UI strings that were not getting properly translated.

## 1.0.1182 - 2015-12-01

### Added
- Tax Rates now have a “Taxable Subject” setting, allowing admins to choose whether the Tax Rate should be applied to shipping costs, price, or both.
- View Order pages now display notes and options associated with line items.
- Added new `commerce_addresses.beforeSaveAddress` and `saveAddress` events.
- Purchasables now must implement a `getIsPromotable()` method, which returns whether the purchasable can be subject to discounts.
- Variants now support a `default` element criteria param, for only querying variants that are/aren’t the default variant of an invariable product.

### Changed
- All number fields now display values in the current locale’s number format.
- Variant descriptions now include the product’s title for products that have variants.
- It’s now more obvious in the UI that you are unable to delete an order status while orders exist with that status.
- The `commerce_orders.beforeSaveOrder` event now respects event’s `$peformAction` value.
- The `commerce_orders.beforeSaveOrder` and `saveOrder` events trigger for carts, in addition to completed orders.
- `Commerce_PaymentsService::processPayment()` no longer redirects the browser if the `$redirect` argument passed to it is `null`.
- Renamed `Commerce_VariantsService::getPrimaryVariantByProductId()` to `getDefaultVariantByProductId()`.
- Updated all instances of `craft.commerce.getCart()` to `craft.commerce.cart` in the example templates.
- Customers are now redirected to the main products page when attempting to view their cart while it is empty.

### Removed
- Removed the `commerceDecimal` and `commerceCurrency` template filters. Craft CMS’s built-in [number](https://craftcms.com/docs/templating/filters#number) and [currency](https://craftcms.com/docs/templating/filters#currency) filters should be used instead. Note that you will need to explicitly pass in the cart’s currency to the `currency` filter (e.g. `|currency(craft.commerce.cart.currency)`).

### Fixed
- Fixed a bug where View Order pages were displaying links to purchased products even if the product didn’t exist anymore, which would result in a 404 error.
- Fixed a bug where orders’ base shipping costs and base discounts were not getting reset when adjustments were recalculated.
- Fixed the “Country” and “State” field labels on Edit Shipping Rule pages, which were incorrectly pluralized.
- Fixed a bug where toggling a product/variant’s “Unlimited” checkbox was not enabling/disabling the Stock text input.
- Fixed a PHP error that occurred on order completion when purchasing a third party purchasable.
- Fixed a PHP error that occurred when attempting to add a line item to the cart with zero quantity.
- Fixed a bug where the state name was not getting included from address models’ `getStateText()` methods.
- Fixed a PHP error that would occur when saving a variable product without any variants.

## 0.9.1179 - 2015-11-24

### Added
- Added a new “Manage orders” user permission, which determines whether the current user is allowed to manage orders.
- Added a new “Manage promotions” user permission, which determines whether the current user is allowed to manage promotions.
- Added new “Manage _[type]_ products” user permissions for each product type, which determines whether the current user is allowed to manage products of that type.
- It’s now possible to set payment method settings from craft/config/commerce.php. To do so, have the file return an array with a `'paymentMethodSettings'` key, set to a sub-array that is indexed by payment method IDs, whose sub-values are set to the payment method’s settings (e.g. `return ['paymentMethodSettings' => ['1' => ['apiKey' => getenv('STRIPE_API_KEY')]]];`).
- Added an `isGuest()` method to order models, which returns whether the order is being made by a guest account.
- The `cartPayment/pay` controller action now checks for a `paymentMethodId` param, making it possible to select a payment gateway at the exact time of payment.
- Added `Commerce_TaxCategoriesService::getTaxCategoryByHandle()`.

### Changed
- Ajax requests to `commerce/cart/*` controller actions now get the `totalIncludedTax` amount in the response.
- Renamed `Commerce_ProductTypeService::save()` to `saveProductType()`.
- Renamed `Commerce_PurchasableService` to `Commerce_PurchasablesService` (plural).
- Renamed all `Commerce_OrderStatusService` methods to be more explicit (e.g. `save()` is now `saveOrderStatus()`).
- Renamed `Commerce_TaxCategoriesService::getAll()` to `getAllTaxCategories()`.
- Added “TYPE_” and “STATUS_” prefixes to each of the constants on TransactionRecord, to clarify their purposes.
- Order models no longer have $billingAddressData and $shippingAddressData properties. The billing/shipping addresses chosen by the customer during checkout are now duplicated in the craft_commerce_addresses table upon order completion, and the order’s billingAddressId and shippingAddressId attributes are updated to the new address records’ IDs.
- Purchasables must now have a `getTaxCategoryId()` method, which returns the ID of the tax category that should be applied to the purchasable.
- Third-party purchasables can now have taxes applied to their line items when in the cart.
- Added `totalTax`, `totalTaxIncluded`, `totalDiscount`, and `totalShippingCost` to the example templates’ order totals info.

### Fixed
- Fixed a bug where variants were not being returned in the user-defined order on the front end.
- Fixed a bug where `Commerce_OrdersService::getOrdersByCustomer()` was returning incomplete carts. It now only returns completed orders.
- Fixed a bug where the line items’ `taxIncluded` amount was not getting reset to zero before recalculating the amount of included tax.
- Fixed a bug where products of a type that had been switched from having variants to not having variants could end up with an extra Title field on the Edit Product page.
- Fixed an issue where Craft Personal and Client installations where making user groups available to sale and discount conditions.
- Fixed a PHP error that occurred when an order model’s `userId` attribute was set to the ID of a user account that didn’t have a customer record associated with it.
- Fixed a bug where quantity restrictions on a product/variant were not being applied consistently to line items that were added with custom options.
- Fixed some language strings that were not getting static translations applied to them.
- Fixed a bug where Price fields were displaying blank values when they had previously been set to `0`.
- Fixed a bug where `Commerce_TaxCategoriesService::getAllTaxCategories()` could return null values if `getTaxCategoryById()` had been called previously with an invalid tax category ID.

## 0.9.1177 - 2015-11-18

### Changed
- The example templates now display credit card errors more clearly.

### Fixed
- Fixed a bug where products’ and variants’ Stock fields were displaying blank values.

## 0.9.1176 - 2015-11-17

### Added
- Craft Commerce is now translated into German, Dutch, French (FR and CA), and Norwegian.
- Added the “Automatic SKU Format” Product Type setting, which defines what products’/variants’ SKUs should look like when they’re submitted without a value.
- It’s now possible to save arbitrary “options” to line items. When the same purchasable is added to the cart twice, but with different options, it will result in two separate line items rather than one line item with a quantity of 2.
- Order models now have a `totalDiscount` property, which returns the total of all discounts applied to its line items, in addition to the base discount.

### Changed
- The tax engine now records the amount of included tax for each line item, via a new `taxIncluded` property on line item models. (This does not affect existing tax calculation behaviors in any way.)
- Customer data stored in session is now cleared out whenever a user logs in/out, and when a logged-out guest completes their order.
- The example templates have been updated to demonstrate the new Line Item Options feature.
- Address management features are now hidden for guest users in the example templates to avoid confusion.

### Fixed
- Fixed a bug where products/variants that were out of stock would show a blank value for the “Stock” field, rather than “0”.
- Fixed a bug where the `shippingMethod` property returned by Ajax requests to `commerce/cart/*` was getting set to an incorrect value. The property is now set to the shipping method’s handle.

## 0.9.1175 - 2015-11-11

### Added
- Added a new “Show the Title field for variants” setting to Product Types that have variants. When checked, variants of products of that Product Type will get a new “Title” field that can be directly edited by product managers.
- It’s now possible to update an order’s custom fields when posting to the `commerce/cartPayment/pay` controller action.

### Changed
- Renamed `craft.commerce.getShippingMethods()` to `getAvailableShippingMethods()`.
- The shipping method info arrays returned by `craft.commerce.getAvailableShippingMethods()` now include `description` properties, set to the shipping methods’ active rules’ description. It also returns the shipping methods’ `type`.
- The shipping method info arrays returned by `craft.commerce.getAvailableShippingMethods()` are now sorted by their added cost, from cheapest to most expensive.
- Ajax requests to `commerce/cart/*` controller actions now get information about the available shipping methods in the response.
- Customer address info is now purged from the session when a user logs out with an active cart.
- Changes to the payment method in the example templates’ checkout process are now immediately applied to the cart.
- When the Stripe gateway is selected as the Payment Method during checkout we now show an example implementation of token billing with stripe.js

### Fixed
- Fixed a bug where the user-managed shipping methods’ edit URLs were missing a `/` before their IDs.
- Fixed a bug where it was possible to complete an order with a shipping method that was not supposed to be available, per its rules.
- Fixed a bug where it was possible to log out of Craft but still see address data in the cart.
- Fixed a bug where plugin-based shipping methods were getting re-instantiated each time `craft.commerce.getShippingMethods()` was called.
- Fixed a bug where batch product deletion from the Products index page was not also deleting their associated variants.

## 0.9.1173 - 2015-11-09

### Added
- Added a “Business Name” field to customer addresses (accessible via a `businessName` attribute), which replaces the “Company” field (and `company` attribute), and can be used to store customers’ businesses’ names when purchasing on behalf of their company.
- Added a “Business Tax ID” field to customer addresses (accessible via a `businessTaxId` attribute), which can be used to store customers’ businesses’ tax IDs (e.g. VAT) when purchasing on behalf of their company.
- Added a `getCountriesByTaxZoneId()` method to the Tax Zones service.
- Added a `getStatesByTaxZoneId()` method to the Tax Zones service.
- It’s now possible to create new Tax Zones and Tax Categories directly from the Edit Tax Rate page.

### Changed
- The ShippingMethod interface has three new methods: `getType()`, `getId()`, and `getCpEditUrl()`. (`getId()` should always return `null` for third party shipping methods.)
- It is no longer necessary to have created a Tax Zone before accessing Commerce → Settings → Tax Rates and creating a tax rate.
- The “Handle” field on Edit Tax Category pages is now automatically generated based on the “Name” field.
- Plugin-based shipping methods are now listed in Commerce → Settings → Shipping Methods alongside the user-managed ones.
- Orders can now be sorted by ID in the Control Panel.
- Updated the example templates to account for the new `businessName` and `businessTaxId` address attributes.

### Fixed
- Fixed a PHP error that occurred when editing a product if PHP was configured to display strict errors.
- Fixed a bug where products/variants would always show the “Dimensions” and “Weight” fields, even for product types that were configured to hide those fields.
- Fixed a PHP error that occurred when the tax calculator accessed third-party Shipping Methods.
- Fixed a MySQL error that occurred when saving a Tax Rate without a Tax Zone selected.
- Fixed an issue where clicking on the “Settings” global nav item under “Commerce” could direct users to the front-end site.

## 0.9.1171 - 2015-11-05

### Changed
- The “Promotable” and “Free Shipping” field headings on Edit Product pages now act as labels for their respective checkboxes.
- Craft Commerce now logs an error message when an order’s custom status is changed and the notification email’s template cannot be found.
- Commerce Customer Info fields are now read-only. (Customers can still edit their own addresses from the front-end.)
- Craft Commerce now keeps its customers’ emails in sync with their corresponding user accounts’ emails.
- Added a `shortNumber` attribute to order models, making it easy for templates to access the short version of the order number.
- The example templates’ product listings have new and improved icon images.

### Fixed
- Fixed a bug where the “Craft Commerce” link in the global sidebar would direct users to the front-end site, if the `cpTrigger` config setting was not set to `'admin'`.
- Updated the “Post Date” and “Expiry Date” table column headings on the Products index page, which were still labeled “Available On” and “Expires On”.
- Fixed a bug where one of the Market Commerce → Craft Commerce upgrade migrations wouldn’t run on case-sensitive file systems.
- Fixed a PHP error that occurred when viewing an active cart without an address from the Control Panel.
- Fixed a bug where custom field data was not saved via the `commerce/cart/updateCart` controller action if it wasn’t submitted along with other cart updates.
- Added some missing CSRF inputs to the example templates, when CSRF protection is enabled for the site.

### Security
- The example templates’ third party scripts now load over a protocol-relative URL, resolving security warnings.

## 0.9.1170 - 2015-11-04

### Added
- Renamed the plugin from Market Commerce to Craft Commerce.
- Craft Commerce supports One-Click Updating from the Updates page in the Control Panel.
- Gave Craft Commerce a fancy new plugin icon.
- Updated all of the Control Panel templates for improved consistency with Craft 2.5, and improved usability.
- Non-admins can now access Craft Commerce’s Control Panel pages via the “Access Craft Commerce” user permission (with the exception of its Settings section).
- Products are now localizable.
- It’s now possible to create a new sale or discount right from the Products index page, via a new Batch Action.
- It’s now possible to delete products from the Products index page in the Control Panel.
- Product variants are now managed right inline on Edit Product pages, via a new Matrix-inspired UI.
- Added Live Preview and Sharing support to Edit Product pages.
- It’s now possible to create new products right from Product Selector Modals (like the ones used by Products fields).
- Product types now have a “Has dimensions?” setting. The Width, Height, Length, and Weight variant fields will only show up when this is enabled now.
- It’s now possible to update multiple order statuses simultaneously from the Orders index page, via a new Batch Action.
- It’s now possible to delete orders from the Orders index page in the Control Panel.
- The View Order page now uses the same modal window to update order statuses as the Orders index page uses when updating statuses via the Batch Action.
- The View Order page now has “info” icons beside each line item and recorded transaction, for viewing deeper information about them.
- The View Order page now shows adjustments made on the order.
- Renamed the `craft.market` variable to `craft.commerce`.
- Added a new `commerce/cart/updateCart` controller action that can handle customer address/email changes, coupon application, line item additions, and shipping/payment method selections, replacing most of the old Cart actions. (The only other `commerce/cart/*` actions that remain are `updateLineItem`, `removeLineItem`, and `removeAllLineItems`.)
- It’s now possible to use token billing with some gateways, like Stripe, by passing a `token` POST param to the `cartPay/pay` controller action, so your customers’ credit card info never touches your server.
- It’s now possible to access through all custom Order Statuses `craft.commerce.orderStatuses`.
- Added the `itemSubtotalWithSale` attribute to order models, to get the subtotal of all order items before any adjustments have been applied.
- Renamed all class namespaces and prefixes for the Craft Commerce rename.
- Renamed nearly all service method names to be more explicit and follow Craft CMS naming conventions (i.e. `getById()` is now `getOrderById()`).
- All gateways must now implement the GatewayAdapterInterface interface. Craft Commerce provides a BaseGatewayAdapter class that adapts OmniPay gateway classes for this interface.
- Added the `commerce_transactions.onSaveTransaction` event.
- Added the `commerce_addOrderActions` hook.
- Added the `commerce_addProductActions` hook.
- Added the `commerce_defineAdditionalOrderTableAttributes` hook.
- Added the `commerce_defineAdditionalProductTableAttributes` hook.
- Added the `commerce_getOrderTableAttributeHtml` hook.
- Added the `commerce_getProductTableAttributeHtml` hook.
- Added the `commerce_modifyEmail` hook.
- Added the `commerce_modifyOrderSortableAttributes` hook.
- Added the `commerce_modifyOrderSources` hook.
- Added the `commerce_modifyPaymentRequest` hook.
- Added the `commerce_modifyProductSortableAttributes` hook.
- Added the `commerce_modifyProductSources` hook.
- Added the `commerce_registerShippingMethods` hook.

### Changed
- Sales rates and percentages are now entered as a positive number, and can be entered with or without a `%` sign.
- Products are now sorted by Post Date in descending order by default.
- All of the Settings pages have been cleaned up significantly.
- Renamed the `isPaid` order criteria param to `isUnpaid`.
- Renamed products’ `availableOn` and `expiresOn` attributes to `postDate` and `expiryDate`.
- Craft Commerce now records all failed payment transactions and include the gateway response.
- Reduced the number of SQL queries that get executed on order/product listing pages, depending on the attributes being accessed.
- Tax Categories now have “handles” rather than “codes”.
- When a Product Type is changed from having variants to not having variants, all of the existing products’ variants will be deleted, save for the Default Variants.
- If a default zone is not selected on an included tax rate, an error is displayed.
- Improved the extendability of the shipping engine. The new `ShippingMethod` and `ShippingRule` interfaces now allow a plugin to provide their own methods and rules which can dynamically add shipping costs to the cart.
- Added an `$error` argument to `Commerce_CartService::setPaymentMethod()` and `setShippingMethod()`.
- The example templates have been updated for the new variable names and controller actions, and their Twig code has been simplified to be more clear for newcomers (including more detailed explanation comments).
- The example PDF template now includes more information about the order, and a “PAID” stamp graphic.
- The example templates now include a customer address management section.
- Improved the customer address selection UI.

### Removed
- The “Cart Purge Interval” and “Cart Cookie Expiry Settings” have been removed from Control Panel. You will now need to add a `commerce.php` file in craft/config and set those settings from there. (See commerce/config.php for the default values.)
- Removed the default Shipping Method and improved the handling of blank shipping methods.
- Removed customer listing page. Add the Commerce Customer Info field type to your User field layout instead.

### Fixed
- Fixed a bug where you could pass an invalid `purchasableId` to the Cart.
- Fixed a bug where the customer link on the View Order page didn’t go to the user’s profile.
- Fixed a Twig error that occurred if a user manually went to /admin/commerce/orders/new. A 404 error is returned instead now.
- Fixed a bug where it was possible to use currency codes unsupported by OmniPay.
- Fixed a bug where the Mollie gateway was not providing the right token for payment completion.
- Fixed a bug where the `totalShipping` cost was incorrect when items with Free Shipping were in the cart.
- Fixed a bug in the Sale Amount logic.
- Products are now Promotable by default.
- Fixed bug where the logic to determine if an order is paid in full had a rounding error.<|MERGE_RESOLUTION|>--- conflicted
+++ resolved
@@ -1,15 +1,12 @@
 # Release Notes for Craft Commerce
 
-<<<<<<< HEAD
-### Changed
-- Changed return and cancel url column type to text in `commerce_orders` table.
-=======
 ## Unreleased
 
 ### Added
 - Added `craft\commerce\elements\db\VariantQuery::hasUnlimitedStock()`. ([#2188](https://github.com/craftcms/commerce/issues/2188))
 
 ### Changed
+- Changed `returnUrl` and `cancelUrl` column type to text in the `commerce_orders` table.
 - Improved the performance of calculating available discounts for an order. ([#1744](https://github.com/craftcms/commerce/issues/1744))
 
 ### Fixed
@@ -20,7 +17,6 @@
 - Fixed a bug where the order’s field layout UID would change on every save. ([#2193](https://github.com/craftcms/commerce/issues/2193))
 - Fixed a SQL error that occured when saving a payment currency without a conversion rate. ([#2149](https://github.com/craftcms/commerce/issues/2149))
 - Fixed a missing validation error when saving a discount. ([#2176](https://github.com/craftcms/commerce/issues/2176))
->>>>>>> df0a7190
 
 ## 3.3.3 - 2021-06-01
 
