# Release Notes for Craft Commerce

## Unreleased

### Fixed
- Fixed a bug where the Edit Product page wasn’t handling site selection changes properly. ([#2971](https://github.com/craftcms/commerce/issues/2971))
<<<<<<< HEAD
- Fixed a bug where primary addresses weren’t being automatically set on the Edit Order page. ([#2963](https://github.com/craftcms/commerce/issues/2963)) 
=======
- Fixed a bug where it wasn't possible to add variants to a sale from the Edit Product page. ([#2976](https://github.com/craftcms/commerce/issues/2976))
>>>>>>> 700229ae

## 4.1.2 - 2022-09-15

### Fixed
- Fixed a SQL error that could occur when updating to Commerce 4 on MySQL.
- Fixed an error that could when sorting orders by address attributes. ([#2956](https://github.com/craftcms/commerce/issues/2956))
- Fixed a bug where it wasn’t possible to save decimal numbers for variant dimensions. ([#2540](https://github.com/craftcms/commerce/issues/2540))
- Fixed a bug where the Edit Product page wasn’t handling site selection changes properly. ([#2920](https://github.com/craftcms/commerce/issues/2920))
- Fixed a bug where partial elements were not being deleted during garbage collection.
- Fixed a bug where orders’ item subtotals weren’t being saved to the database.
- Fixed a bug where the “Per Item Amount Off” setting on Edit Discount pages was stripping decimal values for locales that use commas for decimal symbols. ([#2937](https://github.com/craftcms/commerce/issues/2937))

## 4.1.1 - 2022-09-01

### Fixed
- Fixed a bug where Edit Subscription pages were blank. ([#2913](https://github.com/craftcms/commerce/issues/2913))
- Fixed a bug where `craft\commerce\elements\Order::hasMatchingAddresses()` wasn’t checking the `fullName` property. ([#2917](https://github.com/craftcms/commerce/issues/2917))
- Fixed a bug where discounts’ Purchase Total values weren’t getting saved.
- Fixed a bug where discounts’ shipping address conditions were being saved as billing address conditions. ([#2938](https://github.com/craftcms/commerce/issues/2938)) 
- Fixed an error that occurred when exporting orders using the “Expanded” export type. ([#2953](https://github.com/craftcms/commerce/issues/2953))
- Fixed a bug where it wasn’t possible to clear out variants’ min and max quantities. ([#2954](https://github.com/craftcms/commerce/issues/2954))

## 4.1.0 - 2022-07-19

### Added
- Tax rates now have a “Unit price” taxable subject option. ([#2883](https://github.com/craftcms/commerce/pull/2883))
- The Total Revenue widget can now show the total paid, rather than the total invoiced. ([#2852](https://github.com/craftcms/commerce/issues/2852))
- Added the `commerce/transfer-customer-data` command.
- Added `craft\commerce\elements\Order::EVENT_BEFORE_APPLY_ADD_NOTICE`. ([#2676](https://github.com/craftcms/commerce/issues/2676))
- Added `craft\commerce\elements\Order::hasMatchingAddresses()`.
- Added `craft\commerce\services\Customers::transferCustomerData()`. ([#2801](https://github.com/craftcms/commerce/pull/2801))
- Added `craft\commerce\stats\TotalRevenue::$type`.
- Added `craft\commerce\stats\TotalRevenue::TYPE_TOTAL_PAID`.
- Added `craft\commerce\stats\TotalRevenue::TYPE_TOTAL`.
- Added `craft\commerce\widgets\TotalRevenue::$type`.

### Changed
- Craft Commerce now requires Dompdf 2.0.0 or later. ([#2879](https://github.com/craftcms/commerce/pull/2879))
- Addresses submitted to the cart are now validated. ([#2874](https://github.com/craftcms/commerce/pull/2874))
- Garbage collection now removes any orphaned variants, as well as partial donation, order, product, subscription, and variant data.
- `craft\commerce\elements\Product` now supports the `EVENT_DEFINE_CACHE_TAGS` event.
- `craft\commerce\elements\Variant` now supports the `EVENT_DEFINE_CACHE_TAGS` event.

### Fixed
- Fixed an error that occurred when disabling all variants on Edit Product pages.
- Fixed a bug where order address titles weren’t being updated correctly.
- Fixed a bug where it was possible to save an order with the same billing and shipping address IDs. ([#2841](https://github.com/craftcms/commerce/issues/2841))
- Fixed a bug where order addresses were not being saved with the `live` scenario.
- Fixed a PHP error that occurred when editing a subscription with custom fields.
- Fixed an infinite recursion bug that occurred when `autoSetCartShippingMethodOption` was enabled. ([#2875](https://github.com/craftcms/commerce/issues/2875))
- Fixed a bug where product slideout editors were attempting to create provisional drafts. ([#2886](https://github.com/craftcms/commerce/issues/2886))

## 4.0.4 - 2022-06-22

> {note} If you’ve already upgraded a site to Commerce 4, please go to **Commerce** → **Promotions** → **Discounts** and review your discounts’ coupons’ Max Uses values, as the `commerce/upgrade` command wasn’t migrating those values properly before this release.

### Fixed
- Fixed a bug where `craft\commerce\services\PaymentSources::getAllGatewayPaymentSourcesByUserId()` wasn’t passing along the user ID to `getAllPaymentSourcesByCustomerId()`.
- Fixed an error that could occur when using a discount with a coupon code.
- Fixed a bug where it wasn’t possible to delete a shipping rule. ([#2857](https://github.com/craftcms/commerce/issues/2857))
- Fixed a bug where it wasn’t possible to subscribe and create a payment source simultaneously. ([#2834](https://github.com/craftcms/commerce/pull/2834))
- Fixed inaccurate PHP type declarations.
- Fixed errors that could occur when expiring, cancelling, or suspending a subscription. ([#2831](https://github.com/craftcms/commerce/issues/2831))
- Fixed a bug where the Order Value condition rule wasn’t working.
- Fixed a bug where the `commerce/upgrade` command wasn’t migrating discounts’ coupons’ Max Uses values properly.

## 4.0.3 - 2022-06-09

### Deprecated
- Deprecated `craft\commerce\services\Orders::pruneDeletedField()`.
- Deprecated `craft\commerce\services\ProductType::pruneDeletedField()`.
- Deprecated `craft\commerce\services\Subscriptions::pruneDeletedField()`.

### Fixed
- Fixed a PHP error that could occur when saving a shipping rule. ([#2824](https://github.com/craftcms/commerce/issues/2824))
- Fixed a PHP error that could occur when saving a sale. ([#2827](https://github.com/craftcms/commerce/issues/2827))
- Fixed a bug where `administrativeArea` data wasn’t being saved for an address in the example templates. ([#2840](https://github.com/craftcms/commerce/issues/2840))

## 4.0.2 - 2022-06-03

### Fixed
- Fixed a bug where it wasn’t possible to set a coupon’s Max Uses setting to `0`.
- Fixed UI bugs in the “Update Order Status” modal. ([#2821](https://github.com/craftcms/commerce/issues/2821))
- Fixed a bug where the `commerce/upgrade` console command caused customer discount uses to be reset.
- Fixed a bug where the `commerce/upgrade` console command would fail when multiple orders used the same email address with different casing.

## 4.0.1 - 2022-05-18

### Changed
- Address forms in the example templates now include any Plain Text custom fields in the address field layout.

### Fixed
- Fixed a bug where the `autoSetNewCartAddresses` setting didn’t have any effect. ([#2804](https://github.com/craftcms/commerce/issues/2804))
- Fixed a PHP error that occurred when making a payment on the Edit Order page. ([#2795](https://github.com/craftcms/commerce/issues/2795))
- Fixed a PHP error that occurred when duplicating addresses that wasn’t owned by a user.
- Fixed a bug where address cards appeared to be editable when viewing completed orders. ([#2817](https://github.com/craftcms/commerce/issues/2817))
- Fixed a front-end validation error that was raised incorrectly on address inputs in the example templates. ([#2777](https://github.com/craftcms/commerce/pull/2777))

## 4.0.0 - 2022-05-04

### Added
- Customers are now native Craft user elements. ([#2524](https://github.com/craftcms/commerce/discussions/2524), [2385](https://github.com/craftcms/commerce/discussions/2385))
- Discounts can now have condition builders, enabling flexible matching based on the order, user, and addresses. ([#2290](https://github.com/craftcms/commerce/discussions/2290),  [#2296](https://github.com/craftcms/commerce/discussions/2296), [#2299](https://github.com/craftcms/commerce/discussions/2299))
- Shipping zones can now have condition builders, enabling flexible matching based on the address. ([#2290](https://github.com/craftcms/commerce/discussions/2290), [#2296](https://github.com/craftcms/commerce/discussions/2296))
- Tax zones can now have condition builders, enabling flexible matching based on the address. ([#2290](https://github.com/craftcms/commerce/discussions/2290), [#2296](https://github.com/craftcms/commerce/discussions/2296))
- Discounts can now have multiple coupon codes, each with their own usage rules. ([#2377](https://github.com/craftcms/commerce/discussions/2377), [#2303](https://github.com/craftcms/commerce/discussions/2303), [#2713](https://github.com/craftcms/commerce/pull/2713))
- It’s now possible to bulk-generate coupon codes.
- It’s now possible to create orders from the Edit User page.
- Added a “Commerce” panel to the Debug Toolbar.
- Added “Edit”, “Create”, and “Delete” permissions for product types, sales, and discounts. ([#174](https://github.com/craftcms/commerce/issues/174), [#2400](https://github.com/craftcms/commerce/discussions/2400))
- Added the `|commercePaymentFormNamespace` Twig filter.
- Added `craft\commerce\base\Zone`.
- Added `craft\commerce\behaviors\CustomerAddressBehavior`.
- Added `craft\commerce\behaviors\CustomerBehavior`.
- Added `craft\commerce\console\controllers\UpgradeController`.
- Added `craft\commerce\controllers\DiscountsController::DISCOUNT_COUNTER_TYPE_EMAIL`.
- Added `craft\commerce\controllers\DiscountsController::DISCOUNT_COUNTER_TYPE_TOTAL`.
- Added `craft\commerce\controllers\DiscountsController::DISCOUNT_COUNTER_TYPE_USER`.
- Added `craft\commerce\controllers\DiscountsController::actionGenerateCoupons()`.
- Added `craft\commerce\controllers\OrdersController::actionCreateCustomer()`.
- Added `craft\commerce\controllers\OrdersController::actionGetCustomerAddresses()`.
- Added `craft\commerce\controllers\OrdersController::actionGetOrderAddress()`.
- Added `craft\commerce\controllers\OrdersController::actionValidateAddress()`.
- Added `craft\commerce\controllers\OrdersController::enforceManageOrderPermissions()`.
- Added `craft\commerce\controllers\SubscriptionsController::enforceManageSubscriptionPermissions()`.
- Added `craft\commerce\elements\Order::$sourceBillingAddressId`
- Added `craft\commerce\elements\Order::$sourceShippingAddressId`
- Added `craft\commerce\elements\Product::canCreateDrafts()`.
- Added `craft\commerce\elements\Product::canDelete()`.
- Added `craft\commerce\elements\Product::canDeleteForSite()`.
- Added `craft\commerce\elements\Product::canDuplicate()`.
- Added `craft\commerce\elements\Product::canSave()`.
- Added `craft\commerce\elements\Product::canView()`.
- Added `craft\commerce\elements\Subscription::canView()`.
- Added `craft\commerce\elements\actions\UpdateOrderStatus::$suppressEmails`.
- Added `craft\commerce\events\CommerceDebugPanelDataEvent`.
- Added `craft\commerce\events\OrderStatusEmailsEvent`.
- Added `craft\commerce\events\PdfRenderEvent`.
- Added `craft\commerce\fieldlayoutelements\UserAddressSettings`.
- Added `craft\commerce\helpers\DebugPanel`.
- Added `craft\commerce\helpers\PaymentForm`.
- Added `craft\commerce\models\Coupon`.
- Added `craft\commerce\models\Discount::$couponFormat`.
- Added `craft\commerce\models\Discount::getCoupons()`.
- Added `craft\commerce\models\Discount::setCoupons()`.
- Added `craft\commerce\models\OrderHistory::$userId`.
- Added `craft\commerce\models\OrderHistory::$userName`.
- Added `craft\commerce\models\OrderHistory::getUser()`.
- Added `craft\commerce\models\ShippingAddressZone::condition`.
- Added `craft\commerce\models\Store`.
- Added `craft\commerce\models\TaxAddressZone::condition`.
- Added `craft\commerce\plugin\Services::getCoupons()`.
- Added `craft\commerce\record\OrderHistory::$userName`.
- Added `craft\commerce\records\Coupon`.
- Added `craft\commerce\records\OrderHistory::$userId`.
- Added `craft\commerce\records\OrderHistory::getUser()`.
- Added `craft\commerce\service\Store`.
- Added `craft\commerce\services\Carts::$cartCookieDuration`.
- Added `craft\commerce\services\Carts::$cartCookie`.
- Added `craft\commerce\services\Coupons`.
- Added `craft\commerce\services\Customers::ensureCustomer()`.
- Added `craft\commerce\services\Customers::savePrimaryBillingAddressId()`.
- Added `craft\commerce\services\Customers::savePrimaryShippingAddressId()`.
- Added `craft\commerce\services\Discounts::clearUserUsageHistoryById()`.
- Added `craft\commerce\services\OrderStatuses::EVENT_ORDER_STATUS_CHANGE_EMAILS`.
- Added `craft\commerce\services\Pdfs::EVENT_BEFORE_DELETE_PDF`.
- Added `craft\commerce\services\ProductTypes::getCreatableProductTypeIds()`.
- Added `craft\commerce\services\ProductTypes::getCreatableProductTypes()`.
- Added `craft\commerce\services\ProductTypes::getEditableProductTypeIds()`.
- Added `craft\commerce\services\ProductTypes::hasPermission()`.
- Added `craft\commerce\validators\CouponValidator`.
- Added `craft\commerce\validators\StoreCountryValidator`.
- Added `craft\commerce\web\assets\coupons\CouponsAsset`.

### Changed
- Craft Commerce now requires Craft CMS 4.0.0-RC2 or later.
- Tax rate inputs no longer require the percent symbol.
- Subscription plans are no longer accessible via old Control Panel URLs.
- Addresses can no longer be related to both a user’s address book and an order at the same time. ([#2457](https://github.com/craftcms/commerce/discussions/2457))
- Gateways’ `isFrontendEnabled` settings now support environment variables.
- The active cart number is now stored in a cookie rather than the PHP session data, so it can be retained across browser reboots. ([#2790](https://github.com/craftcms/commerce/pull/2790))
- The installer now archives any database tables that were left behind by a previous Craft Commerce installation.
- `commerce/*` actions no longer accept `orderNumber` params. `number` can be used instead.
- `commerce/cart/*` actions no longer accept `cartUpdatedNotice` params. `successMessage` can be used instead.
- `commerce/cart/*` actions no longer include `availableShippingMethods` in their JSON responses. `availableShippingMethodOptions` can be used instead.
- `commerce/payment-sources/*` actions no longer include `paymentForm` in their JSON responses. `paymentFormErrors` can be used instead.
- `commerce/payments/*` actions now expect payment form fields to be namespaced with the `|commercePaymentFormNamespace` Twig filter’s response.
- `craft\commerce\elements\Order::getCustomer()` now returns a `craft\elements\User` object.
- `craft\commerce\elements\Product::getVariants()`, `getDefaultVariant()`, `getCheapestVariant()`, `getTotalStock()`, and `getHasUnlimitedStock()` now only return data related to enabled variants by default.
- `craft\commerce\model\ProductType::$titleFormat` was renamed to `$variantTitleFormat`.
- `craft\commerce\models\TaxRate::getRateAsPercent()` now returns a localized value.
- `craft\commerce\services\LineItems::createLineItem()` no longer has an `$orderId` argument.
- `craft\commerce\services\LineItems::resolveLineItem()` now has an `$order` argument rather than `$orderId`.
- `craft\commerce\services\Pdfs::EVENT_AFTER_RENDER_PDF` now raises `craft\commerce\events\PdfRenderEvent` rather than `PdfEvent`.
- `craft\commerce\services\Pdfs::EVENT_AFTER_SAVE_PDF` now raises `craft\commerce\events\PdfEvent` rather than `PdfSaveEvent`.
- `craft\commerce\services\Pdfs::EVENT_BEFORE_RENDER_PDF` now raises `craft\commerce\events\PdfRenderEvent` rather than `PdfEvent`.
- `craft\commerce\services\Pdfs::EVENT_BEFORE_SAVE_PDF` now raises `craft\commerce\events\PdfEvent` rather than `PdfSaveEvent`.
- `craft\commerce\services\ShippingMethods::getAvailableShippingMethods()` has been renamed to `getMatchingShippingMethods()`.
- `craft\commerce\services\Variants::getAllVariantsByProductId()` now accepts a `$includeDisabled` argument.

### Deprecated
- Deprecated `craft\commerce\elements\Order::getUser()`. `getCustomer()` should be used instead.
- Deprecated `craft\commerce\services\Carts::getCartName()`. `$cartCookie['name']` should be used instead.
- Deprecated `craft\commerce\services\Plans::getAllGatewayPlans()`. `getPlansByGatewayId()` should be used instead.
- Deprecated `craft\commerce\services\Subscriptions::doesUserHaveAnySubscriptions()`. `doesUserHaveSubscriptions()` should be used instead.
- Deprecated `craft\commerce\services\Subscriptions::getSubscriptionCountForPlanById()`. `getSubscriptionCountByPlanId()` should be used instead.
- Deprecated `craft\commerce\services\TaxRates::getTaxRatesForZone()`. `getTaxRatesByTaxZoneId()` should be used instead.
- Deprecated `craft\commerce\services\Transactions::deleteTransaction()`. `deleteTransactionById()` should be used instead.

### Removed
- Removed the `orderPdfFilenameFormat` setting.
- Removed the `orderPdfPath` setting.
- Removed the `commerce-manageCustomers` permission.
- Removed the `commerce-manageProducts` permission.
- Removed `json_encode_filtered` Twig filter.
- Removed the `commerce/orders/purchasable-search` action. `commerce/orders/purchasables-table` can be used instead.
- Removed `Plugin::getInstance()->getPdf()`. `getPdfs()` can be used instead.
- Removed `craft\commerce\Plugin::t()`. `Craft::t('commerce', 'My String')` can be used instead.
- Removed `craft\commerce\base\AddressZoneInterface`. `craft\commerce\base\ZoneInterface` can be used instead.
- Removed `craft\commerce\base\OrderDeprecatedTrait`.
- Removed `craft\commerce\controllers\AddressesController`.
- Removed `craft\commerce\controllers\CountriesController`.
- Removed `craft\commerce\controllers\CustomerAddressesController`.
- Removed `craft\commerce\controllers\CustomersController`.
- Removed `craft\commerce\controllers\PlansController::actionRedirect()`.
- Removed `craft\commerce\controllers\ProductsPreviewController::actionSaveProduct()`.
- Removed `craft\commerce\controllers\ProductsPreviewController::enforceProductPermissions()`.
- Removed `craft\commerce\controllers\StatesController`.
- Removed `craft\commerce\elements\Order::getAdjustmentsTotalByType()`. `getTotalTax()`, `getTotalDiscount()`, or `getTotalShippingCost()` can be used instead.
- Removed `craft\commerce\elements\Order::getAvailableShippingMethods()`. `getAvailableShippingMethodOptions()` can be used instead.
- Removed `craft\commerce\elements\Order::getOrderLocale()`. `$orderLanguage` can be used instead.
- Removed `craft\commerce\elements\Order::getShippingMethodId()`. `getShippingMethodHandle()` can be used instead.
- Removed `craft\commerce\elements\Order::getShouldRecalculateAdjustments()`. `getRecalculationMode()` can be used instead.
- Removed `craft\commerce\elements\Order::getTotalTaxablePrice()`. The taxable price is now calculated within the tax adjuster.
- Removed `craft\commerce\elements\Order::removeEstimatedBillingAddress()`. `setEstimatedBillingAddress(null)` can be used instead.
- Removed `craft\commerce\elements\Order::removeEstimatedShippingAddress()`. `setEstimatedShippingAddress(null)` can be used instead.
- Removed `craft\commerce\elements\Order::setShouldRecalculateAdjustments()`. `setRecalculationMode()` can be used instead.
- Removed `craft\commerce\elements\actions\DeleteOrder`. `craft\elements\actions\Delete` can be used instead.
- Removed `craft\commerce\elements\actions\DeleteProduct`. `craft\elements\actions\Delete` can be used instead.
- Removed `craft\commerce\elements\traits\OrderDeprecatedTrait`.
- Removed `craft\commerce\events\AddressEvent`.
- Removed `craft\commerce\events\CustomerAddressEvent`.
- Removed `craft\commerce\events\CustomerEvent`.
- Removed `craft\commerce\events\DefineAddressLinesEvent`. `craft\services\Addresses::formatAddress()` can be used instead.
- Removed `craft\commerce\events\LineItemEvent::isValid`.
- Removed `craft\commerce\events\PdfSaveEvent`.
- Removed `craft\commerce\helpers\Localization::formatAsPercentage()`.
- Removed `craft\commerce\models\Country`.
- Removed `craft\commerce\models\Discount::$code`.
- Removed `craft\commerce\models\Discount::getDiscountUserGroups()`.
- Removed `craft\commerce\models\Discount::getUserGroupIds()`. Discount user groups were migrated to the customer condition rule.
- Removed `craft\commerce\models\Discount::setUserGroupIds()`. Discount user groups were migrated to the customer condition rule.
- Removed `craft\commerce\models\Email::getPdfTemplatePath()`. `getPdf()->getTemplatePath()` can be used instead.
- Removed `craft\commerce\models\LineItem::getAdjustmentsTotalByType()`. `getTax()`, `getDiscount()`, or `getShippingCost()` can be used instead.
- Removed `craft\commerce\models\LineItem::setSaleAmount()`.
- Removed `craft\commerce\models\OrderHistory::$customerId`. `$userId` can be used instead.
- Removed `craft\commerce\models\OrderHistory::getCustomer()`. `getUser()` can be used instead.
- Removed `craft\commerce\models\ProductType::getLineItemFormat()`.
- Removed `craft\commerce\models\ProductType::setLineItemFormat()`.
- Removed `craft\commerce\models\Settings::$showCustomerInfoTab`. `$showEditUserCommerceTab` can be used instead.
- Removed `craft\commerce\models\ShippingAddressZone::getCountries()`.
- Removed `craft\commerce\models\ShippingAddressZone::getCountriesNames()`.
- Removed `craft\commerce\models\ShippingAddressZone::getCountryIds()`.
- Removed `craft\commerce\models\ShippingAddressZone::getStateIds()`.
- Removed `craft\commerce\models\ShippingAddressZone::getStates()`.
- Removed `craft\commerce\models\ShippingAddressZone::getStatesNames()`.
- Removed `craft\commerce\models\ShippingAddressZone::isCountryBased`.
- Removed `craft\commerce\models\State`.
- Removed `craft\commerce\models\TaxAddressZone::getCountries()`.
- Removed `craft\commerce\models\TaxAddressZone::getCountriesNames()`.
- Removed `craft\commerce\models\TaxAddressZone::getCountryIds()`.
- Removed `craft\commerce\models\TaxAddressZone::getStateIds()`.
- Removed `craft\commerce\models\TaxAddressZone::getStates()`.
- Removed `craft\commerce\models\TaxAddressZone::getStatesNames()`.
- Removed `craft\commerce\models\TaxAddressZone::isCountryBased`.
- Removed `craft\commerce\queue\jobs\ConsolidateGuestOrders`.
- Removed `craft\commerce\records\Country`.
- Removed `craft\commerce\records\CustomerAddress`. `craft\records\Address` can be used instead.
- Removed `craft\commerce\records\Discount::CONDITION_USER_GROUPS_ANY_OR_NONE`. Discount user groups were migrated to the customer condition rule.
- Removed `craft\commerce\records\Discount::CONDITION_USER_GROUPS_EXCLUDE`. Discount user groups were migrated to the customer condition rule.
- Removed `craft\commerce\records\Discount::CONDITION_USER_GROUPS_INCLUDE_ALL`. Discount user groups were migrated to the customer condition rule.
- Removed `craft\commerce\records\Discount::CONDITION_USER_GROUPS_INCLUDE_ANY`. Discount user groups were migrated to the customer condition rule.
- Removed `craft\commerce\records\DiscountUserGroup`.
- Removed `craft\commerce\records\OrderHistory::getCustomer()`. `getUser()` can be used instead.
- Removed `craft\commerce\records\ShippingZoneCountry`.
- Removed `craft\commerce\records\ShippingZoneState`.
- Removed `craft\commerce\records\State`.
- Removed `craft\commerce\records\TaxZoneCountry`.
- Removed `craft\commerce\records\TaxZoneState`.
- Removed `craft\commerce\services\Addresses::purgeOrphanedAddresses()`.
- Removed `craft\commerce\services\Addresses`.
- Removed `craft\commerce\services\Countries`.
- Removed `craft\commerce\services\Customers::EVENT_AFTER_SAVE_CUSTOMER_ADDRESS`.
- Removed `craft\commerce\services\Customers::EVENT_AFTER_SAVE_CUSTOMER`.
- Removed `craft\commerce\services\Customers::EVENT_BEFORE_SAVE_CUSTOMER_ADDRESS`.
- Removed `craft\commerce\services\Customers::EVENT_BEFORE_SAVE_CUSTOMER`.
- Removed `craft\commerce\services\Customers::SESSION_CUSTOMER`.
- Removed `craft\commerce\services\Customers::consolidateOrdersToUser()`.
- Removed `craft\commerce\services\Customers::deleteCustomer()`.
- Removed `craft\commerce\services\Customers::forgetCustomer()`.
- Removed `craft\commerce\services\Customers::getAddressIds()`.
- Removed `craft\commerce\services\Customers::getCustomer()`.
- Removed `craft\commerce\services\Customers::getCustomerById()`.
- Removed `craft\commerce\services\Customers::getCustomerByUserId()`.
- Removed `craft\commerce\services\Customers::getCustomerId()`.
- Removed `craft\commerce\services\Customers::getCustomersQuery()`.
- Removed `craft\commerce\services\Customers::purgeOrphanedCustomers()`.
- Removed `craft\commerce\services\Customers::saveAddress()`.
- Removed `craft\commerce\services\Customers::saveCustomer()`.
- Removed `craft\commerce\services\Customers::saveUserHandler()`.
- Removed `craft\commerce\services\Discounts::EVENT_BEFORE_MATCH_LINE_ITEM`. `EVENT_DISCOUNT_MATCHES_LINE_ITEM` can be used instead.
- Removed `craft\commerce\services\Discounts::getOrderConditionParams()`. `$order->toArray()` can be used instead.
- Removed `craft\commerce\services\Discounts::populateDiscountRelations()`.
- Removed `craft\commerce\services\Orders::cartArray()`. `toArray()` can be used instead.
- Removed `craft\commerce\services\Payments::getTotalAuthorizedForOrder()`.
- Removed `craft\commerce\services\Payments::getTotalAuthorizedOnlyForOrder()`. `craft\commerce\elements\Order::getTotalAuthorized()` can be used instead.
- Removed `craft\commerce\services\Payments::getTotalPaidForOrder()`. `craft\commerce\elements\Order::getTotalPaid()` can be used instead.
- Removed `craft\commerce\services\Payments::getTotalRefundedForOrder()`.
- Removed `craft\commerce\services\Sales::populateSaleRelations()`.
- Removed `craft\commerce\services\States`.<|MERGE_RESOLUTION|>--- conflicted
+++ resolved
@@ -4,11 +4,8 @@
 
 ### Fixed
 - Fixed a bug where the Edit Product page wasn’t handling site selection changes properly. ([#2971](https://github.com/craftcms/commerce/issues/2971))
-<<<<<<< HEAD
+- Fixed a bug where it wasn't possible to add variants to a sale from the Edit Product page. ([#2976](https://github.com/craftcms/commerce/issues/2976))
 - Fixed a bug where primary addresses weren’t being automatically set on the Edit Order page. ([#2963](https://github.com/craftcms/commerce/issues/2963)) 
-=======
-- Fixed a bug where it wasn't possible to add variants to a sale from the Edit Product page. ([#2976](https://github.com/craftcms/commerce/issues/2976))
->>>>>>> 700229ae
 
 ## 4.1.2 - 2022-09-15
 
