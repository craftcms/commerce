# Release Notes for Craft Commerce

## Unreleased

- Improved the performance of the `commerce/upgrade` command. ([#3286](https://github.com/craftcms/commerce/issues/3286))
- Added the `commerce/gateways/list` command.
- Added the `commerce/gateways/webhook-url` command.
- Fixed a bug where the delete button would be shown for users that do not have permission to delete on the Product edit page. ([#3285](https://github.com/craftcms/commerce/issues/3285))
- Fixed a bug where deleted shipping categories were still available for selection. ([#3272](https://github.com/craftcms/commerce/issues/3272))
<<<<<<< HEAD
- Fixed a bug where the customer condition rule wasn’t loading correctly. ([#3291](https://github.com/craftcms/commerce/issues/3291))
=======
- Fixed an error that could occur when rendering a PDF. ([#2633](https://github.com/craftcms/commerce/issues/2633))
- Fixed a bug where duplicate inactive users could be created when using the `commerce/upgrade` command. ([#3286](https://github.com/craftcms/commerce/issues/3286))
>>>>>>> cff0b7b3

## 4.3.0 - 2023-09-13

- Sales and discounts now support using related entries in their matching item conditions. ([#3134](https://github.com/craftcms/commerce/issues/3134), [#2717](https://github.com/craftcms/commerce/issues/2717))
- It’s now possible to query products by shipping category and tax category. ([#3219](https://github.com/craftcms/commerce/issues/3219))
- Guest customers registering during checkout now have their addresses saved to their account. ([#3203](https://github.com/craftcms/commerce/pull/3203))
- Product conditions can now have “Product Type”, “Variant SKU”, “Variant Has Unlimited Stock”, “Variant Price”, and “Variant Stock” rules. ([#3209](https://github.com/craftcms/commerce/issues/3209))
- Improved the performance of discount recalculation.
- Improved the performance of the `commerce/upgrade` command. ([#3208](https://github.com/craftcms/commerce/pull/3208))
- Added the `commerce/cart/forget-cart` action. ([#3206](https://github.com/craftcms/commerce/issues/3206))
- The `commerce/cart/update-cart` action now accepts `firstName` and `lastName` address parameters. ([#3015](https://github.com/craftcms/commerce/issues/3015))
- Added `craft\commerce\controllers\OrdersController::EVENT_MODIFY_PURCHASABLES_TABLE_QUERY`. ([#3198](https://github.com/craftcms/commerce/pull/3198))
- Added `craft\commerce\elements\Order::$orderCompletedEmail`. ([#3138](https://github.com/craftcms/commerce/issues/3138))
- Added `craft\commerce\elements\db\ProductQuery::$shippingCategoryId`.
- Added `craft\commerce\elements\db\ProductQuery::$taxCategoryId`.
- Added `craft\commerce\elements\db\ProductQuery::shippingCategory()`.
- Added `craft\commerce\elements\db\ProductQuery::shippingCategoryId()`.
- Added `craft\commerce\elements\db\ProductQuery::taxCategory()`.
- Added `craft\commerce\elements\db\ProductQuery::taxCategoryId()`.
- Added `craft\commerce\models\Discount::hasBillingAddressCondition()`.
- Added `craft\commerce\models\Discount::hasCustomerCondition()`.
- Added `craft\commerce\models\Discount::hasOrderCondition()`.
- Added `craft\commerce\models\Discount::hasShippingAddressCondition()`.
- Deprecated payment source creation via the `commerce/subscriptions/subscribe` action.
- Deprecated `craft\commerce\elements\Order::setEmail()`. `Order::setCustomer()` should be used instead.
- Removed the `htmx` option from the`commerce/example-templates` command.
- Removed the `color` option from the`commerce/example-templates` command.
- Added `craft\commerce\events\ModifyPurchasablesTableQueryEvent`. ([#3198](https://github.com/craftcms/commerce/pull/3198))
- Fixed a bug where products/variants could be saved with a minimum quantity that was set higher than the maximum quantity. ([#3234](https://github.com/craftcms/commerce/issues/3234))
- Fixed a bug where `craft\commerce\elements\Order::hasMatchingAddresses()` could incorrectly return `false`. ([#3183](https://github.com/craftcms/commerce/issues/3183))
- Fixed a bug where changing a user’s email could cause additional user elements to be created. ([#3138](https://github.com/craftcms/commerce/issues/3138))
- Fixed a bug where related sales were displaying when creating a new product.
- Fixed a bug where Commerce wasn’t invoking `craft\services\Elements::EVENT_AUTHORIZE_*` event handlers.
- Fixed a bug where discounts’ per user usage counters weren’t getting migrated properly when upgrading to Commerce 4.
- Fixed a bug where address changes weren’t being synced to carts that were using them. ([#3178](https://github.com/craftcms/commerce/issues/3178))
- Fixed an XSS vulnerability.

## 4.2.11 - 2023-06-05

- Fixed a bug where “Send Email” option text wasn’t getting translated. ([#3172](https://github.com/craftcms/commerce/issues/3172)) 
- Fixed a bug where discounts’ user condition values weren’t getting migrated properly when upgrading to Commerce 4. ([#3176](https://github.com/craftcms/commerce/issues/3176))

## 4.2.10 - 2023-05-31

- An error notification is now displayed when attempting to delete a user with existing orders or subscriptions. ([#3071](https://github.com/craftcms/commerce/pull/3071), [#3070](https://github.com/craftcms/commerce/pull/3070))
- Added support for linking to products and variants from CKEditor fields. ([#3150](https://github.com/craftcms/commerce/discussions/3150))
- Fixed a bug where custom field conditions weren’t showing when editing a shipping zone.
- Fixed a bug where discounts’ user condition values weren’t getting migrated properly when upgrading to Commerce 4. ([#3176](https://github.com/craftcms/commerce/issues/3176))
- Fixed a bug where users weren’t permitted to update their subscriptions on the front-end. ([#3155](https://github.com/craftcms/commerce/issues/3155))
- Fixed a PHP error that could occur when calling `craft\commerce\services\Payments::processPayment()` without passing the new `$redirectData` argument.

## 4.2.9 - 2023-05-25

- The `commerce/cart/update-cart` action now accepts `clearAddresses`, `clearBillingAddress`, and `clearShippingAddress` params.
- Fixed a JavaScript error that occurred when switching control panel tabs on small screens. ([#3162](https://github.com/craftcms/commerce/issues/3162))
- Fixed a bug where the `commerce/upgrade` command wasn’t migrating discounts’ and coupons’ Max Uses values properly. ([#2947](https://github.com/craftcms/commerce/issues/2947))

## 4.2.8 - 2023-05-03

- Added `craft\commerce\services\Customers::EVENT_UPDATE_PRIMARY_PAYMENT_SOURCE`.
- Fixed a bug where PDFs could be generated using the wrong formatting locale. ([#3145](https://github.com/craftcms/commerce/issues/3145))

## 4.2.7 - 2023-04-13

- Added the “Order Site” order condition rule. ([#3131](https://github.com/craftcms/commerce/issues/3131))
- Email jobs are now reattempted up to five times on failure. ([#3121](https://github.com/craftcms/commerce/pull/3121))
- Fixed a bug where variants weren’t getting propagated properly when new sites were created. ([#3124](https://github.com/craftcms/commerce/issues/3124))
- Fixed a bug where the flash message that was shown for order status changes could be malformed, if there were any errors. ([#3116](https://github.com/craftcms/commerce/issues/3116))
- Fixed a bug where Commerce widgets’ “Order Statuses” settings’ instruction text wasn’t getting translated.
- Fixed a bug where the flash message displayed when tax settings failed to save on Commerce Lite wasn’t getting translated.
- Fixed a bug where the `commerce/upgrade` command could fail if there was a large number of orphaned customers.

## 4.2.6 - 2023-03-22

- Discounts’ “Match Customer” conditions can now have a “Signed In” rule.
- Added `craft\commerce\base\Gateway::showPaymentFormSubmitButton()`
- Added `craft\commmerce\elements\conditions\customer\SignedInConditionRule`.
- The `commerce/payments/pay` action now includes a `redirectData` key in JSON responses.
- Fixed a PHP error that could occur when processing a payment. ([#3092](https://github.com/craftcms/commerce/issues/3092))
- Fixed a bug where cart cookies weren’t getting removed on logout, if the `defaultCookieDomain` Craft config setting was set. ([#3091](https://github.com/craftcms/commerce/pull/3091))
- Fixed a bug where the `validateCartCustomFieldsOnSubmission` setting wasn’t being respected in Craft 4.4. ([#3109](https://github.com/craftcms/commerce/issues/3109))
- Fixed a bug where the “Tax Zone” and “Tax Category” selects could be incorrectly populated when editing a tax category.
- Fixed a PHP error that occurred when saving a tax zone with an empty name on Commerce Lite. ([#3089](https://github.com/craftcms/commerce/issues/3089))
- Fixed a PHP error that occurred when saving shipping settings with empty “Shipping Base Rate” or “Shipping Per Item Rate” settings on Commerce Lite.
- Fixed a bug where the flash message that was shown for order status changes was malformed. ([#3116](https://github.com/craftcms/commerce/issues/3116))
- Fixed a PHP error that could occur when creating an order in the control panel. ([#3115](https://github.com/craftcms/commerce/issues/3115))

## 4.2.5.1 - 2023-02-02

- Fixed a PHP error that occurred when retrieving orders with missing line item descriptions or SKUs. ([#2936](https://github.com/craftcms/commerce/issues/2936))

## 4.2.5 - 2023-02-01

- Added support for searching for orders by customer name. ([#3050](https://github.com/craftcms/commerce/issues/3050))
- Fixed a PHP error that occurred if `null` was passed to `craft\commerce\services\Discounts::getDiscountByCode()`. ([#3045](https://github.com/craftcms/commerce/issues/3045))
- Fixed a bug where a large number of shipping rule category queries could be executed.
- Fixed a PHP error that occurred if a product was re-saved before it had finished propagating to all sites. ([#1954](https://github.com/craftcms/commerce/issues/1954))
- Fixed a PHP error that occurred if `craft\commerce\services\ProductTypes::getEditableProductTypes()` was called when no user was logged in. 
- Fixed a PHP error that occurred when saving an invalid shipping method.
- Fixed a bug where gateways’ “Enabled for customers to select during checkout” setting wasn’t properly supporting environment variables. ([#3052](https://github.com/craftcms/commerce/issues/3052))
- Fixed a PHP error that could occur when entering values on an Edit Discount page. ([#3067](https://github.com/craftcms/commerce/issues/3067))
- Fixed a PHP error that could occur when validating an address’s Organization Tax ID field. ([#3046](https://github.com/craftcms/commerce/issues/3046))

## 4.2.4 - 2022-11-29

- The “Customer” order condition rule now supports orders with no customer.

## 4.2.3 - 2022-11-23

- Fixed a bug where saving an invalid tax category failed silently. ([#3013](https://github.com/craftcms/commerce/issues/3013))
- Fixed a bug where using the `autoSetNewCartAddresses` config setting was getting applied for guest carts.
- Fixed an error that could occur when purging inactive carts.
- Fixed a bug where products and variants weren’t always available as link options in Redactor. ([#3041](https://github.com/craftcms/commerce/issues/3041))

## 4.2.2 - 2022-11-06

### Fixed

- Fixed a bug where saving an invalid tax category doesn't return an error notice.
- Fixed an error that could occur when purging inactive carts.
- Fixed a bug where the `commerce/cart/update-cart` action wasn’t fully clearing the cart when the `clearLineItems` param was submitted, if the quantity of an exsiting line item was being increased in the same request. ([#3014](https://github.com/craftcms/commerce/issues/3014))
- Fixed an error that could occur when purging a large number of inactive carts.
- Fixed an error where addresses were assumed to have an owner. ([#3021](https://github.com/craftcms/commerce/pull/3021))

## 4.2.1 - 2022-10-27

- Fixed an error that occurred when viewing tax categories.
- Fixed a bug where the Top Products widget wasn’t showing the correct revenue total.
- Added `craft\commerce\models\TaxCategory::dateDeleted`.
- Added `craft\commerce\models\ShippingCategory::dateDeleted`.

## 4.2.0 - 2022-10-26

### Store Management
- Discounts’ “Match Customer” conditions can now have a “Has Orders” rule.
- Order conditions can now have a “Completed” rule.
- Order conditions can now have a “Customer” rule.
- Order conditions can now have a “Date Ordered” rule.
- Order conditions can now have a “Has Purchasable” rule.
- Order conditions can now have a “Item Subtotal” rule.
- Order conditions can now have a “Order Status” rule.
- Order conditions can now have a “Paid” rule.
- Order conditions can now have a “Reference” rule.
- Order conditions can now have a “Shipping Method” rule.
- Order conditions can now have a “Total” rule.
- Order conditions can now have a “Total Discount” rule.
- Order conditions can now have a “Total Price” rule.
- Order conditions can now have a “Total Qty” rule.
- Order conditions can now have a “Total Tax” rule.
- It’s now possible to assign primary payment sources on customers.
- It’s now possible to set the quantity when adding a line item on the Edit Order page. ([#2993](https://github.com/craftcms/commerce/discussions/2993))
- The “Update Order Status…” bulk order action now returns a more helpful response message.

### Administration
- Added the `autoSetPaymentSource` config setting, which can be enabled to automatically set a customers’ primary payment sources on new carts.
- Shipping and tax categories are now archived instead of deleted.

### Development
- Order queries now have `itemTotal`, `itemSubtotal`, `shippingMethodHandle`, `totalDiscount`, `total`, `totalPaid`, `totalPrice`, `totalQty`, and `totalTax` params.
- Order queries’ `reference` params now accept a wider range of values.
- `commerce/cart/*` actions now return `shippingAddress` and `billingAddress` values in JSON responses. ([#2921](https://github.com/craftcms/commerce/issues/2921))

### Extensibility
- Added `craft\commerce\base\Stat::getOrderStatuses()`.
- Added `craft\commerce\base\Stat::setOrderStatuses()`.
- Added `craft\commerce\base\StatInterface::getOrderStatuses()`.
- Added `craft\commerce\base\StatInterface::setOrderStatuses()`.
- Added `craft\commerce\base\StatWidgetTrait`.
- Added `craft\commerce\behaviors\CustomerBehavoir::getPrimaryPaymentSource()`.
- Added `craft\commerce\behaviors\CustomerBehavoir::getPrimaryPaymentSourceId()`.
- Added `craft\commerce\behaviors\CustomerBehavoir::setPrimaryPaymentSourceId()`.
- Added `craft\commerce\controllers\PaymentSourcesController::actionSetPrimaryPaymentSource()`.
- Added `craft\commerce\elements\Order::$storedTotalQty`.
- Added `craft\commerce\elements\Order::autoSetPaymentSource()`.
- Added `craft\commerce\elements\conditions\customers\HasOrdersConditionRule`.
- Added `craft\commerce\elements\conditions\orders\CompletedConditionRule`.
- Added `craft\commerce\elements\conditions\orders\CustomerConditionRule`.
- Added `craft\commerce\elements\conditions\orders\DateOrderedConditionRule`.
- Added `craft\commerce\elements\conditions\orders\HasPurchasableConditionRule`.
- Added `craft\commerce\elements\conditions\orders\ItemSubtotalConditionRule`.
- Added `craft\commerce\elements\conditions\orders\ItemTotalConditionRule`.
- Added `craft\commerce\elements\conditions\orders\OrderCurrencyValuesAttributeConditionRule`.
- Added `craft\commerce\elements\conditions\orders\OrderStatusConditionRule`.
- Added `craft\commerce\elements\conditions\orders\OrderTextValuesAttributeConditionRule`.
- Added `craft\commerce\elements\conditions\orders\PaidConditionRule`.
- Added `craft\commerce\elements\conditions\orders\ReferenceConditionRule`.
- Added `craft\commerce\elements\conditions\orders\ShippingMethodConditionRule`.
- Added `craft\commerce\elements\conditions\orders\TotalConditionRule`.
- Added `craft\commerce\elements\conditions\orders\TotalDiscountConditionRule`.
- Added `craft\commerce\elements\conditions\orders\TotalPriceConditionRule`.
- Added `craft\commerce\elements\conditions\orders\TotalQtyConditionRule`.
- Added `craft\commerce\elements\conditions\orders\TotalTaxConditionRule`.
- Added `craft\commerce\elements\db\OrderQuery::$itemSubtotal`.
- Added `craft\commerce\elements\db\OrderQuery::$itemTotal`.
- Added `craft\commerce\elements\db\OrderQuery::$shippingMethodHandle`.
- Added `craft\commerce\elements\db\OrderQuery::$totalDiscount`.
- Added `craft\commerce\elements\db\OrderQuery::$totalPaid`.
- Added `craft\commerce\elements\db\OrderQuery::$totalPrice`.
- Added `craft\commerce\elements\db\OrderQuery::$totalQty`.
- Added `craft\commerce\elements\db\OrderQuery::$totalTax`.
- Added `craft\commerce\elements\db\OrderQuery::$total`.
- Added `craft\commerce\elements\db\OrderQuery::itemSubtotal()`.
- Added `craft\commerce\elements\db\OrderQuery::itemTotal()`.
- Added `craft\commerce\elements\db\OrderQuery::shippingMethodHandle()`.
- Added `craft\commerce\elements\db\OrderQuery::total()`.
- Added `craft\commerce\elements\db\OrderQuery::totalDiscount()`.
- Added `craft\commerce\elements\db\OrderQuery::totalPaid()`.
- Added `craft\commerce\elements\db\OrderQuery::totalPrice()`.
- Added `craft\commerce\elements\db\OrderQuery::totalQty()`.
- Added `craft\commerce\elements\db\OrderQuery::totalTax()`.
- Added `craft\commerce\models\PaymentSource::getIsPrimary()`.
- Added `craft\commerce\models\Settings::$autoSetPaymentSource`.
- Added `craft\commerce\records\Customer::$primaryPaymentSourceId`.
- Added `craft\commerce\services\savePrimaryPaymentSourceId()`.
- `craft\commerce\elements\Order::hasMatchingAddresses()` now has an `$attributes` argument, which can be used to customize which address attributes should be checked.
- Deprecated `craft\commerce\elements\Order::getShippingMethod()`. `$shippingMethodName` and `$shippingMethodHandle` should be used instead.

### System
- Craft Commerce now requires Craft CMS 4.3.0 or later.
- Fixed a bug where it wasn't possible to use a path value for the `loadCartRedirectUrl` setting. ([#2992](https://github.com/craftcms/commerce/pull/2992))
- Fixed a bug where custom shipping methods weren’t applying to orders properly. ([#2986](https://github.com/craftcms/commerce/issues/2986))
- Fixed a bug where passing an invalid product type handle into product queries’ `type` params wouldn’t have any effect. ([#2966](https://github.com/craftcms/commerce/issues/2966))
- Fixed a bug where payments made from Edit Order pages weren’t factoring in gateways’ `availableForUseWithOrder()` methods. ([#2988](https://github.com/craftcms/commerce/issues/2988))
- Fixed a bug where the Emails index page wasn’t showing emails’ template paths. ([#3000](https://github.com/craftcms/commerce/issues/3000))
- Fixed a bug where product slideout editors were showing additional status fields. ([#3010](https://github.com/craftcms/commerce/issues/3010))

## 4.1.3 - 2022-10-07

### Changed
- The `commerce/downloads/pdf` action now accepts an `inline` param. ([#2981](https://github.com/craftcms/commerce/pull/2981))

### Fixed
- Fixed a SQL error that occurred when restoring a soft-deleted product. ([#2982](https://github.com/craftcms/commerce/issues/2982))
- Fixed a bug where the Edit Product page wasn’t handling site selection changes properly. ([#2971](https://github.com/craftcms/commerce/issues/2971))
- Fixed a bug where it wasn't possible to add variants to a sale from the Edit Product page. ([#2976](https://github.com/craftcms/commerce/issues/2976))
- Fixed a bug where primary addresses weren’t being automatically set on the Edit Order page. ([#2963](https://github.com/craftcms/commerce/issues/2963)) 
- Fixed a bug where it wasn’t possible to change the default order status. ([#2915](https://github.com/craftcms/commerce/issues/2915))

## 4.1.2 - 2022-09-15

### Fixed
- Fixed a SQL error that could occur when updating to Commerce 4 on MySQL.
- Fixed an error that could when sorting orders by address attributes. ([#2956](https://github.com/craftcms/commerce/issues/2956))
- Fixed a bug where it wasn’t possible to save decimal numbers for variant dimensions. ([#2540](https://github.com/craftcms/commerce/issues/2540))
- Fixed a bug where the Edit Product page wasn’t handling site selection changes properly. ([#2920](https://github.com/craftcms/commerce/issues/2920))
- Fixed a bug where partial elements were not being deleted during garbage collection.
- Fixed a bug where orders’ item subtotals weren’t being saved to the database.
- Fixed a bug where the “Per Item Amount Off” setting on Edit Discount pages was stripping decimal values for locales that use commas for decimal symbols. ([#2937](https://github.com/craftcms/commerce/issues/2937))

## 4.1.1 - 2022-09-01

### Fixed
- Fixed a bug where Edit Subscription pages were blank. ([#2913](https://github.com/craftcms/commerce/issues/2913))
- Fixed a bug where `craft\commerce\elements\Order::hasMatchingAddresses()` wasn’t checking the `fullName` property. ([#2917](https://github.com/craftcms/commerce/issues/2917))
- Fixed a bug where discounts’ Purchase Total values weren’t getting saved.
- Fixed a bug where discounts’ shipping address conditions were being saved as billing address conditions. ([#2938](https://github.com/craftcms/commerce/issues/2938)) 
- Fixed an error that occurred when exporting orders using the “Expanded” export type. ([#2953](https://github.com/craftcms/commerce/issues/2953))
- Fixed a bug where it wasn’t possible to clear out variants’ min and max quantities. ([#2954](https://github.com/craftcms/commerce/issues/2954))

## 4.1.0 - 2022-07-19

### Added
- Tax rates now have a “Unit price” taxable subject option. ([#2883](https://github.com/craftcms/commerce/pull/2883))
- The Total Revenue widget can now show the total paid, rather than the total invoiced. ([#2852](https://github.com/craftcms/commerce/issues/2852))
- Added the `commerce/transfer-customer-data` command.
- Added `craft\commerce\elements\Order::EVENT_BEFORE_APPLY_ADD_NOTICE`. ([#2676](https://github.com/craftcms/commerce/issues/2676))
- Added `craft\commerce\elements\Order::hasMatchingAddresses()`.
- Added `craft\commerce\services\Customers::transferCustomerData()`. ([#2801](https://github.com/craftcms/commerce/pull/2801))
- Added `craft\commerce\stats\TotalRevenue::$type`.
- Added `craft\commerce\stats\TotalRevenue::TYPE_TOTAL_PAID`.
- Added `craft\commerce\stats\TotalRevenue::TYPE_TOTAL`.
- Added `craft\commerce\widgets\TotalRevenue::$type`.

### Changed
- Craft Commerce now requires Dompdf 2.0.0 or later. ([#2879](https://github.com/craftcms/commerce/pull/2879))
- Addresses submitted to the cart are now validated. ([#2874](https://github.com/craftcms/commerce/pull/2874))
- Garbage collection now removes any orphaned variants, as well as partial donation, order, product, subscription, and variant data.
- `craft\commerce\elements\Product` now supports the `EVENT_DEFINE_CACHE_TAGS` event.
- `craft\commerce\elements\Variant` now supports the `EVENT_DEFINE_CACHE_TAGS` event.

### Fixed
- Fixed an error that occurred when disabling all variants on Edit Product pages.
- Fixed a bug where order address titles weren’t being updated correctly.
- Fixed a bug where it was possible to save an order with the same billing and shipping address IDs. ([#2841](https://github.com/craftcms/commerce/issues/2841))
- Fixed a bug where order addresses were not being saved with the `live` scenario.
- Fixed a PHP error that occurred when editing a subscription with custom fields.
- Fixed an infinite recursion bug that occurred when `autoSetCartShippingMethodOption` was enabled. ([#2875](https://github.com/craftcms/commerce/issues/2875))
- Fixed a bug where product slideout editors were attempting to create provisional drafts. ([#2886](https://github.com/craftcms/commerce/issues/2886))

## 4.0.4 - 2022-06-22

> {note} If you’ve already upgraded a site to Commerce 4, please go to **Commerce** → **Promotions** → **Discounts** and review your discounts’ coupons’ Max Uses values, as the `commerce/upgrade` command wasn’t migrating those values properly before this release.

### Fixed
- Fixed a bug where `craft\commerce\services\PaymentSources::getAllGatewayPaymentSourcesByUserId()` wasn’t passing along the user ID to `getAllPaymentSourcesByCustomerId()`.
- Fixed an error that could occur when using a discount with a coupon code.
- Fixed a bug where it wasn’t possible to delete a shipping rule. ([#2857](https://github.com/craftcms/commerce/issues/2857))
- Fixed a bug where it wasn’t possible to subscribe and create a payment source simultaneously. ([#2834](https://github.com/craftcms/commerce/pull/2834))
- Fixed inaccurate PHP type declarations.
- Fixed errors that could occur when expiring, cancelling, or suspending a subscription. ([#2831](https://github.com/craftcms/commerce/issues/2831))
- Fixed a bug where the Order Value condition rule wasn’t working.
- Fixed a bug where the `commerce/upgrade` command wasn’t migrating discounts’ coupons’ Max Uses values properly.

## 4.0.3 - 2022-06-09

### Deprecated
- Deprecated `craft\commerce\services\Orders::pruneDeletedField()`.
- Deprecated `craft\commerce\services\ProductType::pruneDeletedField()`.
- Deprecated `craft\commerce\services\Subscriptions::pruneDeletedField()`.

### Fixed
- Fixed a PHP error that could occur when saving a shipping rule. ([#2824](https://github.com/craftcms/commerce/issues/2824))
- Fixed a PHP error that could occur when saving a sale. ([#2827](https://github.com/craftcms/commerce/issues/2827))
- Fixed a bug where `administrativeArea` data wasn’t being saved for an address in the example templates. ([#2840](https://github.com/craftcms/commerce/issues/2840))

## 4.0.2 - 2022-06-03

### Fixed
- Fixed a bug where it wasn’t possible to set a coupon’s Max Uses setting to `0`.
- Fixed UI bugs in the “Update Order Status” modal. ([#2821](https://github.com/craftcms/commerce/issues/2821))
- Fixed a bug where the `commerce/upgrade` console command caused customer discount uses to be reset.
- Fixed a bug where the `commerce/upgrade` console command would fail when multiple orders used the same email address with different casing.

## 4.0.1 - 2022-05-18

### Changed
- Address forms in the example templates now include any Plain Text custom fields in the address field layout.

### Fixed
- Fixed a bug where the `autoSetNewCartAddresses` setting didn’t have any effect. ([#2804](https://github.com/craftcms/commerce/issues/2804))
- Fixed a PHP error that occurred when making a payment on the Edit Order page. ([#2795](https://github.com/craftcms/commerce/issues/2795))
- Fixed a PHP error that occurred when duplicating addresses that wasn’t owned by a user.
- Fixed a bug where address cards appeared to be editable when viewing completed orders. ([#2817](https://github.com/craftcms/commerce/issues/2817))
- Fixed a front-end validation error that was raised incorrectly on address inputs in the example templates. ([#2777](https://github.com/craftcms/commerce/pull/2777))

## 4.0.0 - 2022-05-04

### Added
- Customers are now native Craft user elements. ([#2524](https://github.com/craftcms/commerce/discussions/2524), [2385](https://github.com/craftcms/commerce/discussions/2385))
- Discounts can now have condition builders, enabling flexible matching based on the order, user, and addresses. ([#2290](https://github.com/craftcms/commerce/discussions/2290),  [#2296](https://github.com/craftcms/commerce/discussions/2296), [#2299](https://github.com/craftcms/commerce/discussions/2299))
- Shipping zones can now have condition builders, enabling flexible matching based on the address. ([#2290](https://github.com/craftcms/commerce/discussions/2290), [#2296](https://github.com/craftcms/commerce/discussions/2296))
- Tax zones can now have condition builders, enabling flexible matching based on the address. ([#2290](https://github.com/craftcms/commerce/discussions/2290), [#2296](https://github.com/craftcms/commerce/discussions/2296))
- Discounts can now have multiple coupon codes, each with their own usage rules. ([#2377](https://github.com/craftcms/commerce/discussions/2377), [#2303](https://github.com/craftcms/commerce/discussions/2303), [#2713](https://github.com/craftcms/commerce/pull/2713))
- It’s now possible to bulk-generate coupon codes.
- It’s now possible to create orders from the Edit User page.
- Added a “Commerce” panel to the Debug Toolbar.
- Added “Edit”, “Create”, and “Delete” permissions for product types, sales, and discounts. ([#174](https://github.com/craftcms/commerce/issues/174), [#2400](https://github.com/craftcms/commerce/discussions/2400))
- Added the `|commercePaymentFormNamespace` Twig filter.
- Added `craft\commerce\base\Zone`.
- Added `craft\commerce\behaviors\CustomerAddressBehavior`.
- Added `craft\commerce\behaviors\CustomerBehavior`.
- Added `craft\commerce\console\controllers\UpgradeController`.
- Added `craft\commerce\controllers\DiscountsController::DISCOUNT_COUNTER_TYPE_EMAIL`.
- Added `craft\commerce\controllers\DiscountsController::DISCOUNT_COUNTER_TYPE_TOTAL`.
- Added `craft\commerce\controllers\DiscountsController::DISCOUNT_COUNTER_TYPE_USER`.
- Added `craft\commerce\controllers\DiscountsController::actionGenerateCoupons()`.
- Added `craft\commerce\controllers\OrdersController::actionCreateCustomer()`.
- Added `craft\commerce\controllers\OrdersController::actionGetCustomerAddresses()`.
- Added `craft\commerce\controllers\OrdersController::actionGetOrderAddress()`.
- Added `craft\commerce\controllers\OrdersController::actionValidateAddress()`.
- Added `craft\commerce\controllers\OrdersController::enforceManageOrderPermissions()`.
- Added `craft\commerce\controllers\SubscriptionsController::enforceManageSubscriptionPermissions()`.
- Added `craft\commerce\elements\Order::$sourceBillingAddressId`
- Added `craft\commerce\elements\Order::$sourceShippingAddressId`
- Added `craft\commerce\elements\Product::canCreateDrafts()`.
- Added `craft\commerce\elements\Product::canDelete()`.
- Added `craft\commerce\elements\Product::canDeleteForSite()`.
- Added `craft\commerce\elements\Product::canDuplicate()`.
- Added `craft\commerce\elements\Product::canSave()`.
- Added `craft\commerce\elements\Product::canView()`.
- Added `craft\commerce\elements\Subscription::canView()`.
- Added `craft\commerce\elements\actions\UpdateOrderStatus::$suppressEmails`.
- Added `craft\commerce\events\CommerceDebugPanelDataEvent`.
- Added `craft\commerce\events\OrderStatusEmailsEvent`.
- Added `craft\commerce\events\PdfRenderEvent`.
- Added `craft\commerce\fieldlayoutelements\UserAddressSettings`.
- Added `craft\commerce\helpers\DebugPanel`.
- Added `craft\commerce\helpers\PaymentForm`.
- Added `craft\commerce\models\Coupon`.
- Added `craft\commerce\models\Discount::$couponFormat`.
- Added `craft\commerce\models\Discount::getCoupons()`.
- Added `craft\commerce\models\Discount::setCoupons()`.
- Added `craft\commerce\models\OrderHistory::$userId`.
- Added `craft\commerce\models\OrderHistory::$userName`.
- Added `craft\commerce\models\OrderHistory::getUser()`.
- Added `craft\commerce\models\ShippingAddressZone::condition`.
- Added `craft\commerce\models\Store`.
- Added `craft\commerce\models\TaxAddressZone::condition`.
- Added `craft\commerce\plugin\Services::getCoupons()`.
- Added `craft\commerce\record\OrderHistory::$userName`.
- Added `craft\commerce\records\Coupon`.
- Added `craft\commerce\records\OrderHistory::$userId`.
- Added `craft\commerce\records\OrderHistory::getUser()`.
- Added `craft\commerce\service\Store`.
- Added `craft\commerce\services\Carts::$cartCookieDuration`.
- Added `craft\commerce\services\Carts::$cartCookie`.
- Added `craft\commerce\services\Coupons`.
- Added `craft\commerce\services\Customers::ensureCustomer()`.
- Added `craft\commerce\services\Customers::savePrimaryBillingAddressId()`.
- Added `craft\commerce\services\Customers::savePrimaryShippingAddressId()`.
- Added `craft\commerce\services\Discounts::clearUserUsageHistoryById()`.
- Added `craft\commerce\services\OrderStatuses::EVENT_ORDER_STATUS_CHANGE_EMAILS`.
- Added `craft\commerce\services\Pdfs::EVENT_BEFORE_DELETE_PDF`.
- Added `craft\commerce\services\ProductTypes::getCreatableProductTypeIds()`.
- Added `craft\commerce\services\ProductTypes::getCreatableProductTypes()`.
- Added `craft\commerce\services\ProductTypes::getEditableProductTypeIds()`.
- Added `craft\commerce\services\ProductTypes::hasPermission()`.
- Added `craft\commerce\validators\CouponValidator`.
- Added `craft\commerce\validators\StoreCountryValidator`.
- Added `craft\commerce\web\assets\coupons\CouponsAsset`.

### Changed
- Craft Commerce now requires Craft CMS 4.0.0-RC2 or later.
- Tax rate inputs no longer require the percent symbol.
- Subscription plans are no longer accessible via old Control Panel URLs.
- Addresses can no longer be related to both a user’s address book and an order at the same time. ([#2457](https://github.com/craftcms/commerce/discussions/2457))
- Gateways’ `isFrontendEnabled` settings now support environment variables.
- The active cart number is now stored in a cookie rather than the PHP session data, so it can be retained across browser reboots. ([#2790](https://github.com/craftcms/commerce/pull/2790))
- The installer now archives any database tables that were left behind by a previous Craft Commerce installation.
- `commerce/*` actions no longer accept `orderNumber` params. `number` can be used instead.
- `commerce/cart/*` actions no longer accept `cartUpdatedNotice` params. `successMessage` can be used instead.
- `commerce/cart/*` actions no longer include `availableShippingMethods` in their JSON responses. `availableShippingMethodOptions` can be used instead.
- `commerce/payment-sources/*` actions no longer include `paymentForm` in their JSON responses. `paymentFormErrors` can be used instead.
- `commerce/payments/*` actions now expect payment form fields to be namespaced with the `|commercePaymentFormNamespace` Twig filter’s response.
- `craft\commerce\elements\Order::getCustomer()` now returns a `craft\elements\User` object.
- `craft\commerce\elements\Product::getVariants()`, `getDefaultVariant()`, `getCheapestVariant()`, `getTotalStock()`, and `getHasUnlimitedStock()` now only return data related to enabled variants by default.
- `craft\commerce\model\ProductType::$titleFormat` was renamed to `$variantTitleFormat`.
- `craft\commerce\models\TaxRate::getRateAsPercent()` now returns a localized value.
- `craft\commerce\services\LineItems::createLineItem()` no longer has an `$orderId` argument.
- `craft\commerce\services\LineItems::resolveLineItem()` now has an `$order` argument rather than `$orderId`.
- `craft\commerce\services\Pdfs::EVENT_AFTER_RENDER_PDF` now raises `craft\commerce\events\PdfRenderEvent` rather than `PdfEvent`.
- `craft\commerce\services\Pdfs::EVENT_AFTER_SAVE_PDF` now raises `craft\commerce\events\PdfEvent` rather than `PdfSaveEvent`.
- `craft\commerce\services\Pdfs::EVENT_BEFORE_RENDER_PDF` now raises `craft\commerce\events\PdfRenderEvent` rather than `PdfEvent`.
- `craft\commerce\services\Pdfs::EVENT_BEFORE_SAVE_PDF` now raises `craft\commerce\events\PdfEvent` rather than `PdfSaveEvent`.
- `craft\commerce\services\ShippingMethods::getAvailableShippingMethods()` has been renamed to `getMatchingShippingMethods()`.
- `craft\commerce\services\Variants::getAllVariantsByProductId()` now accepts a `$includeDisabled` argument.

### Deprecated
- Deprecated `craft\commerce\elements\Order::getUser()`. `getCustomer()` should be used instead.
- Deprecated `craft\commerce\services\Carts::getCartName()`. `$cartCookie['name']` should be used instead.
- Deprecated `craft\commerce\services\Plans::getAllGatewayPlans()`. `getPlansByGatewayId()` should be used instead.
- Deprecated `craft\commerce\services\Subscriptions::doesUserHaveAnySubscriptions()`. `doesUserHaveSubscriptions()` should be used instead.
- Deprecated `craft\commerce\services\Subscriptions::getSubscriptionCountForPlanById()`. `getSubscriptionCountByPlanId()` should be used instead.
- Deprecated `craft\commerce\services\TaxRates::getTaxRatesForZone()`. `getTaxRatesByTaxZoneId()` should be used instead.
- Deprecated `craft\commerce\services\Transactions::deleteTransaction()`. `deleteTransactionById()` should be used instead.

### Removed
- Removed the `orderPdfFilenameFormat` setting.
- Removed the `orderPdfPath` setting.
- Removed the `commerce-manageCustomers` permission.
- Removed the `commerce-manageProducts` permission.
- Removed `json_encode_filtered` Twig filter.
- Removed the `commerce/orders/purchasable-search` action. `commerce/orders/purchasables-table` can be used instead.
- Removed `Plugin::getInstance()->getPdf()`. `getPdfs()` can be used instead.
- Removed `craft\commerce\Plugin::t()`. `Craft::t('commerce', 'My String')` can be used instead.
- Removed `craft\commerce\base\AddressZoneInterface`. `craft\commerce\base\ZoneInterface` can be used instead.
- Removed `craft\commerce\base\OrderDeprecatedTrait`.
- Removed `craft\commerce\controllers\AddressesController`.
- Removed `craft\commerce\controllers\CountriesController`.
- Removed `craft\commerce\controllers\CustomerAddressesController`.
- Removed `craft\commerce\controllers\CustomersController`.
- Removed `craft\commerce\controllers\PlansController::actionRedirect()`.
- Removed `craft\commerce\controllers\ProductsPreviewController::actionSaveProduct()`.
- Removed `craft\commerce\controllers\ProductsPreviewController::enforceProductPermissions()`.
- Removed `craft\commerce\controllers\StatesController`.
- Removed `craft\commerce\elements\Order::getAdjustmentsTotalByType()`. `getTotalTax()`, `getTotalDiscount()`, or `getTotalShippingCost()` can be used instead.
- Removed `craft\commerce\elements\Order::getAvailableShippingMethods()`. `getAvailableShippingMethodOptions()` can be used instead.
- Removed `craft\commerce\elements\Order::getOrderLocale()`. `$orderLanguage` can be used instead.
- Removed `craft\commerce\elements\Order::getShippingMethodId()`. `getShippingMethodHandle()` can be used instead.
- Removed `craft\commerce\elements\Order::getShouldRecalculateAdjustments()`. `getRecalculationMode()` can be used instead.
- Removed `craft\commerce\elements\Order::getTotalTaxablePrice()`. The taxable price is now calculated within the tax adjuster.
- Removed `craft\commerce\elements\Order::removeEstimatedBillingAddress()`. `setEstimatedBillingAddress(null)` can be used instead.
- Removed `craft\commerce\elements\Order::removeEstimatedShippingAddress()`. `setEstimatedShippingAddress(null)` can be used instead.
- Removed `craft\commerce\elements\Order::setShouldRecalculateAdjustments()`. `setRecalculationMode()` can be used instead.
- Removed `craft\commerce\elements\actions\DeleteOrder`. `craft\elements\actions\Delete` can be used instead.
- Removed `craft\commerce\elements\actions\DeleteProduct`. `craft\elements\actions\Delete` can be used instead.
- Removed `craft\commerce\elements\traits\OrderDeprecatedTrait`.
- Removed `craft\commerce\events\AddressEvent`.
- Removed `craft\commerce\events\CustomerAddressEvent`.
- Removed `craft\commerce\events\CustomerEvent`.
- Removed `craft\commerce\events\DefineAddressLinesEvent`. `craft\services\Addresses::formatAddress()` can be used instead.
- Removed `craft\commerce\events\LineItemEvent::isValid`.
- Removed `craft\commerce\events\PdfSaveEvent`.
- Removed `craft\commerce\helpers\Localization::formatAsPercentage()`.
- Removed `craft\commerce\models\Country`.
- Removed `craft\commerce\models\Discount::$code`.
- Removed `craft\commerce\models\Discount::getDiscountUserGroups()`.
- Removed `craft\commerce\models\Discount::getUserGroupIds()`. Discount user groups were migrated to the customer condition rule.
- Removed `craft\commerce\models\Discount::setUserGroupIds()`. Discount user groups were migrated to the customer condition rule.
- Removed `craft\commerce\models\Email::getPdfTemplatePath()`. `getPdf()->getTemplatePath()` can be used instead.
- Removed `craft\commerce\models\LineItem::getAdjustmentsTotalByType()`. `getTax()`, `getDiscount()`, or `getShippingCost()` can be used instead.
- Removed `craft\commerce\models\LineItem::setSaleAmount()`.
- Removed `craft\commerce\models\OrderHistory::$customerId`. `$userId` can be used instead.
- Removed `craft\commerce\models\OrderHistory::getCustomer()`. `getUser()` can be used instead.
- Removed `craft\commerce\models\ProductType::getLineItemFormat()`.
- Removed `craft\commerce\models\ProductType::setLineItemFormat()`.
- Removed `craft\commerce\models\Settings::$showCustomerInfoTab`. `$showEditUserCommerceTab` can be used instead.
- Removed `craft\commerce\models\ShippingAddressZone::getCountries()`.
- Removed `craft\commerce\models\ShippingAddressZone::getCountriesNames()`.
- Removed `craft\commerce\models\ShippingAddressZone::getCountryIds()`.
- Removed `craft\commerce\models\ShippingAddressZone::getStateIds()`.
- Removed `craft\commerce\models\ShippingAddressZone::getStates()`.
- Removed `craft\commerce\models\ShippingAddressZone::getStatesNames()`.
- Removed `craft\commerce\models\ShippingAddressZone::isCountryBased`.
- Removed `craft\commerce\models\State`.
- Removed `craft\commerce\models\TaxAddressZone::getCountries()`.
- Removed `craft\commerce\models\TaxAddressZone::getCountriesNames()`.
- Removed `craft\commerce\models\TaxAddressZone::getCountryIds()`.
- Removed `craft\commerce\models\TaxAddressZone::getStateIds()`.
- Removed `craft\commerce\models\TaxAddressZone::getStates()`.
- Removed `craft\commerce\models\TaxAddressZone::getStatesNames()`.
- Removed `craft\commerce\models\TaxAddressZone::isCountryBased`.
- Removed `craft\commerce\queue\jobs\ConsolidateGuestOrders`.
- Removed `craft\commerce\records\Country`.
- Removed `craft\commerce\records\CustomerAddress`. `craft\records\Address` can be used instead.
- Removed `craft\commerce\records\Discount::CONDITION_USER_GROUPS_ANY_OR_NONE`. Discount user groups were migrated to the customer condition rule.
- Removed `craft\commerce\records\Discount::CONDITION_USER_GROUPS_EXCLUDE`. Discount user groups were migrated to the customer condition rule.
- Removed `craft\commerce\records\Discount::CONDITION_USER_GROUPS_INCLUDE_ALL`. Discount user groups were migrated to the customer condition rule.
- Removed `craft\commerce\records\Discount::CONDITION_USER_GROUPS_INCLUDE_ANY`. Discount user groups were migrated to the customer condition rule.
- Removed `craft\commerce\records\DiscountUserGroup`.
- Removed `craft\commerce\records\OrderHistory::getCustomer()`. `getUser()` can be used instead.
- Removed `craft\commerce\records\ShippingZoneCountry`.
- Removed `craft\commerce\records\ShippingZoneState`.
- Removed `craft\commerce\records\State`.
- Removed `craft\commerce\records\TaxZoneCountry`.
- Removed `craft\commerce\records\TaxZoneState`.
- Removed `craft\commerce\services\Addresses::purgeOrphanedAddresses()`.
- Removed `craft\commerce\services\Addresses`.
- Removed `craft\commerce\services\Countries`.
- Removed `craft\commerce\services\Customers::EVENT_AFTER_SAVE_CUSTOMER_ADDRESS`.
- Removed `craft\commerce\services\Customers::EVENT_AFTER_SAVE_CUSTOMER`.
- Removed `craft\commerce\services\Customers::EVENT_BEFORE_SAVE_CUSTOMER_ADDRESS`.
- Removed `craft\commerce\services\Customers::EVENT_BEFORE_SAVE_CUSTOMER`.
- Removed `craft\commerce\services\Customers::SESSION_CUSTOMER`.
- Removed `craft\commerce\services\Customers::consolidateOrdersToUser()`.
- Removed `craft\commerce\services\Customers::deleteCustomer()`.
- Removed `craft\commerce\services\Customers::forgetCustomer()`.
- Removed `craft\commerce\services\Customers::getAddressIds()`.
- Removed `craft\commerce\services\Customers::getCustomer()`.
- Removed `craft\commerce\services\Customers::getCustomerById()`.
- Removed `craft\commerce\services\Customers::getCustomerByUserId()`.
- Removed `craft\commerce\services\Customers::getCustomerId()`.
- Removed `craft\commerce\services\Customers::getCustomersQuery()`.
- Removed `craft\commerce\services\Customers::purgeOrphanedCustomers()`.
- Removed `craft\commerce\services\Customers::saveAddress()`.
- Removed `craft\commerce\services\Customers::saveCustomer()`.
- Removed `craft\commerce\services\Customers::saveUserHandler()`.
- Removed `craft\commerce\services\Discounts::EVENT_BEFORE_MATCH_LINE_ITEM`. `EVENT_DISCOUNT_MATCHES_LINE_ITEM` can be used instead.
- Removed `craft\commerce\services\Discounts::getOrderConditionParams()`. `$order->toArray()` can be used instead.
- Removed `craft\commerce\services\Discounts::populateDiscountRelations()`.
- Removed `craft\commerce\services\Orders::cartArray()`. `toArray()` can be used instead.
- Removed `craft\commerce\services\Payments::getTotalAuthorizedForOrder()`.
- Removed `craft\commerce\services\Payments::getTotalAuthorizedOnlyForOrder()`. `craft\commerce\elements\Order::getTotalAuthorized()` can be used instead.
- Removed `craft\commerce\services\Payments::getTotalPaidForOrder()`. `craft\commerce\elements\Order::getTotalPaid()` can be used instead.
- Removed `craft\commerce\services\Payments::getTotalRefundedForOrder()`.
- Removed `craft\commerce\services\Sales::populateSaleRelations()`.
- Removed `craft\commerce\services\States`.<|MERGE_RESOLUTION|>--- conflicted
+++ resolved
@@ -7,12 +7,9 @@
 - Added the `commerce/gateways/webhook-url` command.
 - Fixed a bug where the delete button would be shown for users that do not have permission to delete on the Product edit page. ([#3285](https://github.com/craftcms/commerce/issues/3285))
 - Fixed a bug where deleted shipping categories were still available for selection. ([#3272](https://github.com/craftcms/commerce/issues/3272))
-<<<<<<< HEAD
 - Fixed a bug where the customer condition rule wasn’t loading correctly. ([#3291](https://github.com/craftcms/commerce/issues/3291))
-=======
 - Fixed an error that could occur when rendering a PDF. ([#2633](https://github.com/craftcms/commerce/issues/2633))
 - Fixed a bug where duplicate inactive users could be created when using the `commerce/upgrade` command. ([#3286](https://github.com/craftcms/commerce/issues/3286))
->>>>>>> cff0b7b3
 
 ## 4.3.0 - 2023-09-13
 
