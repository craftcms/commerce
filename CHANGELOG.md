# Release Notes for Craft Commerce

## Unreleased

- Fixed a bug where `hasMatchingAddresses()` was incorrectly returning `false`. ([#3183](https://github.com/craftcms/commerce/issues/3183))
- Fixed a bug where changing a user’s email would cause extra user elements to be created. ([#3138](https://github.com/craftcms/commerce/issues/3138))
- Fixed a bug where related sales were showing when creating a new product.
- Fixed a bug where Commerce wasn’t invoking `craft\services\Elements::EVENT_AUTHORIZE_*` event handlers.
<<<<<<< HEAD
- Fixed a bug where discounts’ per user usage counters weren’t getting migrated properly when upgrading to Commerce 4.
=======
- Fixed a bug where address changes weren’t being synced to carts using them as a source. ([#3178](https://github.com/craftcms/commerce/issues/3178))
- Added `craft\commerce\services\Orders::afterSaveAddressHandler()`.
- Added `craft\commerce\elements\Order::$orderCompletedEmail`. ([#3138](https://github.com/craftcms/commerce/issues/3138))
>>>>>>> 8d805dc8

## 4.2.11 - 2023-06-05

- Fixed a bug where “Send Email” option text wasn’t getting translated. ([#3172](https://github.com/craftcms/commerce/issues/3172)) 
- Fixed a bug where discounts’ user condition values weren’t getting migrated properly when upgrading to Commerce 4. ([#3176](https://github.com/craftcms/commerce/issues/3176))

## 4.2.10 - 2023-05-31

- An error notification is now displayed when attempting to delete a user with existing orders or subscriptions. ([#3071](https://github.com/craftcms/commerce/pull/3071), [#3070](https://github.com/craftcms/commerce/pull/3070))
- Added support for linking to products and variants from CKEditor fields. ([#3150](https://github.com/craftcms/commerce/discussions/3150))
- Fixed a bug where custom field conditions weren’t showing when editing a shipping zone.
- Fixed a bug where discounts’ user condition values weren’t getting migrated properly when upgrading to Commerce 4. ([#3176](https://github.com/craftcms/commerce/issues/3176))
- Fixed a bug where users weren’t permitted to update their subscriptions on the front-end. ([#3155](https://github.com/craftcms/commerce/issues/3155))
- Fixed a PHP error that could occur when calling `craft\commerce\services\Payments::processPayment()` without passing the new `$redirectData` argument.

## 4.2.9 - 2023-05-25

- The `commerce/cart/update-cart` action now accepts `clearAddresses`, `clearBillingAddress`, and `clearShippingAddress` params.
- Fixed a JavaScript error that occurred when switching control panel tabs on small screens. ([#3162](https://github.com/craftcms/commerce/issues/3162))
- Fixed a bug where the `commerce/upgrade` command wasn’t migrating discounts’ and coupons’ Max Uses values properly. ([#2947](https://github.com/craftcms/commerce/issues/2947))

## 4.2.8 - 2023-05-03

- Added `craft\commerce\services\Customers::EVENT_UPDATE_PRIMARY_PAYMENT_SOURCE`.
- Fixed a bug where PDFs could be generated using the wrong formatting locale. ([#3145](https://github.com/craftcms/commerce/issues/3145))

## 4.2.7 - 2023-04-13

- Added the “Order Site” order condition rule. ([#3131](https://github.com/craftcms/commerce/issues/3131))
- Email jobs are now reattempted up to five times on failure. ([#3121](https://github.com/craftcms/commerce/pull/3121))
- Fixed a bug where variants weren’t getting propagated properly when new sites were created. ([#3124](https://github.com/craftcms/commerce/issues/3124))
- Fixed a bug where the flash message that was shown for order status changes could be malformed, if there were any errors. ([#3116](https://github.com/craftcms/commerce/issues/3116))
- Fixed a bug where Commerce widgets’ “Order Statuses” settings’ instruction text wasn’t getting translated.
- Fixed a bug where the flash message displayed when tax settings failed to save on Commerce Lite wasn’t getting translated.
- Fixed a bug where the `commerce/upgrade` command could fail if there was a large number of orphaned customers.

## 4.2.6 - 2023-03-22

- Discounts’ “Match Customer” conditions can now have a “Signed In” rule.
- Added `craft\commerce\base\Gateway::showPaymentFormSubmitButton()`
- Added `craft\commmerce\elements\conditions\customer\SignedInConditionRule`.
- The `commerce/payments/pay` action now includes a `redirectData` key in JSON responses.
- Fixed a PHP error that could occur when processing a payment. ([#3092](https://github.com/craftcms/commerce/issues/3092))
- Fixed a bug where cart cookies weren’t getting removed on logout, if the `defaultCookieDomain` Craft config setting was set. ([#3091](https://github.com/craftcms/commerce/pull/3091))
- Fixed a bug where the `validateCartCustomFieldsOnSubmission` setting wasn’t being respected in Craft 4.4. ([#3109](https://github.com/craftcms/commerce/issues/3109))
- Fixed a bug where the “Tax Zone” and “Tax Category” selects could be incorrectly populated when editing a tax category.
- Fixed a PHP error that occurred when saving a tax zone with an empty name on Commerce Lite. ([#3089](https://github.com/craftcms/commerce/issues/3089))
- Fixed a PHP error that occurred when saving shipping settings with empty “Shipping Base Rate” or “Shipping Per Item Rate” settings on Commerce Lite.
- Fixed a bug where the flash message that was shown for order status changes was malformed. ([#3116](https://github.com/craftcms/commerce/issues/3116))
- Fixed a PHP error that could occur when creating an order in the control panel. ([#3115](https://github.com/craftcms/commerce/issues/3115))

## 4.2.5.1 - 2023-02-02

- Fixed a PHP error that occurred when retrieving orders with missing line item descriptions or SKUs. ([#2936](https://github.com/craftcms/commerce/issues/2936))

## 4.2.5 - 2023-02-01

- Added support for searching for orders by customer name. ([#3050](https://github.com/craftcms/commerce/issues/3050))
- Fixed a PHP error that occurred if `null` was passed to `craft\commerce\services\Discounts::getDiscountByCode()`. ([#3045](https://github.com/craftcms/commerce/issues/3045))
- Fixed a bug where a large number of shipping rule category queries could be executed.
- Fixed a PHP error that occurred if a product was re-saved before it had finished propagating to all sites. ([#1954](https://github.com/craftcms/commerce/issues/1954))
- Fixed a PHP error that occurred if `craft\commerce\services\ProductTypes::getEditableProductTypes()` was called when no user was logged in. 
- Fixed a PHP error that occurred when saving an invalid shipping method.
- Fixed a bug where gateways’ “Enabled for customers to select during checkout” setting wasn’t properly supporting environment variables. ([#3052](https://github.com/craftcms/commerce/issues/3052))
- Fixed a PHP error that could occur when entering values on an Edit Discount page. ([#3067](https://github.com/craftcms/commerce/issues/3067))
- Fixed a PHP error that could occur when validating an address’s Organization Tax ID field. ([#3046](https://github.com/craftcms/commerce/issues/3046))

## 4.2.4 - 2022-11-29

- The “Customer” order condition rule now supports orders with no customer.

## 4.2.3 - 2022-11-23

- Fixed a bug where saving an invalid tax category failed silently. ([#3013](https://github.com/craftcms/commerce/issues/3013))
- Fixed a bug where using the `autoSetNewCartAddresses` config setting was getting applied for guest carts.
- Fixed an error that could occur when purging inactive carts.
- Fixed a bug where products and variants weren’t always available as link options in Redactor. ([#3041](https://github.com/craftcms/commerce/issues/3041))

## 4.2.2 - 2022-11-06

### Fixed

- Fixed a bug where saving an invalid tax category doesn't return an error notice.
- Fixed an error that could occur when purging inactive carts.
- Fixed a bug where the `commerce/cart/update-cart` action wasn’t fully clearing the cart when the `clearLineItems` param was submitted, if the quantity of an exsiting line item was being increased in the same request. ([#3014](https://github.com/craftcms/commerce/issues/3014))
- Fixed an error that could occur when purging a large number of inactive carts.
- Fixed an error where addresses were assumed to have an owner. ([#3021](https://github.com/craftcms/commerce/pull/3021))

## 4.2.1 - 2022-10-27

- Fixed an error that occurred when viewing tax categories.
- Fixed a bug where the Top Products widget wasn’t showing the correct revenue total.
- Added `craft\commerce\models\TaxCategory::dateDeleted`.
- Added `craft\commerce\models\ShippingCategory::dateDeleted`.

## 4.2.0 - 2022-10-26

### Store Management
- Discounts’ “Match Customer” conditions can now have a “Has Orders” rule.
- Order conditions can now have a “Completed” rule.
- Order conditions can now have a “Customer” rule.
- Order conditions can now have a “Date Ordered” rule.
- Order conditions can now have a “Has Purchasable” rule.
- Order conditions can now have a “Item Subtotal” rule.
- Order conditions can now have a “Order Status” rule.
- Order conditions can now have a “Paid” rule.
- Order conditions can now have a “Reference” rule.
- Order conditions can now have a “Shipping Method” rule.
- Order conditions can now have a “Total” rule.
- Order conditions can now have a “Total Discount” rule.
- Order conditions can now have a “Total Price” rule.
- Order conditions can now have a “Total Qty” rule.
- Order conditions can now have a “Total Tax” rule.
- It’s now possible to assign primary payment sources on customers.
- It’s now possible to set the quantity when adding a line item on the Edit Order page. ([#2993](https://github.com/craftcms/commerce/discussions/2993))
- The “Update Order Status…” bulk order action now returns a more helpful response message.

### Administration
- Added the `autoSetPaymentSource` config setting, which can be enabled to automatically set a customers’ primary payment sources on new carts.
- Shipping and tax categories are now archived instead of deleted.

### Development
- Order queries now have `itemTotal`, `itemSubtotal`, `shippingMethodHandle`, `totalDiscount`, `total`, `totalPaid`, `totalPrice`, `totalQty`, and `totalTax` params.
- Order queries’ `reference` params now accept a wider range of values.
- `commerce/cart/*` actions now return `shippingAddress` and `billingAddress` values in JSON responses. ([#2921](https://github.com/craftcms/commerce/issues/2921))

### Extensibility
- Added `craft\commerce\base\Stat::getOrderStatuses()`.
- Added `craft\commerce\base\Stat::setOrderStatuses()`.
- Added `craft\commerce\base\StatInterface::getOrderStatuses()`.
- Added `craft\commerce\base\StatInterface::setOrderStatuses()`.
- Added `craft\commerce\base\StatWidgetTrait`.
- Added `craft\commerce\behaviors\CustomerBehavoir::getPrimaryPaymentSource()`.
- Added `craft\commerce\behaviors\CustomerBehavoir::getPrimaryPaymentSourceId()`.
- Added `craft\commerce\behaviors\CustomerBehavoir::setPrimaryPaymentSourceId()`.
- Added `craft\commerce\controllers\PaymentSourcesController::actionSetPrimaryPaymentSource()`.
- Added `craft\commerce\elements\Order::$storedTotalQty`.
- Added `craft\commerce\elements\Order::autoSetPaymentSource()`.
- Added `craft\commerce\elements\conditions\customers\HasOrdersConditionRule`.
- Added `craft\commerce\elements\conditions\orders\CompletedConditionRule`.
- Added `craft\commerce\elements\conditions\orders\CustomerConditionRule`.
- Added `craft\commerce\elements\conditions\orders\DateOrderedConditionRule`.
- Added `craft\commerce\elements\conditions\orders\HasPurchasableConditionRule`.
- Added `craft\commerce\elements\conditions\orders\ItemSubtotalConditionRule`.
- Added `craft\commerce\elements\conditions\orders\ItemTotalConditionRule`.
- Added `craft\commerce\elements\conditions\orders\OrderCurrencyValuesAttributeConditionRule`.
- Added `craft\commerce\elements\conditions\orders\OrderStatusConditionRule`.
- Added `craft\commerce\elements\conditions\orders\OrderTextValuesAttributeConditionRule`.
- Added `craft\commerce\elements\conditions\orders\PaidConditionRule`.
- Added `craft\commerce\elements\conditions\orders\ReferenceConditionRule`.
- Added `craft\commerce\elements\conditions\orders\ShippingMethodConditionRule`.
- Added `craft\commerce\elements\conditions\orders\TotalConditionRule`.
- Added `craft\commerce\elements\conditions\orders\TotalDiscountConditionRule`.
- Added `craft\commerce\elements\conditions\orders\TotalPriceConditionRule`.
- Added `craft\commerce\elements\conditions\orders\TotalQtyConditionRule`.
- Added `craft\commerce\elements\conditions\orders\TotalTaxConditionRule`.
- Added `craft\commerce\elements\db\OrderQuery::$itemSubtotal`.
- Added `craft\commerce\elements\db\OrderQuery::$itemTotal`.
- Added `craft\commerce\elements\db\OrderQuery::$shippingMethodHandle`.
- Added `craft\commerce\elements\db\OrderQuery::$totalDiscount`.
- Added `craft\commerce\elements\db\OrderQuery::$totalPaid`.
- Added `craft\commerce\elements\db\OrderQuery::$totalPrice`.
- Added `craft\commerce\elements\db\OrderQuery::$totalQty`.
- Added `craft\commerce\elements\db\OrderQuery::$totalTax`.
- Added `craft\commerce\elements\db\OrderQuery::$total`.
- Added `craft\commerce\elements\db\OrderQuery::itemSubtotal()`.
- Added `craft\commerce\elements\db\OrderQuery::itemTotal()`.
- Added `craft\commerce\elements\db\OrderQuery::shippingMethodHandle()`.
- Added `craft\commerce\elements\db\OrderQuery::total()`.
- Added `craft\commerce\elements\db\OrderQuery::totalDiscount()`.
- Added `craft\commerce\elements\db\OrderQuery::totalPaid()`.
- Added `craft\commerce\elements\db\OrderQuery::totalPrice()`.
- Added `craft\commerce\elements\db\OrderQuery::totalQty()`.
- Added `craft\commerce\elements\db\OrderQuery::totalTax()`.
- Added `craft\commerce\models\PaymentSource::getIsPrimary()`.
- Added `craft\commerce\models\Settings::$autoSetPaymentSource`.
- Added `craft\commerce\records\Customer::$primaryPaymentSourceId`.
- Added `craft\commerce\services\savePrimaryPaymentSourceId()`.
- `craft\commerce\elements\Order::hasMatchingAddresses()` now has an `$attributes` argument, which can be used to customize which address attributes should be checked.
- Deprecated `craft\commerce\elements\Order::getShippingMethod()`. `$shippingMethodName` and `$shippingMethodHandle` should be used instead.

### System
- Craft Commerce now requires Craft CMS 4.3.0 or later.
- Fixed a bug where it wasn't possible to use a path value for the `loadCartRedirectUrl` setting. ([#2992](https://github.com/craftcms/commerce/pull/2992))
- Fixed a bug where custom shipping methods weren’t applying to orders properly. ([#2986](https://github.com/craftcms/commerce/issues/2986))
- Fixed a bug where passing an invalid product type handle into product queries’ `type` params wouldn’t have any effect. ([#2966](https://github.com/craftcms/commerce/issues/2966))
- Fixed a bug where payments made from Edit Order pages weren’t factoring in gateways’ `availableForUseWithOrder()` methods. ([#2988](https://github.com/craftcms/commerce/issues/2988))
- Fixed a bug where the Emails index page wasn’t showing emails’ template paths. ([#3000](https://github.com/craftcms/commerce/issues/3000))
- Fixed a bug where product slideout editors were showing additional status fields. ([#3010](https://github.com/craftcms/commerce/issues/3010))

## 4.1.3 - 2022-10-07

### Changed
- The `commerce/downloads/pdf` action now accepts an `inline` param. ([#2981](https://github.com/craftcms/commerce/pull/2981))

### Fixed
- Fixed a SQL error that occurred when restoring a soft-deleted product. ([#2982](https://github.com/craftcms/commerce/issues/2982))
- Fixed a bug where the Edit Product page wasn’t handling site selection changes properly. ([#2971](https://github.com/craftcms/commerce/issues/2971))
- Fixed a bug where it wasn't possible to add variants to a sale from the Edit Product page. ([#2976](https://github.com/craftcms/commerce/issues/2976))
- Fixed a bug where primary addresses weren’t being automatically set on the Edit Order page. ([#2963](https://github.com/craftcms/commerce/issues/2963)) 
- Fixed a bug where it wasn’t possible to change the default order status. ([#2915](https://github.com/craftcms/commerce/issues/2915))

## 4.1.2 - 2022-09-15

### Fixed
- Fixed a SQL error that could occur when updating to Commerce 4 on MySQL.
- Fixed an error that could when sorting orders by address attributes. ([#2956](https://github.com/craftcms/commerce/issues/2956))
- Fixed a bug where it wasn’t possible to save decimal numbers for variant dimensions. ([#2540](https://github.com/craftcms/commerce/issues/2540))
- Fixed a bug where the Edit Product page wasn’t handling site selection changes properly. ([#2920](https://github.com/craftcms/commerce/issues/2920))
- Fixed a bug where partial elements were not being deleted during garbage collection.
- Fixed a bug where orders’ item subtotals weren’t being saved to the database.
- Fixed a bug where the “Per Item Amount Off” setting on Edit Discount pages was stripping decimal values for locales that use commas for decimal symbols. ([#2937](https://github.com/craftcms/commerce/issues/2937))

## 4.1.1 - 2022-09-01

### Fixed
- Fixed a bug where Edit Subscription pages were blank. ([#2913](https://github.com/craftcms/commerce/issues/2913))
- Fixed a bug where `craft\commerce\elements\Order::hasMatchingAddresses()` wasn’t checking the `fullName` property. ([#2917](https://github.com/craftcms/commerce/issues/2917))
- Fixed a bug where discounts’ Purchase Total values weren’t getting saved.
- Fixed a bug where discounts’ shipping address conditions were being saved as billing address conditions. ([#2938](https://github.com/craftcms/commerce/issues/2938)) 
- Fixed an error that occurred when exporting orders using the “Expanded” export type. ([#2953](https://github.com/craftcms/commerce/issues/2953))
- Fixed a bug where it wasn’t possible to clear out variants’ min and max quantities. ([#2954](https://github.com/craftcms/commerce/issues/2954))

## 4.1.0 - 2022-07-19

### Added
- Tax rates now have a “Unit price” taxable subject option. ([#2883](https://github.com/craftcms/commerce/pull/2883))
- The Total Revenue widget can now show the total paid, rather than the total invoiced. ([#2852](https://github.com/craftcms/commerce/issues/2852))
- Added the `commerce/transfer-customer-data` command.
- Added `craft\commerce\elements\Order::EVENT_BEFORE_APPLY_ADD_NOTICE`. ([#2676](https://github.com/craftcms/commerce/issues/2676))
- Added `craft\commerce\elements\Order::hasMatchingAddresses()`.
- Added `craft\commerce\services\Customers::transferCustomerData()`. ([#2801](https://github.com/craftcms/commerce/pull/2801))
- Added `craft\commerce\stats\TotalRevenue::$type`.
- Added `craft\commerce\stats\TotalRevenue::TYPE_TOTAL_PAID`.
- Added `craft\commerce\stats\TotalRevenue::TYPE_TOTAL`.
- Added `craft\commerce\widgets\TotalRevenue::$type`.

### Changed
- Craft Commerce now requires Dompdf 2.0.0 or later. ([#2879](https://github.com/craftcms/commerce/pull/2879))
- Addresses submitted to the cart are now validated. ([#2874](https://github.com/craftcms/commerce/pull/2874))
- Garbage collection now removes any orphaned variants, as well as partial donation, order, product, subscription, and variant data.
- `craft\commerce\elements\Product` now supports the `EVENT_DEFINE_CACHE_TAGS` event.
- `craft\commerce\elements\Variant` now supports the `EVENT_DEFINE_CACHE_TAGS` event.

### Fixed
- Fixed an error that occurred when disabling all variants on Edit Product pages.
- Fixed a bug where order address titles weren’t being updated correctly.
- Fixed a bug where it was possible to save an order with the same billing and shipping address IDs. ([#2841](https://github.com/craftcms/commerce/issues/2841))
- Fixed a bug where order addresses were not being saved with the `live` scenario.
- Fixed a PHP error that occurred when editing a subscription with custom fields.
- Fixed an infinite recursion bug that occurred when `autoSetCartShippingMethodOption` was enabled. ([#2875](https://github.com/craftcms/commerce/issues/2875))
- Fixed a bug where product slideout editors were attempting to create provisional drafts. ([#2886](https://github.com/craftcms/commerce/issues/2886))

## 4.0.4 - 2022-06-22

> {note} If you’ve already upgraded a site to Commerce 4, please go to **Commerce** → **Promotions** → **Discounts** and review your discounts’ coupons’ Max Uses values, as the `commerce/upgrade` command wasn’t migrating those values properly before this release.

### Fixed
- Fixed a bug where `craft\commerce\services\PaymentSources::getAllGatewayPaymentSourcesByUserId()` wasn’t passing along the user ID to `getAllPaymentSourcesByCustomerId()`.
- Fixed an error that could occur when using a discount with a coupon code.
- Fixed a bug where it wasn’t possible to delete a shipping rule. ([#2857](https://github.com/craftcms/commerce/issues/2857))
- Fixed a bug where it wasn’t possible to subscribe and create a payment source simultaneously. ([#2834](https://github.com/craftcms/commerce/pull/2834))
- Fixed inaccurate PHP type declarations.
- Fixed errors that could occur when expiring, cancelling, or suspending a subscription. ([#2831](https://github.com/craftcms/commerce/issues/2831))
- Fixed a bug where the Order Value condition rule wasn’t working.
- Fixed a bug where the `commerce/upgrade` command wasn’t migrating discounts’ coupons’ Max Uses values properly.

## 4.0.3 - 2022-06-09

### Deprecated
- Deprecated `craft\commerce\services\Orders::pruneDeletedField()`.
- Deprecated `craft\commerce\services\ProductType::pruneDeletedField()`.
- Deprecated `craft\commerce\services\Subscriptions::pruneDeletedField()`.

### Fixed
- Fixed a PHP error that could occur when saving a shipping rule. ([#2824](https://github.com/craftcms/commerce/issues/2824))
- Fixed a PHP error that could occur when saving a sale. ([#2827](https://github.com/craftcms/commerce/issues/2827))
- Fixed a bug where `administrativeArea` data wasn’t being saved for an address in the example templates. ([#2840](https://github.com/craftcms/commerce/issues/2840))

## 4.0.2 - 2022-06-03

### Fixed
- Fixed a bug where it wasn’t possible to set a coupon’s Max Uses setting to `0`.
- Fixed UI bugs in the “Update Order Status” modal. ([#2821](https://github.com/craftcms/commerce/issues/2821))
- Fixed a bug where the `commerce/upgrade` console command caused customer discount uses to be reset.
- Fixed a bug where the `commerce/upgrade` console command would fail when multiple orders used the same email address with different casing.

## 4.0.1 - 2022-05-18

### Changed
- Address forms in the example templates now include any Plain Text custom fields in the address field layout.

### Fixed
- Fixed a bug where the `autoSetNewCartAddresses` setting didn’t have any effect. ([#2804](https://github.com/craftcms/commerce/issues/2804))
- Fixed a PHP error that occurred when making a payment on the Edit Order page. ([#2795](https://github.com/craftcms/commerce/issues/2795))
- Fixed a PHP error that occurred when duplicating addresses that wasn’t owned by a user.
- Fixed a bug where address cards appeared to be editable when viewing completed orders. ([#2817](https://github.com/craftcms/commerce/issues/2817))
- Fixed a front-end validation error that was raised incorrectly on address inputs in the example templates. ([#2777](https://github.com/craftcms/commerce/pull/2777))

## 4.0.0 - 2022-05-04

### Added
- Customers are now native Craft user elements. ([#2524](https://github.com/craftcms/commerce/discussions/2524), [2385](https://github.com/craftcms/commerce/discussions/2385))
- Discounts can now have condition builders, enabling flexible matching based on the order, user, and addresses. ([#2290](https://github.com/craftcms/commerce/discussions/2290),  [#2296](https://github.com/craftcms/commerce/discussions/2296), [#2299](https://github.com/craftcms/commerce/discussions/2299))
- Shipping zones can now have condition builders, enabling flexible matching based on the address. ([#2290](https://github.com/craftcms/commerce/discussions/2290), [#2296](https://github.com/craftcms/commerce/discussions/2296))
- Tax zones can now have condition builders, enabling flexible matching based on the address. ([#2290](https://github.com/craftcms/commerce/discussions/2290), [#2296](https://github.com/craftcms/commerce/discussions/2296))
- Discounts can now have multiple coupon codes, each with their own usage rules. ([#2377](https://github.com/craftcms/commerce/discussions/2377), [#2303](https://github.com/craftcms/commerce/discussions/2303), [#2713](https://github.com/craftcms/commerce/pull/2713))
- It’s now possible to bulk-generate coupon codes.
- It’s now possible to create orders from the Edit User page.
- Added a “Commerce” panel to the Debug Toolbar.
- Added “Edit”, “Create”, and “Delete” permissions for product types, sales, and discounts. ([#174](https://github.com/craftcms/commerce/issues/174), [#2400](https://github.com/craftcms/commerce/discussions/2400))
- Added the `|commercePaymentFormNamespace` Twig filter.
- Added `craft\commerce\base\Zone`.
- Added `craft\commerce\behaviors\CustomerAddressBehavior`.
- Added `craft\commerce\behaviors\CustomerBehavior`.
- Added `craft\commerce\console\controllers\UpgradeController`.
- Added `craft\commerce\controllers\DiscountsController::DISCOUNT_COUNTER_TYPE_EMAIL`.
- Added `craft\commerce\controllers\DiscountsController::DISCOUNT_COUNTER_TYPE_TOTAL`.
- Added `craft\commerce\controllers\DiscountsController::DISCOUNT_COUNTER_TYPE_USER`.
- Added `craft\commerce\controllers\DiscountsController::actionGenerateCoupons()`.
- Added `craft\commerce\controllers\OrdersController::actionCreateCustomer()`.
- Added `craft\commerce\controllers\OrdersController::actionGetCustomerAddresses()`.
- Added `craft\commerce\controllers\OrdersController::actionGetOrderAddress()`.
- Added `craft\commerce\controllers\OrdersController::actionValidateAddress()`.
- Added `craft\commerce\controllers\OrdersController::enforceManageOrderPermissions()`.
- Added `craft\commerce\controllers\SubscriptionsController::enforceManageSubscriptionPermissions()`.
- Added `craft\commerce\elements\Order::$sourceBillingAddressId`
- Added `craft\commerce\elements\Order::$sourceShippingAddressId`
- Added `craft\commerce\elements\Product::canCreateDrafts()`.
- Added `craft\commerce\elements\Product::canDelete()`.
- Added `craft\commerce\elements\Product::canDeleteForSite()`.
- Added `craft\commerce\elements\Product::canDuplicate()`.
- Added `craft\commerce\elements\Product::canSave()`.
- Added `craft\commerce\elements\Product::canView()`.
- Added `craft\commerce\elements\Subscription::canView()`.
- Added `craft\commerce\elements\actions\UpdateOrderStatus::$suppressEmails`.
- Added `craft\commerce\events\CommerceDebugPanelDataEvent`.
- Added `craft\commerce\events\OrderStatusEmailsEvent`.
- Added `craft\commerce\events\PdfRenderEvent`.
- Added `craft\commerce\fieldlayoutelements\UserAddressSettings`.
- Added `craft\commerce\helpers\DebugPanel`.
- Added `craft\commerce\helpers\PaymentForm`.
- Added `craft\commerce\models\Coupon`.
- Added `craft\commerce\models\Discount::$couponFormat`.
- Added `craft\commerce\models\Discount::getCoupons()`.
- Added `craft\commerce\models\Discount::setCoupons()`.
- Added `craft\commerce\models\OrderHistory::$userId`.
- Added `craft\commerce\models\OrderHistory::$userName`.
- Added `craft\commerce\models\OrderHistory::getUser()`.
- Added `craft\commerce\models\ShippingAddressZone::condition`.
- Added `craft\commerce\models\Store`.
- Added `craft\commerce\models\TaxAddressZone::condition`.
- Added `craft\commerce\plugin\Services::getCoupons()`.
- Added `craft\commerce\record\OrderHistory::$userName`.
- Added `craft\commerce\records\Coupon`.
- Added `craft\commerce\records\OrderHistory::$userId`.
- Added `craft\commerce\records\OrderHistory::getUser()`.
- Added `craft\commerce\service\Store`.
- Added `craft\commerce\services\Carts::$cartCookieDuration`.
- Added `craft\commerce\services\Carts::$cartCookie`.
- Added `craft\commerce\services\Coupons`.
- Added `craft\commerce\services\Customers::ensureCustomer()`.
- Added `craft\commerce\services\Customers::savePrimaryBillingAddressId()`.
- Added `craft\commerce\services\Customers::savePrimaryShippingAddressId()`.
- Added `craft\commerce\services\Discounts::clearUserUsageHistoryById()`.
- Added `craft\commerce\services\OrderStatuses::EVENT_ORDER_STATUS_CHANGE_EMAILS`.
- Added `craft\commerce\services\Pdfs::EVENT_BEFORE_DELETE_PDF`.
- Added `craft\commerce\services\ProductTypes::getCreatableProductTypeIds()`.
- Added `craft\commerce\services\ProductTypes::getCreatableProductTypes()`.
- Added `craft\commerce\services\ProductTypes::getEditableProductTypeIds()`.
- Added `craft\commerce\services\ProductTypes::hasPermission()`.
- Added `craft\commerce\validators\CouponValidator`.
- Added `craft\commerce\validators\StoreCountryValidator`.
- Added `craft\commerce\web\assets\coupons\CouponsAsset`.

### Changed
- Craft Commerce now requires Craft CMS 4.0.0-RC2 or later.
- Tax rate inputs no longer require the percent symbol.
- Subscription plans are no longer accessible via old Control Panel URLs.
- Addresses can no longer be related to both a user’s address book and an order at the same time. ([#2457](https://github.com/craftcms/commerce/discussions/2457))
- Gateways’ `isFrontendEnabled` settings now support environment variables.
- The active cart number is now stored in a cookie rather than the PHP session data, so it can be retained across browser reboots. ([#2790](https://github.com/craftcms/commerce/pull/2790))
- The installer now archives any database tables that were left behind by a previous Craft Commerce installation.
- `commerce/*` actions no longer accept `orderNumber` params. `number` can be used instead.
- `commerce/cart/*` actions no longer accept `cartUpdatedNotice` params. `successMessage` can be used instead.
- `commerce/cart/*` actions no longer include `availableShippingMethods` in their JSON responses. `availableShippingMethodOptions` can be used instead.
- `commerce/payment-sources/*` actions no longer include `paymentForm` in their JSON responses. `paymentFormErrors` can be used instead.
- `commerce/payments/*` actions now expect payment form fields to be namespaced with the `|commercePaymentFormNamespace` Twig filter’s response.
- `craft\commerce\elements\Order::getCustomer()` now returns a `craft\elements\User` object.
- `craft\commerce\elements\Product::getVariants()`, `getDefaultVariant()`, `getCheapestVariant()`, `getTotalStock()`, and `getHasUnlimitedStock()` now only return data related to enabled variants by default.
- `craft\commerce\model\ProductType::$titleFormat` was renamed to `$variantTitleFormat`.
- `craft\commerce\models\TaxRate::getRateAsPercent()` now returns a localized value.
- `craft\commerce\services\LineItems::createLineItem()` no longer has an `$orderId` argument.
- `craft\commerce\services\LineItems::resolveLineItem()` now has an `$order` argument rather than `$orderId`.
- `craft\commerce\services\Pdfs::EVENT_AFTER_RENDER_PDF` now raises `craft\commerce\events\PdfRenderEvent` rather than `PdfEvent`.
- `craft\commerce\services\Pdfs::EVENT_AFTER_SAVE_PDF` now raises `craft\commerce\events\PdfEvent` rather than `PdfSaveEvent`.
- `craft\commerce\services\Pdfs::EVENT_BEFORE_RENDER_PDF` now raises `craft\commerce\events\PdfRenderEvent` rather than `PdfEvent`.
- `craft\commerce\services\Pdfs::EVENT_BEFORE_SAVE_PDF` now raises `craft\commerce\events\PdfEvent` rather than `PdfSaveEvent`.
- `craft\commerce\services\ShippingMethods::getAvailableShippingMethods()` has been renamed to `getMatchingShippingMethods()`.
- `craft\commerce\services\Variants::getAllVariantsByProductId()` now accepts a `$includeDisabled` argument.

### Deprecated
- Deprecated `craft\commerce\elements\Order::getUser()`. `getCustomer()` should be used instead.
- Deprecated `craft\commerce\services\Carts::getCartName()`. `$cartCookie['name']` should be used instead.
- Deprecated `craft\commerce\services\Plans::getAllGatewayPlans()`. `getPlansByGatewayId()` should be used instead.
- Deprecated `craft\commerce\services\Subscriptions::doesUserHaveAnySubscriptions()`. `doesUserHaveSubscriptions()` should be used instead.
- Deprecated `craft\commerce\services\Subscriptions::getSubscriptionCountForPlanById()`. `getSubscriptionCountByPlanId()` should be used instead.
- Deprecated `craft\commerce\services\TaxRates::getTaxRatesForZone()`. `getTaxRatesByTaxZoneId()` should be used instead.
- Deprecated `craft\commerce\services\Transactions::deleteTransaction()`. `deleteTransactionById()` should be used instead.

### Removed
- Removed the `orderPdfFilenameFormat` setting.
- Removed the `orderPdfPath` setting.
- Removed the `commerce-manageCustomers` permission.
- Removed the `commerce-manageProducts` permission.
- Removed `json_encode_filtered` Twig filter.
- Removed the `commerce/orders/purchasable-search` action. `commerce/orders/purchasables-table` can be used instead.
- Removed `Plugin::getInstance()->getPdf()`. `getPdfs()` can be used instead.
- Removed `craft\commerce\Plugin::t()`. `Craft::t('commerce', 'My String')` can be used instead.
- Removed `craft\commerce\base\AddressZoneInterface`. `craft\commerce\base\ZoneInterface` can be used instead.
- Removed `craft\commerce\base\OrderDeprecatedTrait`.
- Removed `craft\commerce\controllers\AddressesController`.
- Removed `craft\commerce\controllers\CountriesController`.
- Removed `craft\commerce\controllers\CustomerAddressesController`.
- Removed `craft\commerce\controllers\CustomersController`.
- Removed `craft\commerce\controllers\PlansController::actionRedirect()`.
- Removed `craft\commerce\controllers\ProductsPreviewController::actionSaveProduct()`.
- Removed `craft\commerce\controllers\ProductsPreviewController::enforceProductPermissions()`.
- Removed `craft\commerce\controllers\StatesController`.
- Removed `craft\commerce\elements\Order::getAdjustmentsTotalByType()`. `getTotalTax()`, `getTotalDiscount()`, or `getTotalShippingCost()` can be used instead.
- Removed `craft\commerce\elements\Order::getAvailableShippingMethods()`. `getAvailableShippingMethodOptions()` can be used instead.
- Removed `craft\commerce\elements\Order::getOrderLocale()`. `$orderLanguage` can be used instead.
- Removed `craft\commerce\elements\Order::getShippingMethodId()`. `getShippingMethodHandle()` can be used instead.
- Removed `craft\commerce\elements\Order::getShouldRecalculateAdjustments()`. `getRecalculationMode()` can be used instead.
- Removed `craft\commerce\elements\Order::getTotalTaxablePrice()`. The taxable price is now calculated within the tax adjuster.
- Removed `craft\commerce\elements\Order::removeEstimatedBillingAddress()`. `setEstimatedBillingAddress(null)` can be used instead.
- Removed `craft\commerce\elements\Order::removeEstimatedShippingAddress()`. `setEstimatedShippingAddress(null)` can be used instead.
- Removed `craft\commerce\elements\Order::setShouldRecalculateAdjustments()`. `setRecalculationMode()` can be used instead.
- Removed `craft\commerce\elements\actions\DeleteOrder`. `craft\elements\actions\Delete` can be used instead.
- Removed `craft\commerce\elements\actions\DeleteProduct`. `craft\elements\actions\Delete` can be used instead.
- Removed `craft\commerce\elements\traits\OrderDeprecatedTrait`.
- Removed `craft\commerce\events\AddressEvent`.
- Removed `craft\commerce\events\CustomerAddressEvent`.
- Removed `craft\commerce\events\CustomerEvent`.
- Removed `craft\commerce\events\DefineAddressLinesEvent`. `craft\services\Addresses::formatAddress()` can be used instead.
- Removed `craft\commerce\events\LineItemEvent::isValid`.
- Removed `craft\commerce\events\PdfSaveEvent`.
- Removed `craft\commerce\helpers\Localization::formatAsPercentage()`.
- Removed `craft\commerce\models\Country`.
- Removed `craft\commerce\models\Discount::$code`.
- Removed `craft\commerce\models\Discount::getDiscountUserGroups()`.
- Removed `craft\commerce\models\Discount::getUserGroupIds()`. Discount user groups were migrated to the customer condition rule.
- Removed `craft\commerce\models\Discount::setUserGroupIds()`. Discount user groups were migrated to the customer condition rule.
- Removed `craft\commerce\models\Email::getPdfTemplatePath()`. `getPdf()->getTemplatePath()` can be used instead.
- Removed `craft\commerce\models\LineItem::getAdjustmentsTotalByType()`. `getTax()`, `getDiscount()`, or `getShippingCost()` can be used instead.
- Removed `craft\commerce\models\LineItem::setSaleAmount()`.
- Removed `craft\commerce\models\OrderHistory::$customerId`. `$userId` can be used instead.
- Removed `craft\commerce\models\OrderHistory::getCustomer()`. `getUser()` can be used instead.
- Removed `craft\commerce\models\ProductType::getLineItemFormat()`.
- Removed `craft\commerce\models\ProductType::setLineItemFormat()`.
- Removed `craft\commerce\models\Settings::$showCustomerInfoTab`. `$showEditUserCommerceTab` can be used instead.
- Removed `craft\commerce\models\ShippingAddressZone::getCountries()`.
- Removed `craft\commerce\models\ShippingAddressZone::getCountriesNames()`.
- Removed `craft\commerce\models\ShippingAddressZone::getCountryIds()`.
- Removed `craft\commerce\models\ShippingAddressZone::getStateIds()`.
- Removed `craft\commerce\models\ShippingAddressZone::getStates()`.
- Removed `craft\commerce\models\ShippingAddressZone::getStatesNames()`.
- Removed `craft\commerce\models\ShippingAddressZone::isCountryBased`.
- Removed `craft\commerce\models\State`.
- Removed `craft\commerce\models\TaxAddressZone::getCountries()`.
- Removed `craft\commerce\models\TaxAddressZone::getCountriesNames()`.
- Removed `craft\commerce\models\TaxAddressZone::getCountryIds()`.
- Removed `craft\commerce\models\TaxAddressZone::getStateIds()`.
- Removed `craft\commerce\models\TaxAddressZone::getStates()`.
- Removed `craft\commerce\models\TaxAddressZone::getStatesNames()`.
- Removed `craft\commerce\models\TaxAddressZone::isCountryBased`.
- Removed `craft\commerce\queue\jobs\ConsolidateGuestOrders`.
- Removed `craft\commerce\records\Country`.
- Removed `craft\commerce\records\CustomerAddress`. `craft\records\Address` can be used instead.
- Removed `craft\commerce\records\Discount::CONDITION_USER_GROUPS_ANY_OR_NONE`. Discount user groups were migrated to the customer condition rule.
- Removed `craft\commerce\records\Discount::CONDITION_USER_GROUPS_EXCLUDE`. Discount user groups were migrated to the customer condition rule.
- Removed `craft\commerce\records\Discount::CONDITION_USER_GROUPS_INCLUDE_ALL`. Discount user groups were migrated to the customer condition rule.
- Removed `craft\commerce\records\Discount::CONDITION_USER_GROUPS_INCLUDE_ANY`. Discount user groups were migrated to the customer condition rule.
- Removed `craft\commerce\records\DiscountUserGroup`.
- Removed `craft\commerce\records\OrderHistory::getCustomer()`. `getUser()` can be used instead.
- Removed `craft\commerce\records\ShippingZoneCountry`.
- Removed `craft\commerce\records\ShippingZoneState`.
- Removed `craft\commerce\records\State`.
- Removed `craft\commerce\records\TaxZoneCountry`.
- Removed `craft\commerce\records\TaxZoneState`.
- Removed `craft\commerce\services\Addresses::purgeOrphanedAddresses()`.
- Removed `craft\commerce\services\Addresses`.
- Removed `craft\commerce\services\Countries`.
- Removed `craft\commerce\services\Customers::EVENT_AFTER_SAVE_CUSTOMER_ADDRESS`.
- Removed `craft\commerce\services\Customers::EVENT_AFTER_SAVE_CUSTOMER`.
- Removed `craft\commerce\services\Customers::EVENT_BEFORE_SAVE_CUSTOMER_ADDRESS`.
- Removed `craft\commerce\services\Customers::EVENT_BEFORE_SAVE_CUSTOMER`.
- Removed `craft\commerce\services\Customers::SESSION_CUSTOMER`.
- Removed `craft\commerce\services\Customers::consolidateOrdersToUser()`.
- Removed `craft\commerce\services\Customers::deleteCustomer()`.
- Removed `craft\commerce\services\Customers::forgetCustomer()`.
- Removed `craft\commerce\services\Customers::getAddressIds()`.
- Removed `craft\commerce\services\Customers::getCustomer()`.
- Removed `craft\commerce\services\Customers::getCustomerById()`.
- Removed `craft\commerce\services\Customers::getCustomerByUserId()`.
- Removed `craft\commerce\services\Customers::getCustomerId()`.
- Removed `craft\commerce\services\Customers::getCustomersQuery()`.
- Removed `craft\commerce\services\Customers::purgeOrphanedCustomers()`.
- Removed `craft\commerce\services\Customers::saveAddress()`.
- Removed `craft\commerce\services\Customers::saveCustomer()`.
- Removed `craft\commerce\services\Customers::saveUserHandler()`.
- Removed `craft\commerce\services\Discounts::EVENT_BEFORE_MATCH_LINE_ITEM`. `EVENT_DISCOUNT_MATCHES_LINE_ITEM` can be used instead.
- Removed `craft\commerce\services\Discounts::getOrderConditionParams()`. `$order->toArray()` can be used instead.
- Removed `craft\commerce\services\Discounts::populateDiscountRelations()`.
- Removed `craft\commerce\services\Orders::cartArray()`. `toArray()` can be used instead.
- Removed `craft\commerce\services\Payments::getTotalAuthorizedForOrder()`.
- Removed `craft\commerce\services\Payments::getTotalAuthorizedOnlyForOrder()`. `craft\commerce\elements\Order::getTotalAuthorized()` can be used instead.
- Removed `craft\commerce\services\Payments::getTotalPaidForOrder()`. `craft\commerce\elements\Order::getTotalPaid()` can be used instead.
- Removed `craft\commerce\services\Payments::getTotalRefundedForOrder()`.
- Removed `craft\commerce\services\Sales::populateSaleRelations()`.
- Removed `craft\commerce\services\States`.<|MERGE_RESOLUTION|>--- conflicted
+++ resolved
@@ -6,13 +6,10 @@
 - Fixed a bug where changing a user’s email would cause extra user elements to be created. ([#3138](https://github.com/craftcms/commerce/issues/3138))
 - Fixed a bug where related sales were showing when creating a new product.
 - Fixed a bug where Commerce wasn’t invoking `craft\services\Elements::EVENT_AUTHORIZE_*` event handlers.
-<<<<<<< HEAD
 - Fixed a bug where discounts’ per user usage counters weren’t getting migrated properly when upgrading to Commerce 4.
-=======
 - Fixed a bug where address changes weren’t being synced to carts using them as a source. ([#3178](https://github.com/craftcms/commerce/issues/3178))
 - Added `craft\commerce\services\Orders::afterSaveAddressHandler()`.
 - Added `craft\commerce\elements\Order::$orderCompletedEmail`. ([#3138](https://github.com/craftcms/commerce/issues/3138))
->>>>>>> 8d805dc8
 
 ## 4.2.11 - 2023-06-05
 
