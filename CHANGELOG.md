# Release Notes for Craft Commerce

## Unreleased

- Fixed a PHP error that occurred when retrieving a discount via a null coupon code. ([#3045](https://github.com/craftcms/commerce/issues/3045))

## 4.2.4 - 2022-11-29

- The “Customer” order condition rule now supports orders with no customer.

## 4.2.3 - 2022-11-23

- Fixed a bug where saving an invalid tax category failed silently. ([#3013](https://github.com/craftcms/commerce/issues/3013))
- Fixed a bug where using the `autoSetNewCartAddresses` config setting was getting applied for guest carts.
- Fixed an error that could occur when purging inactive carts.
- Fixed an bug where products and variants weren’t always available as link options in Redactor. ([#3041](https://github.com/craftcms/commerce/issues/3041))

## 4.2.2 - 2022-11-06

### Fixed

- Fixed a bug where saving an invalid tax category doesn't return an error notice.
- Fixed an error that could occur when purging inactive carts.
- Fixed a bug where the `commerce/cart/update-cart` action wasn’t fully clearing the cart when the `clearLineItems` param was submitted, if the quantity of an exsiting line item was being increased in the same request. ([#3014](https://github.com/craftcms/commerce/issues/3014))
- Fixed an error that could occur when purging a large number of inactive carts.
- Fixed an error where addresses were assumed to have an owner. ([#3021](https://github.com/craftcms/commerce/pull/3021))

## 4.2.1 - 2022-10-27

- Fixed an error that occurred when viewing tax categories.
- Fixed a bug where the Top Products widget wasn’t showing the correct revenue total.
- Added `craft\commerce\models\TaxCategory::dateDeleted`.
- Added `craft\commerce\models\ShippingCategory::dateDeleted`.

## 4.2.0 - 2022-10-26

### Store Management
- Discounts’ “Match Customer” conditions can now have a “Has Orders” rule.
- Order conditions can now have a “Completed” rule.
- Order conditions can now have a “Customer” rule.
- Order conditions can now have a “Date Ordered” rule.
- Order conditions can now have a “Has Purchasable” rule.
- Order conditions can now have a “Item Subtotal” rule.
- Order conditions can now have a “Order Status” rule.
- Order conditions can now have a “Paid” rule.
- Order conditions can now have a “Reference” rule.
- Order conditions can now have a “Shipping Method” rule.
- Order conditions can now have a “Total” rule.
- Order conditions can now have a “Total Discount” rule.
- Order conditions can now have a “Total Price” rule.
- Order conditions can now have a “Total Qty” rule.
- Order conditions can now have a “Total Tax” rule.
- It’s now possible to assign primary payment sources on customers.
- It’s now possible to set the quantity when adding a line item on the Edit Order page. ([#2993](https://github.com/craftcms/commerce/discussions/2993))
- The “Update Order Status…” bulk order action now returns a more helpful response message.

### Administration
- Added the `autoSetPaymentSource` config setting, which can be enabled to automatically set a customers’ primary payment sources on new carts.
- Shipping and tax categories are now archived instead of deleted.

### Development
- Order queries now have `itemTotal`, `itemSubtotal`, `shippingMethodHandle`, `totalDiscount`, `total`, `totalPaid`, `totalPrice`, `totalQty`, and `totalTax` params.
- Order queries’ `reference` params now accept a wider range of values.
- `commerce/cart/*` actions now return `shippingAddress` and `billingAddress` values in JSON responses. ([#2921](https://github.com/craftcms/commerce/issues/2921))

### Extensibility
- Added `craft\commerce\base\Stat::getOrderStatuses()`.
- Added `craft\commerce\base\Stat::setOrderStatuses()`.
- Added `craft\commerce\base\StatInterface::getOrderStatuses()`.
- Added `craft\commerce\base\StatInterface::setOrderStatuses()`.
- Added `craft\commerce\base\StatWidgetTrait`.
- Added `craft\commerce\behaviors\CustomerBehavoir::getPrimaryPaymentSource()`.
- Added `craft\commerce\behaviors\CustomerBehavoir::getPrimaryPaymentSourceId()`.
- Added `craft\commerce\behaviors\CustomerBehavoir::setPrimaryPaymentSourceId()`.
- Added `craft\commerce\controllers\PaymentSourcesController::actionSetPrimaryPaymentSource()`.
- Added `craft\commerce\elements\Order::$storedTotalQty`.
- Added `craft\commerce\elements\Order::autoSetPaymentSource()`.
- Added `craft\commerce\elements\conditions\customers\HasOrdersConditionRule`.
- Added `craft\commerce\elements\conditions\orders\CompletedConditionRule`.
- Added `craft\commerce\elements\conditions\orders\CustomerConditionRule`.
- Added `craft\commerce\elements\conditions\orders\DateOrderedConditionRule`.
- Added `craft\commerce\elements\conditions\orders\HasPurchasableConditionRule`.
- Added `craft\commerce\elements\conditions\orders\ItemSubtotalConditionRule`.
- Added `craft\commerce\elements\conditions\orders\ItemTotalConditionRule`.
- Added `craft\commerce\elements\conditions\orders\OrderCurrencyValuesAttributeConditionRule`.
- Added `craft\commerce\elements\conditions\orders\OrderStatusConditionRule`.
- Added `craft\commerce\elements\conditions\orders\OrderTextValuesAttributeConditionRule`.
- Added `craft\commerce\elements\conditions\orders\PaidConditionRule`.
- Added `craft\commerce\elements\conditions\orders\ReferenceConditionRule`.
- Added `craft\commerce\elements\conditions\orders\ShippingMethodConditionRule`.
- Added `craft\commerce\elements\conditions\orders\TotalConditionRule`.
- Added `craft\commerce\elements\conditions\orders\TotalDiscountConditionRule`.
- Added `craft\commerce\elements\conditions\orders\TotalPriceConditionRule`.
- Added `craft\commerce\elements\conditions\orders\TotalQtyConditionRule`.
- Added `craft\commerce\elements\conditions\orders\TotalTaxConditionRule`.
- Added `craft\commerce\elements\db\OrderQuery::$itemSubtotal`.
- Added `craft\commerce\elements\db\OrderQuery::$itemTotal`.
- Added `craft\commerce\elements\db\OrderQuery::$shippingMethodHandle`.
- Added `craft\commerce\elements\db\OrderQuery::$totalDiscount`.
- Added `craft\commerce\elements\db\OrderQuery::$totalPaid`.
- Added `craft\commerce\elements\db\OrderQuery::$totalPrice`.
- Added `craft\commerce\elements\db\OrderQuery::$totalQty`.
- Added `craft\commerce\elements\db\OrderQuery::$totalTax`.
- Added `craft\commerce\elements\db\OrderQuery::$total`.
- Added `craft\commerce\elements\db\OrderQuery::itemSubtotal()`.
- Added `craft\commerce\elements\db\OrderQuery::itemTotal()`.
- Added `craft\commerce\elements\db\OrderQuery::shippingMethodHandle()`.
- Added `craft\commerce\elements\db\OrderQuery::total()`.
- Added `craft\commerce\elements\db\OrderQuery::totalDiscount()`.
- Added `craft\commerce\elements\db\OrderQuery::totalPaid()`.
- Added `craft\commerce\elements\db\OrderQuery::totalPrice()`.
- Added `craft\commerce\elements\db\OrderQuery::totalQty()`.
- Added `craft\commerce\elements\db\OrderQuery::totalTax()`.
- Added `craft\commerce\models\PaymentSource::getIsPrimary()`.
- Added `craft\commerce\models\Settings::$autoSetPaymentSource`.
- Added `craft\commerce\records\Customer::$primaryPaymentSourceId`.
- Added `craft\commerce\services\savePrimaryPaymentSourceId()`.
- `craft\commerce\elements\Order::hasMatchingAddresses()` now has an `$attributes` argument, which can be used to customize which address attributes should be checked.
- Deprecated `craft\commerce\elements\Order::getShippingMethod()`. `$shippingMethodName` and `$shippingMethodHandle` should be used instead.

### System
- Craft Commerce now requires Craft CMS 4.3.0 or later.
- Fixed a bug where it wasn't possible to use a path value for the `loadCartRedirectUrl` setting. ([#2992](https://github.com/craftcms/commerce/pull/2992))
- Fixed a bug where custom shipping methods weren’t applying to orders properly. ([#2986](https://github.com/craftcms/commerce/issues/2986))
- Fixed a bug where passing an invalid product type handle into product queries’ `type` params wouldn’t have any effect. ([#2966](https://github.com/craftcms/commerce/issues/2966))
- Fixed a bug where payments made from Edit Order pages weren’t factoring in gateways’ `availableForUseWithOrder()` methods. ([#2988](https://github.com/craftcms/commerce/issues/2988))
- Fixed a bug where the Emails index page wasn’t showing emails’ template paths. ([#3000](https://github.com/craftcms/commerce/issues/3000))
- Fixed a bug where product slideout editors were showing additional status fields. ([#3010](https://github.com/craftcms/commerce/issues/3010))

## 4.1.3 - 2022-10-07

### Changed
- The `commerce/downloads/pdf` action now accepts an `inline` param. ([#2981](https://github.com/craftcms/commerce/pull/2981))

### Fixed
- Fixed a SQL error that occurred when restoring a soft-deleted product. ([#2982](https://github.com/craftcms/commerce/issues/2982))
- Fixed a bug where the Edit Product page wasn’t handling site selection changes properly. ([#2971](https://github.com/craftcms/commerce/issues/2971))
- Fixed a bug where it wasn't possible to add variants to a sale from the Edit Product page. ([#2976](https://github.com/craftcms/commerce/issues/2976))
- Fixed a bug where primary addresses weren’t being automatically set on the Edit Order page. ([#2963](https://github.com/craftcms/commerce/issues/2963)) 
<<<<<<< HEAD
- Fixed a bug that prevented adding items with a minimum purchase quantity to the cart on the Edit Order page. ([$2962](https://github.com/craftcms/commerce/issues/2962))
=======
- Fixed a bug where it wasn’t possible to change the default order status. ([#2915](https://github.com/craftcms/commerce/issues/2915))
>>>>>>> 040892ed

## 4.1.2 - 2022-09-15

### Fixed
- Fixed a SQL error that could occur when updating to Commerce 4 on MySQL.
- Fixed an error that could when sorting orders by address attributes. ([#2956](https://github.com/craftcms/commerce/issues/2956))
- Fixed a bug where it wasn’t possible to save decimal numbers for variant dimensions. ([#2540](https://github.com/craftcms/commerce/issues/2540))
- Fixed a bug where the Edit Product page wasn’t handling site selection changes properly. ([#2920](https://github.com/craftcms/commerce/issues/2920))
- Fixed a bug where partial elements were not being deleted during garbage collection.
- Fixed a bug where orders’ item subtotals weren’t being saved to the database.
- Fixed a bug where the “Per Item Amount Off” setting on Edit Discount pages was stripping decimal values for locales that use commas for decimal symbols. ([#2937](https://github.com/craftcms/commerce/issues/2937))

## 4.1.1 - 2022-09-01

### Fixed
- Fixed a bug where Edit Subscription pages were blank. ([#2913](https://github.com/craftcms/commerce/issues/2913))
- Fixed a bug where `craft\commerce\elements\Order::hasMatchingAddresses()` wasn’t checking the `fullName` property. ([#2917](https://github.com/craftcms/commerce/issues/2917))
- Fixed a bug where discounts’ Purchase Total values weren’t getting saved.
- Fixed a bug where discounts’ shipping address conditions were being saved as billing address conditions. ([#2938](https://github.com/craftcms/commerce/issues/2938)) 
- Fixed an error that occurred when exporting orders using the “Expanded” export type. ([#2953](https://github.com/craftcms/commerce/issues/2953))
- Fixed a bug where it wasn’t possible to clear out variants’ min and max quantities. ([#2954](https://github.com/craftcms/commerce/issues/2954))

## 4.1.0 - 2022-07-19

### Added
- Tax rates now have a “Unit price” taxable subject option. ([#2883](https://github.com/craftcms/commerce/pull/2883))
- The Total Revenue widget can now show the total paid, rather than the total invoiced. ([#2852](https://github.com/craftcms/commerce/issues/2852))
- Added the `commerce/transfer-customer-data` command.
- Added `craft\commerce\elements\Order::EVENT_BEFORE_APPLY_ADD_NOTICE`. ([#2676](https://github.com/craftcms/commerce/issues/2676))
- Added `craft\commerce\elements\Order::hasMatchingAddresses()`.
- Added `craft\commerce\services\Customers::transferCustomerData()`. ([#2801](https://github.com/craftcms/commerce/pull/2801))
- Added `craft\commerce\stats\TotalRevenue::$type`.
- Added `craft\commerce\stats\TotalRevenue::TYPE_TOTAL_PAID`.
- Added `craft\commerce\stats\TotalRevenue::TYPE_TOTAL`.
- Added `craft\commerce\widgets\TotalRevenue::$type`.

### Changed
- Craft Commerce now requires Dompdf 2.0.0 or later. ([#2879](https://github.com/craftcms/commerce/pull/2879))
- Addresses submitted to the cart are now validated. ([#2874](https://github.com/craftcms/commerce/pull/2874))
- Garbage collection now removes any orphaned variants, as well as partial donation, order, product, subscription, and variant data.
- `craft\commerce\elements\Product` now supports the `EVENT_DEFINE_CACHE_TAGS` event.
- `craft\commerce\elements\Variant` now supports the `EVENT_DEFINE_CACHE_TAGS` event.

### Fixed
- Fixed an error that occurred when disabling all variants on Edit Product pages.
- Fixed a bug where order address titles weren’t being updated correctly.
- Fixed a bug where it was possible to save an order with the same billing and shipping address IDs. ([#2841](https://github.com/craftcms/commerce/issues/2841))
- Fixed a bug where order addresses were not being saved with the `live` scenario.
- Fixed a PHP error that occurred when editing a subscription with custom fields.
- Fixed an infinite recursion bug that occurred when `autoSetCartShippingMethodOption` was enabled. ([#2875](https://github.com/craftcms/commerce/issues/2875))
- Fixed a bug where product slideout editors were attempting to create provisional drafts. ([#2886](https://github.com/craftcms/commerce/issues/2886))

## 4.0.4 - 2022-06-22

> {note} If you’ve already upgraded a site to Commerce 4, please go to **Commerce** → **Promotions** → **Discounts** and review your discounts’ coupons’ Max Uses values, as the `commerce/upgrade` command wasn’t migrating those values properly before this release.

### Fixed
- Fixed a bug where `craft\commerce\services\PaymentSources::getAllGatewayPaymentSourcesByUserId()` wasn’t passing along the user ID to `getAllPaymentSourcesByCustomerId()`.
- Fixed an error that could occur when using a discount with a coupon code.
- Fixed a bug where it wasn’t possible to delete a shipping rule. ([#2857](https://github.com/craftcms/commerce/issues/2857))
- Fixed a bug where it wasn’t possible to subscribe and create a payment source simultaneously. ([#2834](https://github.com/craftcms/commerce/pull/2834))
- Fixed inaccurate PHP type declarations.
- Fixed errors that could occur when expiring, cancelling, or suspending a subscription. ([#2831](https://github.com/craftcms/commerce/issues/2831))
- Fixed a bug where the Order Value condition rule wasn’t working.
- Fixed a bug where the `commerce/upgrade` command wasn’t migrating discounts’ coupons’ Max Uses values properly.

## 4.0.3 - 2022-06-09

### Deprecated
- Deprecated `craft\commerce\services\Orders::pruneDeletedField()`.
- Deprecated `craft\commerce\services\ProductType::pruneDeletedField()`.
- Deprecated `craft\commerce\services\Subscriptions::pruneDeletedField()`.

### Fixed
- Fixed a PHP error that could occur when saving a shipping rule. ([#2824](https://github.com/craftcms/commerce/issues/2824))
- Fixed a PHP error that could occur when saving a sale. ([#2827](https://github.com/craftcms/commerce/issues/2827))
- Fixed a bug where `administrativeArea` data wasn’t being saved for an address in the example templates. ([#2840](https://github.com/craftcms/commerce/issues/2840))

## 4.0.2 - 2022-06-03

### Fixed
- Fixed a bug where it wasn’t possible to set a coupon’s Max Uses setting to `0`.
- Fixed UI bugs in the “Update Order Status” modal. ([#2821](https://github.com/craftcms/commerce/issues/2821))
- Fixed a bug where the `commerce/upgrade` console command caused customer discount uses to be reset.
- Fixed a bug where the `commerce/upgrade` console command would fail when multiple orders used the same email address with different casing.

## 4.0.1 - 2022-05-18

### Changed
- Address forms in the example templates now include any Plain Text custom fields in the address field layout.

### Fixed
- Fixed a bug where the `autoSetNewCartAddresses` setting didn’t have any effect. ([#2804](https://github.com/craftcms/commerce/issues/2804))
- Fixed a PHP error that occurred when making a payment on the Edit Order page. ([#2795](https://github.com/craftcms/commerce/issues/2795))
- Fixed a PHP error that occurred when duplicating addresses that wasn’t owned by a user.
- Fixed a bug where address cards appeared to be editable when viewing completed orders. ([#2817](https://github.com/craftcms/commerce/issues/2817))
- Fixed a front-end validation error that was raised incorrectly on address inputs in the example templates. ([#2777](https://github.com/craftcms/commerce/pull/2777))

## 4.0.0 - 2022-05-04

### Added
- Customers are now native Craft user elements. ([#2524](https://github.com/craftcms/commerce/discussions/2524), [2385](https://github.com/craftcms/commerce/discussions/2385))
- Discounts can now have condition builders, enabling flexible matching based on the order, user, and addresses. ([#2290](https://github.com/craftcms/commerce/discussions/2290),  [#2296](https://github.com/craftcms/commerce/discussions/2296), [#2299](https://github.com/craftcms/commerce/discussions/2299))
- Shipping zones can now have condition builders, enabling flexible matching based on the address. ([#2290](https://github.com/craftcms/commerce/discussions/2290), [#2296](https://github.com/craftcms/commerce/discussions/2296))
- Tax zones can now have condition builders, enabling flexible matching based on the address. ([#2290](https://github.com/craftcms/commerce/discussions/2290), [#2296](https://github.com/craftcms/commerce/discussions/2296))
- Discounts can now have multiple coupon codes, each with their own usage rules. ([#2377](https://github.com/craftcms/commerce/discussions/2377), [#2303](https://github.com/craftcms/commerce/discussions/2303), [#2713](https://github.com/craftcms/commerce/pull/2713))
- It’s now possible to bulk-generate coupon codes.
- It’s now possible to create orders from the Edit User page.
- Added a “Commerce” panel to the Debug Toolbar.
- Added “Edit”, “Create”, and “Delete” permissions for product types, sales, and discounts. ([#174](https://github.com/craftcms/commerce/issues/174), [#2400](https://github.com/craftcms/commerce/discussions/2400))
- Added the `|commercePaymentFormNamespace` Twig filter.
- Added `craft\commerce\base\Zone`.
- Added `craft\commerce\behaviors\CustomerAddressBehavior`.
- Added `craft\commerce\behaviors\CustomerBehavior`.
- Added `craft\commerce\console\controllers\UpgradeController`.
- Added `craft\commerce\controllers\DiscountsController::DISCOUNT_COUNTER_TYPE_EMAIL`.
- Added `craft\commerce\controllers\DiscountsController::DISCOUNT_COUNTER_TYPE_TOTAL`.
- Added `craft\commerce\controllers\DiscountsController::DISCOUNT_COUNTER_TYPE_USER`.
- Added `craft\commerce\controllers\DiscountsController::actionGenerateCoupons()`.
- Added `craft\commerce\controllers\OrdersController::actionCreateCustomer()`.
- Added `craft\commerce\controllers\OrdersController::actionGetCustomerAddresses()`.
- Added `craft\commerce\controllers\OrdersController::actionGetOrderAddress()`.
- Added `craft\commerce\controllers\OrdersController::actionValidateAddress()`.
- Added `craft\commerce\controllers\OrdersController::enforceManageOrderPermissions()`.
- Added `craft\commerce\controllers\SubscriptionsController::enforceManageSubscriptionPermissions()`.
- Added `craft\commerce\elements\Order::$sourceBillingAddressId`
- Added `craft\commerce\elements\Order::$sourceShippingAddressId`
- Added `craft\commerce\elements\Product::canCreateDrafts()`.
- Added `craft\commerce\elements\Product::canDelete()`.
- Added `craft\commerce\elements\Product::canDeleteForSite()`.
- Added `craft\commerce\elements\Product::canDuplicate()`.
- Added `craft\commerce\elements\Product::canSave()`.
- Added `craft\commerce\elements\Product::canView()`.
- Added `craft\commerce\elements\Subscription::canView()`.
- Added `craft\commerce\elements\actions\UpdateOrderStatus::$suppressEmails`.
- Added `craft\commerce\events\CommerceDebugPanelDataEvent`.
- Added `craft\commerce\events\OrderStatusEmailsEvent`.
- Added `craft\commerce\events\PdfRenderEvent`.
- Added `craft\commerce\fieldlayoutelements\UserAddressSettings`.
- Added `craft\commerce\helpers\DebugPanel`.
- Added `craft\commerce\helpers\PaymentForm`.
- Added `craft\commerce\models\Coupon`.
- Added `craft\commerce\models\Discount::$couponFormat`.
- Added `craft\commerce\models\Discount::getCoupons()`.
- Added `craft\commerce\models\Discount::setCoupons()`.
- Added `craft\commerce\models\OrderHistory::$userId`.
- Added `craft\commerce\models\OrderHistory::$userName`.
- Added `craft\commerce\models\OrderHistory::getUser()`.
- Added `craft\commerce\models\ShippingAddressZone::condition`.
- Added `craft\commerce\models\Store`.
- Added `craft\commerce\models\TaxAddressZone::condition`.
- Added `craft\commerce\plugin\Services::getCoupons()`.
- Added `craft\commerce\record\OrderHistory::$userName`.
- Added `craft\commerce\records\Coupon`.
- Added `craft\commerce\records\OrderHistory::$userId`.
- Added `craft\commerce\records\OrderHistory::getUser()`.
- Added `craft\commerce\service\Store`.
- Added `craft\commerce\services\Carts::$cartCookieDuration`.
- Added `craft\commerce\services\Carts::$cartCookie`.
- Added `craft\commerce\services\Coupons`.
- Added `craft\commerce\services\Customers::ensureCustomer()`.
- Added `craft\commerce\services\Customers::savePrimaryBillingAddressId()`.
- Added `craft\commerce\services\Customers::savePrimaryShippingAddressId()`.
- Added `craft\commerce\services\Discounts::clearUserUsageHistoryById()`.
- Added `craft\commerce\services\OrderStatuses::EVENT_ORDER_STATUS_CHANGE_EMAILS`.
- Added `craft\commerce\services\Pdfs::EVENT_BEFORE_DELETE_PDF`.
- Added `craft\commerce\services\ProductTypes::getCreatableProductTypeIds()`.
- Added `craft\commerce\services\ProductTypes::getCreatableProductTypes()`.
- Added `craft\commerce\services\ProductTypes::getEditableProductTypeIds()`.
- Added `craft\commerce\services\ProductTypes::hasPermission()`.
- Added `craft\commerce\validators\CouponValidator`.
- Added `craft\commerce\validators\StoreCountryValidator`.
- Added `craft\commerce\web\assets\coupons\CouponsAsset`.

### Changed
- Craft Commerce now requires Craft CMS 4.0.0-RC2 or later.
- Tax rate inputs no longer require the percent symbol.
- Subscription plans are no longer accessible via old Control Panel URLs.
- Addresses can no longer be related to both a user’s address book and an order at the same time. ([#2457](https://github.com/craftcms/commerce/discussions/2457))
- Gateways’ `isFrontendEnabled` settings now support environment variables.
- The active cart number is now stored in a cookie rather than the PHP session data, so it can be retained across browser reboots. ([#2790](https://github.com/craftcms/commerce/pull/2790))
- The installer now archives any database tables that were left behind by a previous Craft Commerce installation.
- `commerce/*` actions no longer accept `orderNumber` params. `number` can be used instead.
- `commerce/cart/*` actions no longer accept `cartUpdatedNotice` params. `successMessage` can be used instead.
- `commerce/cart/*` actions no longer include `availableShippingMethods` in their JSON responses. `availableShippingMethodOptions` can be used instead.
- `commerce/payment-sources/*` actions no longer include `paymentForm` in their JSON responses. `paymentFormErrors` can be used instead.
- `commerce/payments/*` actions now expect payment form fields to be namespaced with the `|commercePaymentFormNamespace` Twig filter’s response.
- `craft\commerce\elements\Order::getCustomer()` now returns a `craft\elements\User` object.
- `craft\commerce\elements\Product::getVariants()`, `getDefaultVariant()`, `getCheapestVariant()`, `getTotalStock()`, and `getHasUnlimitedStock()` now only return data related to enabled variants by default.
- `craft\commerce\model\ProductType::$titleFormat` was renamed to `$variantTitleFormat`.
- `craft\commerce\models\TaxRate::getRateAsPercent()` now returns a localized value.
- `craft\commerce\services\LineItems::createLineItem()` no longer has an `$orderId` argument.
- `craft\commerce\services\LineItems::resolveLineItem()` now has an `$order` argument rather than `$orderId`.
- `craft\commerce\services\Pdfs::EVENT_AFTER_RENDER_PDF` now raises `craft\commerce\events\PdfRenderEvent` rather than `PdfEvent`.
- `craft\commerce\services\Pdfs::EVENT_AFTER_SAVE_PDF` now raises `craft\commerce\events\PdfEvent` rather than `PdfSaveEvent`.
- `craft\commerce\services\Pdfs::EVENT_BEFORE_RENDER_PDF` now raises `craft\commerce\events\PdfRenderEvent` rather than `PdfEvent`.
- `craft\commerce\services\Pdfs::EVENT_BEFORE_SAVE_PDF` now raises `craft\commerce\events\PdfEvent` rather than `PdfSaveEvent`.
- `craft\commerce\services\ShippingMethods::getAvailableShippingMethods()` has been renamed to `getMatchingShippingMethods()`.
- `craft\commerce\services\Variants::getAllVariantsByProductId()` now accepts a `$includeDisabled` argument.

### Deprecated
- Deprecated `craft\commerce\elements\Order::getUser()`. `getCustomer()` should be used instead.
- Deprecated `craft\commerce\services\Carts::getCartName()`. `$cartCookie['name']` should be used instead.
- Deprecated `craft\commerce\services\Plans::getAllGatewayPlans()`. `getPlansByGatewayId()` should be used instead.
- Deprecated `craft\commerce\services\Subscriptions::doesUserHaveAnySubscriptions()`. `doesUserHaveSubscriptions()` should be used instead.
- Deprecated `craft\commerce\services\Subscriptions::getSubscriptionCountForPlanById()`. `getSubscriptionCountByPlanId()` should be used instead.
- Deprecated `craft\commerce\services\TaxRates::getTaxRatesForZone()`. `getTaxRatesByTaxZoneId()` should be used instead.
- Deprecated `craft\commerce\services\Transactions::deleteTransaction()`. `deleteTransactionById()` should be used instead.

### Removed
- Removed the `orderPdfFilenameFormat` setting.
- Removed the `orderPdfPath` setting.
- Removed the `commerce-manageCustomers` permission.
- Removed the `commerce-manageProducts` permission.
- Removed `json_encode_filtered` Twig filter.
- Removed the `commerce/orders/purchasable-search` action. `commerce/orders/purchasables-table` can be used instead.
- Removed `Plugin::getInstance()->getPdf()`. `getPdfs()` can be used instead.
- Removed `craft\commerce\Plugin::t()`. `Craft::t('commerce', 'My String')` can be used instead.
- Removed `craft\commerce\base\AddressZoneInterface`. `craft\commerce\base\ZoneInterface` can be used instead.
- Removed `craft\commerce\base\OrderDeprecatedTrait`.
- Removed `craft\commerce\controllers\AddressesController`.
- Removed `craft\commerce\controllers\CountriesController`.
- Removed `craft\commerce\controllers\CustomerAddressesController`.
- Removed `craft\commerce\controllers\CustomersController`.
- Removed `craft\commerce\controllers\PlansController::actionRedirect()`.
- Removed `craft\commerce\controllers\ProductsPreviewController::actionSaveProduct()`.
- Removed `craft\commerce\controllers\ProductsPreviewController::enforceProductPermissions()`.
- Removed `craft\commerce\controllers\StatesController`.
- Removed `craft\commerce\elements\Order::getAdjustmentsTotalByType()`. `getTotalTax()`, `getTotalDiscount()`, or `getTotalShippingCost()` can be used instead.
- Removed `craft\commerce\elements\Order::getAvailableShippingMethods()`. `getAvailableShippingMethodOptions()` can be used instead.
- Removed `craft\commerce\elements\Order::getOrderLocale()`. `$orderLanguage` can be used instead.
- Removed `craft\commerce\elements\Order::getShippingMethodId()`. `getShippingMethodHandle()` can be used instead.
- Removed `craft\commerce\elements\Order::getShouldRecalculateAdjustments()`. `getRecalculationMode()` can be used instead.
- Removed `craft\commerce\elements\Order::getTotalTaxablePrice()`. The taxable price is now calculated within the tax adjuster.
- Removed `craft\commerce\elements\Order::removeEstimatedBillingAddress()`. `setEstimatedBillingAddress(null)` can be used instead.
- Removed `craft\commerce\elements\Order::removeEstimatedShippingAddress()`. `setEstimatedShippingAddress(null)` can be used instead.
- Removed `craft\commerce\elements\Order::setShouldRecalculateAdjustments()`. `setRecalculationMode()` can be used instead.
- Removed `craft\commerce\elements\actions\DeleteOrder`. `craft\elements\actions\Delete` can be used instead.
- Removed `craft\commerce\elements\actions\DeleteProduct`. `craft\elements\actions\Delete` can be used instead.
- Removed `craft\commerce\elements\traits\OrderDeprecatedTrait`.
- Removed `craft\commerce\events\AddressEvent`.
- Removed `craft\commerce\events\CustomerAddressEvent`.
- Removed `craft\commerce\events\CustomerEvent`.
- Removed `craft\commerce\events\DefineAddressLinesEvent`. `craft\services\Addresses::formatAddress()` can be used instead.
- Removed `craft\commerce\events\LineItemEvent::isValid`.
- Removed `craft\commerce\events\PdfSaveEvent`.
- Removed `craft\commerce\helpers\Localization::formatAsPercentage()`.
- Removed `craft\commerce\models\Country`.
- Removed `craft\commerce\models\Discount::$code`.
- Removed `craft\commerce\models\Discount::getDiscountUserGroups()`.
- Removed `craft\commerce\models\Discount::getUserGroupIds()`. Discount user groups were migrated to the customer condition rule.
- Removed `craft\commerce\models\Discount::setUserGroupIds()`. Discount user groups were migrated to the customer condition rule.
- Removed `craft\commerce\models\Email::getPdfTemplatePath()`. `getPdf()->getTemplatePath()` can be used instead.
- Removed `craft\commerce\models\LineItem::getAdjustmentsTotalByType()`. `getTax()`, `getDiscount()`, or `getShippingCost()` can be used instead.
- Removed `craft\commerce\models\LineItem::setSaleAmount()`.
- Removed `craft\commerce\models\OrderHistory::$customerId`. `$userId` can be used instead.
- Removed `craft\commerce\models\OrderHistory::getCustomer()`. `getUser()` can be used instead.
- Removed `craft\commerce\models\ProductType::getLineItemFormat()`.
- Removed `craft\commerce\models\ProductType::setLineItemFormat()`.
- Removed `craft\commerce\models\Settings::$showCustomerInfoTab`. `$showEditUserCommerceTab` can be used instead.
- Removed `craft\commerce\models\ShippingAddressZone::getCountries()`.
- Removed `craft\commerce\models\ShippingAddressZone::getCountriesNames()`.
- Removed `craft\commerce\models\ShippingAddressZone::getCountryIds()`.
- Removed `craft\commerce\models\ShippingAddressZone::getStateIds()`.
- Removed `craft\commerce\models\ShippingAddressZone::getStates()`.
- Removed `craft\commerce\models\ShippingAddressZone::getStatesNames()`.
- Removed `craft\commerce\models\ShippingAddressZone::isCountryBased`.
- Removed `craft\commerce\models\State`.
- Removed `craft\commerce\models\TaxAddressZone::getCountries()`.
- Removed `craft\commerce\models\TaxAddressZone::getCountriesNames()`.
- Removed `craft\commerce\models\TaxAddressZone::getCountryIds()`.
- Removed `craft\commerce\models\TaxAddressZone::getStateIds()`.
- Removed `craft\commerce\models\TaxAddressZone::getStates()`.
- Removed `craft\commerce\models\TaxAddressZone::getStatesNames()`.
- Removed `craft\commerce\models\TaxAddressZone::isCountryBased`.
- Removed `craft\commerce\queue\jobs\ConsolidateGuestOrders`.
- Removed `craft\commerce\records\Country`.
- Removed `craft\commerce\records\CustomerAddress`. `craft\records\Address` can be used instead.
- Removed `craft\commerce\records\Discount::CONDITION_USER_GROUPS_ANY_OR_NONE`. Discount user groups were migrated to the customer condition rule.
- Removed `craft\commerce\records\Discount::CONDITION_USER_GROUPS_EXCLUDE`. Discount user groups were migrated to the customer condition rule.
- Removed `craft\commerce\records\Discount::CONDITION_USER_GROUPS_INCLUDE_ALL`. Discount user groups were migrated to the customer condition rule.
- Removed `craft\commerce\records\Discount::CONDITION_USER_GROUPS_INCLUDE_ANY`. Discount user groups were migrated to the customer condition rule.
- Removed `craft\commerce\records\DiscountUserGroup`.
- Removed `craft\commerce\records\OrderHistory::getCustomer()`. `getUser()` can be used instead.
- Removed `craft\commerce\records\ShippingZoneCountry`.
- Removed `craft\commerce\records\ShippingZoneState`.
- Removed `craft\commerce\records\State`.
- Removed `craft\commerce\records\TaxZoneCountry`.
- Removed `craft\commerce\records\TaxZoneState`.
- Removed `craft\commerce\services\Addresses::purgeOrphanedAddresses()`.
- Removed `craft\commerce\services\Addresses`.
- Removed `craft\commerce\services\Countries`.
- Removed `craft\commerce\services\Customers::EVENT_AFTER_SAVE_CUSTOMER_ADDRESS`.
- Removed `craft\commerce\services\Customers::EVENT_AFTER_SAVE_CUSTOMER`.
- Removed `craft\commerce\services\Customers::EVENT_BEFORE_SAVE_CUSTOMER_ADDRESS`.
- Removed `craft\commerce\services\Customers::EVENT_BEFORE_SAVE_CUSTOMER`.
- Removed `craft\commerce\services\Customers::SESSION_CUSTOMER`.
- Removed `craft\commerce\services\Customers::consolidateOrdersToUser()`.
- Removed `craft\commerce\services\Customers::deleteCustomer()`.
- Removed `craft\commerce\services\Customers::forgetCustomer()`.
- Removed `craft\commerce\services\Customers::getAddressIds()`.
- Removed `craft\commerce\services\Customers::getCustomer()`.
- Removed `craft\commerce\services\Customers::getCustomerById()`.
- Removed `craft\commerce\services\Customers::getCustomerByUserId()`.
- Removed `craft\commerce\services\Customers::getCustomerId()`.
- Removed `craft\commerce\services\Customers::getCustomersQuery()`.
- Removed `craft\commerce\services\Customers::purgeOrphanedCustomers()`.
- Removed `craft\commerce\services\Customers::saveAddress()`.
- Removed `craft\commerce\services\Customers::saveCustomer()`.
- Removed `craft\commerce\services\Customers::saveUserHandler()`.
- Removed `craft\commerce\services\Discounts::EVENT_BEFORE_MATCH_LINE_ITEM`. `EVENT_DISCOUNT_MATCHES_LINE_ITEM` can be used instead.
- Removed `craft\commerce\services\Discounts::getOrderConditionParams()`. `$order->toArray()` can be used instead.
- Removed `craft\commerce\services\Discounts::populateDiscountRelations()`.
- Removed `craft\commerce\services\Orders::cartArray()`. `toArray()` can be used instead.
- Removed `craft\commerce\services\Payments::getTotalAuthorizedForOrder()`.
- Removed `craft\commerce\services\Payments::getTotalAuthorizedOnlyForOrder()`. `craft\commerce\elements\Order::getTotalAuthorized()` can be used instead.
- Removed `craft\commerce\services\Payments::getTotalPaidForOrder()`. `craft\commerce\elements\Order::getTotalPaid()` can be used instead.
- Removed `craft\commerce\services\Payments::getTotalRefundedForOrder()`.
- Removed `craft\commerce\services\Sales::populateSaleRelations()`.
- Removed `craft\commerce\services\States`.<|MERGE_RESOLUTION|>--- conflicted
+++ resolved
@@ -3,6 +3,7 @@
 ## Unreleased
 
 - Fixed a PHP error that occurred when retrieving a discount via a null coupon code. ([#3045](https://github.com/craftcms/commerce/issues/3045))
+- Fixed a bug that prevented adding items with a minimum purchase quantity to the cart on the Edit Order page. ([#2962](https://github.com/craftcms/commerce/issues/2962))
 
 ## 4.2.4 - 2022-11-29
 
@@ -136,12 +137,8 @@
 - Fixed a SQL error that occurred when restoring a soft-deleted product. ([#2982](https://github.com/craftcms/commerce/issues/2982))
 - Fixed a bug where the Edit Product page wasn’t handling site selection changes properly. ([#2971](https://github.com/craftcms/commerce/issues/2971))
 - Fixed a bug where it wasn't possible to add variants to a sale from the Edit Product page. ([#2976](https://github.com/craftcms/commerce/issues/2976))
-- Fixed a bug where primary addresses weren’t being automatically set on the Edit Order page. ([#2963](https://github.com/craftcms/commerce/issues/2963)) 
-<<<<<<< HEAD
-- Fixed a bug that prevented adding items with a minimum purchase quantity to the cart on the Edit Order page. ([$2962](https://github.com/craftcms/commerce/issues/2962))
-=======
+- Fixed a bug where primary addresses weren’t being automatically set on the Edit Order page. ([#2963](https://github.com/craftcms/commerce/issues/2963))
 - Fixed a bug where it wasn’t possible to change the default order status. ([#2915](https://github.com/craftcms/commerce/issues/2915))
->>>>>>> 040892ed
 
 ## 4.1.2 - 2022-09-15
 
