# Release Notes for Craft Commerce

<<<<<<< HEAD
## Unreleased

- Fixed a bug where the `commerce/upgrade` command wasn’t labelling order addresses correctly. ([#3599](https://github.com/craftcms/commerce/pull/3599))
=======
## 4.6.7 - 2024-07-25

- Fixed a bug where account activation emails weren’t being sent on order completion. ([#3226](https://github.com/craftcms/commerce/issues/3226))

## 4.6.6 - 2024-07-24

- Fixed a bug where emails sent via the control panel could be rendered with the wrong language. 
>>>>>>> d71fa4f0

## 4.6.5 - 2024-07-18

- Fixed a bug where SCA payment sources prevented subscriptions from starting. ([#3590](https://github.com/craftcms/commerce/pull/3590))

## 4.6.4 - 2024-07-17

- Fixed PHP error that occurred when saving an estimated billing address. ([#3549](https://github.com/craftcms/commerce/pull/3549))

## 4.6.3.1 - 2024-06-20

- Fixed a PHP error that could occur on app initialization. ([#3546](https://github.com/craftcms/commerce/issues/3546))

## 4.6.3 - 2024-06-18

- Fixed a bug where Edit Order pages showed Edit buttons for users that didn’t have permission to edit the order. ([#3534](https://github.com/craftcms/commerce/issues/3534))
- Fixed an error that occurred when installing Craft CMS 4.10+ and Craft Commerce with existing project config YAML files. ([#3542](https://github.com/craftcms/commerce/issues/3542))

## 4.6.2 - 2024-05-29

- Fixed a bug where orders’ `shippingMethodName` values could be cleared out when saving a completed order with a plugin-provided shipping method. ([#3519](https://github.com/craftcms/commerce/issues/3519))
- Fixed a PHP error that could occur on app initialization.

## 4.6.1 - 2024-05-22

- Fixed a bug where carts weren’t getting restored correctly after login. ([#3512](https://github.com/craftcms/commerce/issues/3512))
- Fixed a bug where it wasn’t possible to interact with disabled variant blocks. ([#3507](https://github.com/craftcms/commerce/pull/3507))
- Fixed a PHP error that could occur when saving a new order.

## 4.6.0 - 2024-04-30

- Craft Commerce now requires Craft CMS 4.9 or later.
- Improved transaction query performance. ([#3464](https://github.com/craftcms/commerce/issues/3464))
- Fixed a bug where the bulk Delete action on the Shipping Methods index wasn’t working. ([#3444](https://github.com/craftcms/commerce/issues/3444))

## 4.5.4 - 2024-04-24

- Fixed a bug where date ranges weren’t displayed correctly on the Discounts index page. ([#3457](https://github.com/craftcms/commerce/issues/3457))
- Fixed a bug where guest carts weren’t getting assigned to users after login. ([#3445](https://github.com/craftcms/commerce/issues/3445))

## 4.5.3 - 2024-04-02

- The “Postcode Condition Formula” condition rule now allows multi-line input. ([#3147](https://github.com/craftcms/commerce/issues/3147)
- Fixed a bug where order adjustments could be duplicated. ([#3438](https://github.com/craftcms/commerce/issues/3438))
- Fixed a bug where successful refunds could show a failure notice.

## 4.5.2 - 2024-03-06

- Fixed a bug where order status sources weren’t showing count badges on the Orders index page. ([#3397](https://github.com/craftcms/commerce/issues/3397))
- Fixed a bug where discounts weren’t listing more than 128 related purchasables or categories. ([#3379](https://github.com/craftcms/commerce/issues/3379))

## 4.5.1.1 - 2024-03-01

- Fixed a bug where the “Share cart” order index action wasn’t working.
- Fixed a bug where editing an adjustment’s amount could cause the adjustment to lose data on the Edit Order page. ([#3392](https://github.com/craftcms/commerce/issues/3392))

## 4.5.1 - 2024-02-29

- Fixed a SQL error that could occur when updating to Commerce 4 on MySQL. ([#3388](https://github.com/craftcms/commerce/pull/3388))
- Fixed a bug where `craft\commerce\services\Carts::getHasSessionCartNumber()` wasn’t checking the cart cookie. ([#3353](https://github.com/craftcms/commerce/issues/3353))
- Fixed a bug where it wasn’t possible to submit a blank variant title on the Edit Product page. ([#3384](https://github.com/craftcms/commerce/issues/3384))

## 4.5.0 - 2024-02-26

- Removed the Lite edition.
- Deprecated `craft\commerce\models\ShippingMethod::isLite`.
- Deprecated `craft\commerce\models\ShippingRule::isLite`.
- Deprecated `craft\commerce\models\TaxRate::isLite`.
- Deprecated `craft\commerce\models\LiteShippingSettings`.
- Deprecated `craft\commerce\models\LiteTaxSettings`.
- Deprecated `craft\commerce\controllers\LiteShippingController`.
- Deprecated `craft\commerce\controllers\LiteTaxController`.
- Deprecated `craft\commerce\services\ShippingMethods::getLiteShippingMethod()`. `getAllShippingMethods()` should be used instead.
- Deprecated `craft\commerce\services\ShippingMethods::saveLiteShippingMethod()`. `saveShippingMethod()` should be used instead.
- Deprecated `craft\commerce\services\ShippingRules::getLiteShippingRule()`. `getAllShippingRules()` should be used instead.
- Deprecated `craft\commerce\services\ShippingRules::saveLiteShippingRule()`. `saveShippingRule()` should be used instead.
- Deprecated `craft\commerce\services\TaxRates::getLiteTaxRate()`. `getAllTaxRates()` should be used instead.
- Deprecated `craft\commerce\services\TaxRates::saveLiteTaxRate()`. `saveTaxRate()` should be used instead.
- Fixed a SQL error that occurred when running the `commerce/upgrade` command on PostgreSQL. ([#3380](https://github.com/craftcms/commerce/pull/3380))

## 4.4.1.1 - 2024-01-12

- Fixed a PHP error that occurred when saving a sale. ([#3364](https://github.com/craftcms/commerce/issues/3364))

## 4.4.1 - 2024-01-12

- Fixed a SQL error that could occur when updating to Commerce 4.4.0 on MySQL. ([#3367](https://github.com/craftcms/commerce/issues/3367))
- Fixed a PHP error that occurred when saving a discount. ([#3364](https://github.com/craftcms/commerce/issues/3364))

## 4.4.0 - 2024-01-11

- Craft Commerce now requires Craft CMS 4.6.0 or later.
- Added search to the Discounts index. ([#2322](https://github.com/craftcms/commerce/discussions/2322))
- Improved the performance of the Discounts index. ([#3347](https://github.com/craftcms/commerce/issues/3347))
- Improved the performance of the `commerce/upgrade` command. ([#3286](https://github.com/craftcms/commerce/issues/3286))
- Added `craft\commerce\services\Discounts::ensureSortOrder()`.
- Fixed a bug where calling `craft\commerce\services\Carts::forgetCart()` wouldn’t completely clear the cart. ([#3353](https://github.com/craftcms/commerce/issues/3353))
- Fixed a bug where the Edit Order page could become locked when editing an adjustment. ([#3351](https://github.com/craftcms/commerce/issues/3351))
- Fixed a bug that prevented the creation of a non-Stripe subscription. ([#3365](https://github.com/craftcms/commerce/pull/3365))

## 4.3.3 - 2023-12-14

- Improved the performance of variant queries’ `hasProduct` and `hasVariant` params. ([#3325](https://github.com/craftcms/commerce/pull/3325))
- Order statuses with long names no longer wrap on the Orders index page. ([#3335](https://github.com/craftcms/commerce/issues/3335))
- Fixed a bug where carts could get duplicate validation errors. ([3334](https://github.com/craftcms/commerce/issues/3334))
- Fixed a bug where tab selection was inconsistent on Edit Order pages.
- Fixed a bug where sales weren’t respecting elements’ site statuses. ([#3328](https://github.com/craftcms/commerce/issues/3328))
- Fixed a bug where soft-deleted order statuses and line item statuses weren’t getting restored when applying project config changes. ([#3164](https://github.com/craftcms/commerce/issues/3164))
- Fixed a bug where carts weren’t getting restored after signing in.
- Fixed a bug where guests could use discounts with per-user usage limits. ([#3326](https://github.com/craftcms/commerce/issues/3326))
- Fixed a bug where orders with a processing transaction weren’t getting completed.

## 4.3.2 - 2023-10-31

- Product GraphQL queries now support `promotable`, `freeShipping`, `defaultSku`, `defaultHeight`, `defaultLength`, `defaultWidth`, and `defaultWeight` arguments. ([#3307](https://github.com/craftcms/commerce/pull/3307))
- Product GraphQL queries now support `promotable`, `freeShipping`, `defaultSku`, `defaultHeight`, `defaultLength`, `defaultWidth`, `defaultWeight`, and `defaultVariant` fields. ([#3307](https://github.com/craftcms/commerce/pull/3307))
- Fixed a bug where it was possible to select soft-deleted tax categories.
- Fixed a PHP error that occurred when sending an email with a missing PDF filename format. ([#3309](https://github.com/craftcms/commerce/issues/3309))
- Fixed a PHP error that occurred when viewing soft-deleted orders. ([#3308](https://github.com/craftcms/commerce/issues/3308))
- Fixed a bug where saving a shipping zone could fail if a tax zone existed with the same name. ([#3317](https://github.com/craftcms/commerce/issues/3317))
- Fixed a bug where `craft\commerce\services\LineItems::getLineItemById()` wasn’t decoding the snapshot data. ([#3253](https://github.com/craftcms/commerce/issues/3253))

## 4.3.1 - 2023-10-18

- Added the `commerce/gateways/list` command.
- Added the `commerce/gateways/webhook-url` command.
- Improved the performance of the `commerce/upgrade` command. ([#3286](https://github.com/craftcms/commerce/issues/3286))
- Auto-generated variant titles and SKUs are now generated before products are saved. ([#3297](https://github.com/craftcms/commerce/pull/3297))
- Added `craft\commerce\models\ShippingMethodOption::$shippingMethod`. ([#3274](https://github.com/craftcms/commerce/pull/3274), [#3271](https://github.com/craftcms/commerce/issues/3271))
- `craft\commerce\services\Purchasables::EVENT_PURCHASABLE_SHIPPABLE` event handlers can now access the order. ([#3279](https://github.com/craftcms/commerce/pull/3279))
- Fixed a bug where Edit Product pages showed a Delete button for users that didn’t have permission to delete the product. ([#3285](https://github.com/craftcms/commerce/issues/3285))
- Fixed a bug where it was possible to select soft-deleted shipping categories. ([#3272](https://github.com/craftcms/commerce/issues/3272))
- Fixed a bug where the Customer condition rule wasn’t loading correctly. ([#3291](https://github.com/craftcms/commerce/issues/3291))
- Fixed an error that could occur when rendering a PDF. ([#2633](https://github.com/craftcms/commerce/issues/2633))
- Fixed a bug where sales’ and discounts’ timestamps weren’t getting populated. ([#3298](https://github.com/craftcms/commerce/issues/3298))
- Fixed a bug where the `commerce/upgrade` command could create duplicate inactive users. ([#3286](https://github.com/craftcms/commerce/issues/3286))
- Fixed a bug where `commerce/payments/pay` JSON responses were missing the `redirect` key. ([#3265](https://github.com/craftcms/commerce/issues/3265))
- Fixed a bug where gateway URLs could be malformed. ([#3299](https://github.com/craftcms/commerce/issues/3299))

## 4.3.0 - 2023-09-13

- Sales and discounts now support using related entries in their matching item conditions. ([#3134](https://github.com/craftcms/commerce/issues/3134), [#2717](https://github.com/craftcms/commerce/issues/2717))
- It’s now possible to query products by shipping category and tax category. ([#3219](https://github.com/craftcms/commerce/issues/3219))
- Guest customers registering during checkout now have their addresses saved to their account. ([#3203](https://github.com/craftcms/commerce/pull/3203))
- Product conditions can now have “Product Type”, “Variant SKU”, “Variant Has Unlimited Stock”, “Variant Price”, and “Variant Stock” rules. ([#3209](https://github.com/craftcms/commerce/issues/3209))
- Improved the performance of discount recalculation.
- Improved the performance of the `commerce/upgrade` command. ([#3208](https://github.com/craftcms/commerce/pull/3208))
- Added the `commerce/cart/forget-cart` action. ([#3206](https://github.com/craftcms/commerce/issues/3206))
- The `commerce/cart/update-cart` action now accepts `firstName` and `lastName` address parameters. ([#3015](https://github.com/craftcms/commerce/issues/3015))
- Added `craft\commerce\controllers\OrdersController::EVENT_MODIFY_PURCHASABLES_TABLE_QUERY`. ([#3198](https://github.com/craftcms/commerce/pull/3198))
- Added `craft\commerce\elements\Order::$orderCompletedEmail`. ([#3138](https://github.com/craftcms/commerce/issues/3138))
- Added `craft\commerce\elements\db\ProductQuery::$shippingCategoryId`.
- Added `craft\commerce\elements\db\ProductQuery::$taxCategoryId`.
- Added `craft\commerce\elements\db\ProductQuery::shippingCategory()`.
- Added `craft\commerce\elements\db\ProductQuery::shippingCategoryId()`.
- Added `craft\commerce\elements\db\ProductQuery::taxCategory()`.
- Added `craft\commerce\elements\db\ProductQuery::taxCategoryId()`.
- Added `craft\commerce\models\Discount::hasBillingAddressCondition()`.
- Added `craft\commerce\models\Discount::hasCustomerCondition()`.
- Added `craft\commerce\models\Discount::hasOrderCondition()`.
- Added `craft\commerce\models\Discount::hasShippingAddressCondition()`.
- Deprecated payment source creation via the `commerce/subscriptions/subscribe` action.
- Deprecated `craft\commerce\elements\Order::setEmail()`. `Order::setCustomer()` should be used instead.
- Removed the `htmx` option from the`commerce/example-templates` command.
- Removed the `color` option from the`commerce/example-templates` command.
- Added `craft\commerce\events\ModifyPurchasablesTableQueryEvent`. ([#3198](https://github.com/craftcms/commerce/pull/3198))
- Fixed a bug where products/variants could be saved with a minimum quantity that was set higher than the maximum quantity. ([#3234](https://github.com/craftcms/commerce/issues/3234))
- Fixed a bug where `craft\commerce\elements\Order::hasMatchingAddresses()` could incorrectly return `false`. ([#3183](https://github.com/craftcms/commerce/issues/3183))
- Fixed a bug where changing a user’s email could cause additional user elements to be created. ([#3138](https://github.com/craftcms/commerce/issues/3138))
- Fixed a bug where related sales were displaying when creating a new product.
- Fixed a bug where Commerce wasn’t invoking `craft\services\Elements::EVENT_AUTHORIZE_*` event handlers.
- Fixed a bug where discounts’ per user usage counters weren’t getting migrated properly when upgrading to Commerce 4.
- Fixed a bug where address changes weren’t being synced to carts that were using them. ([#3178](https://github.com/craftcms/commerce/issues/3178))
- Fixed a SQL error that could occur when fetching emails. ([#3267](https://github.com/craftcms/commerce/pull/3267))
- Fixed an XSS vulnerability.

## 4.2.11 - 2023-06-05

- Fixed a bug where “Send Email” option text wasn’t getting translated. ([#3172](https://github.com/craftcms/commerce/issues/3172))
- Fixed a bug where discounts’ user condition values weren’t getting migrated properly when upgrading to Commerce 4. ([#3176](https://github.com/craftcms/commerce/issues/3176))

## 4.2.10 - 2023-05-31

- An error notification is now displayed when attempting to delete a user with existing orders or subscriptions. ([#3071](https://github.com/craftcms/commerce/pull/3071), [#3070](https://github.com/craftcms/commerce/pull/3070))
- Added support for linking to products and variants from CKEditor fields. ([#3150](https://github.com/craftcms/commerce/discussions/3150))
- Fixed a bug where custom field conditions weren’t showing when editing a shipping zone.
- Fixed a bug where discounts’ user condition values weren’t getting migrated properly when upgrading to Commerce 4. ([#3176](https://github.com/craftcms/commerce/issues/3176))
- Fixed a bug where users weren’t permitted to update their subscriptions on the front-end. ([#3155](https://github.com/craftcms/commerce/issues/3155))
- Fixed a PHP error that could occur when calling `craft\commerce\services\Payments::processPayment()` without passing the new `$redirectData` argument.

## 4.2.9 - 2023-05-25

- The `commerce/cart/update-cart` action now accepts `clearAddresses`, `clearBillingAddress`, and `clearShippingAddress` params.
- Fixed a JavaScript error that occurred when switching control panel tabs on small screens. ([#3162](https://github.com/craftcms/commerce/issues/3162))
- Fixed a bug where the `commerce/upgrade` command wasn’t migrating discounts’ and coupons’ Max Uses values properly. ([#2947](https://github.com/craftcms/commerce/issues/2947))

## 4.2.8 - 2023-05-03

- Added `craft\commerce\services\Customers::EVENT_UPDATE_PRIMARY_PAYMENT_SOURCE`.
- Fixed a bug where PDFs could be generated using the wrong formatting locale. ([#3145](https://github.com/craftcms/commerce/issues/3145))

## 4.2.7 - 2023-04-13

- Added the “Order Site” order condition rule. ([#3131](https://github.com/craftcms/commerce/issues/3131))
- Email jobs are now reattempted up to five times on failure. ([#3121](https://github.com/craftcms/commerce/pull/3121))
- Fixed a bug where variants weren’t getting propagated properly when new sites were created. ([#3124](https://github.com/craftcms/commerce/issues/3124))
- Fixed a bug where the flash message that was shown for order status changes could be malformed, if there were any errors. ([#3116](https://github.com/craftcms/commerce/issues/3116))
- Fixed a bug where Commerce widgets’ “Order Statuses” settings’ instruction text wasn’t getting translated.
- Fixed a bug where the flash message displayed when tax settings failed to save on Commerce Lite wasn’t getting translated.
- Fixed a bug where the `commerce/upgrade` command could fail if there was a large number of orphaned customers.

## 4.2.6 - 2023-03-22

- Discounts’ “Match Customer” conditions can now have a “Signed In” rule.
- Added `craft\commerce\base\Gateway::showPaymentFormSubmitButton()`
- Added `craft\commmerce\elements\conditions\customer\SignedInConditionRule`.
- The `commerce/payments/pay` action now includes a `redirectData` key in JSON responses.
- Fixed a PHP error that could occur when processing a payment. ([#3092](https://github.com/craftcms/commerce/issues/3092))
- Fixed a bug where cart cookies weren’t getting removed on logout, if the `defaultCookieDomain` Craft config setting was set. ([#3091](https://github.com/craftcms/commerce/pull/3091))
- Fixed a bug where the `validateCartCustomFieldsOnSubmission` setting wasn’t being respected in Craft 4.4. ([#3109](https://github.com/craftcms/commerce/issues/3109))
- Fixed a bug where the “Tax Zone” and “Tax Category” selects could be incorrectly populated when editing a tax category.
- Fixed a PHP error that occurred when saving a tax zone with an empty name on Commerce Lite. ([#3089](https://github.com/craftcms/commerce/issues/3089))
- Fixed a PHP error that occurred when saving shipping settings with empty “Shipping Base Rate” or “Shipping Per Item Rate” settings on Commerce Lite.
- Fixed a bug where the flash message that was shown for order status changes was malformed. ([#3116](https://github.com/craftcms/commerce/issues/3116))
- Fixed a PHP error that could occur when creating an order in the control panel. ([#3115](https://github.com/craftcms/commerce/issues/3115))

## 4.2.5.1 - 2023-02-02

- Fixed a PHP error that occurred when retrieving orders with missing line item descriptions or SKUs. ([#2936](https://github.com/craftcms/commerce/issues/2936))

## 4.2.5 - 2023-02-01

- Added support for searching for orders by customer name. ([#3050](https://github.com/craftcms/commerce/issues/3050))
- Fixed a PHP error that occurred if `null` was passed to `craft\commerce\services\Discounts::getDiscountByCode()`. ([#3045](https://github.com/craftcms/commerce/issues/3045))
- Fixed a bug where a large number of shipping rule category queries could be executed.
- Fixed a PHP error that occurred if a product was re-saved before it had finished propagating to all sites. ([#1954](https://github.com/craftcms/commerce/issues/1954))
- Fixed a PHP error that occurred if `craft\commerce\services\ProductTypes::getEditableProductTypes()` was called when no user was logged in.
- Fixed a PHP error that occurred when saving an invalid shipping method.
- Fixed a bug where gateways’ “Enabled for customers to select during checkout” setting wasn’t properly supporting environment variables. ([#3052](https://github.com/craftcms/commerce/issues/3052))
- Fixed a PHP error that could occur when entering values on an Edit Discount page. ([#3067](https://github.com/craftcms/commerce/issues/3067))
- Fixed a PHP error that could occur when validating an address’s Organization Tax ID field. ([#3046](https://github.com/craftcms/commerce/issues/3046))

## 4.2.4 - 2022-11-29

- The “Customer” order condition rule now supports orders with no customer.

## 4.2.3 - 2022-11-23

- Fixed a bug where saving an invalid tax category failed silently. ([#3013](https://github.com/craftcms/commerce/issues/3013))
- Fixed a bug where using the `autoSetNewCartAddresses` config setting was getting applied for guest carts.
- Fixed an error that could occur when purging inactive carts.
- Fixed a bug where products and variants weren’t always available as link options in Redactor. ([#3041](https://github.com/craftcms/commerce/issues/3041))

## 4.2.2 - 2022-11-06

### Fixed

- Fixed a bug where saving an invalid tax category doesn't return an error notice.
- Fixed an error that could occur when purging inactive carts.
- Fixed a bug where the `commerce/cart/update-cart` action wasn’t fully clearing the cart when the `clearLineItems` param was submitted, if the quantity of an exsiting line item was being increased in the same request. ([#3014](https://github.com/craftcms/commerce/issues/3014))
- Fixed an error that could occur when purging a large number of inactive carts.
- Fixed an error where addresses were assumed to have an owner. ([#3021](https://github.com/craftcms/commerce/pull/3021))

## 4.2.1 - 2022-10-27

- Fixed an error that occurred when viewing tax categories.
- Fixed a bug where the Top Products widget wasn’t showing the correct revenue total.
- Added `craft\commerce\models\TaxCategory::dateDeleted`.
- Added `craft\commerce\models\ShippingCategory::dateDeleted`.

## 4.2.0 - 2022-10-26

### Store Management
- Discounts’ “Match Customer” conditions can now have a “Has Orders” rule.
- Order conditions can now have a “Completed” rule.
- Order conditions can now have a “Customer” rule.
- Order conditions can now have a “Date Ordered” rule.
- Order conditions can now have a “Has Purchasable” rule.
- Order conditions can now have a “Item Subtotal” rule.
- Order conditions can now have a “Order Status” rule.
- Order conditions can now have a “Paid” rule.
- Order conditions can now have a “Reference” rule.
- Order conditions can now have a “Shipping Method” rule.
- Order conditions can now have a “Total” rule.
- Order conditions can now have a “Total Discount” rule.
- Order conditions can now have a “Total Price” rule.
- Order conditions can now have a “Total Qty” rule.
- Order conditions can now have a “Total Tax” rule.
- It’s now possible to assign primary payment sources on customers.
- It’s now possible to set the quantity when adding a line item on the Edit Order page. ([#2993](https://github.com/craftcms/commerce/discussions/2993))
- The “Update Order Status…” bulk order action now returns a more helpful response message.

### Administration
- Added the `autoSetPaymentSource` config setting, which can be enabled to automatically set a customers’ primary payment sources on new carts.
- Shipping and tax categories are now archived instead of deleted.

### Development
- Order queries now have `itemTotal`, `itemSubtotal`, `shippingMethodHandle`, `totalDiscount`, `total`, `totalPaid`, `totalPrice`, `totalQty`, and `totalTax` params.
- Order queries’ `reference` params now accept a wider range of values.
- `commerce/cart/*` actions now return `shippingAddress` and `billingAddress` values in JSON responses. ([#2921](https://github.com/craftcms/commerce/issues/2921))

### Extensibility
- Added `craft\commerce\base\Stat::getOrderStatuses()`.
- Added `craft\commerce\base\Stat::setOrderStatuses()`.
- Added `craft\commerce\base\StatInterface::getOrderStatuses()`.
- Added `craft\commerce\base\StatInterface::setOrderStatuses()`.
- Added `craft\commerce\base\StatWidgetTrait`.
- Added `craft\commerce\behaviors\CustomerBehavoir::getPrimaryPaymentSource()`.
- Added `craft\commerce\behaviors\CustomerBehavoir::getPrimaryPaymentSourceId()`.
- Added `craft\commerce\behaviors\CustomerBehavoir::setPrimaryPaymentSourceId()`.
- Added `craft\commerce\controllers\PaymentSourcesController::actionSetPrimaryPaymentSource()`.
- Added `craft\commerce\elements\Order::$storedTotalQty`.
- Added `craft\commerce\elements\Order::autoSetPaymentSource()`.
- Added `craft\commerce\elements\conditions\customers\HasOrdersConditionRule`.
- Added `craft\commerce\elements\conditions\orders\CompletedConditionRule`.
- Added `craft\commerce\elements\conditions\orders\CustomerConditionRule`.
- Added `craft\commerce\elements\conditions\orders\DateOrderedConditionRule`.
- Added `craft\commerce\elements\conditions\orders\HasPurchasableConditionRule`.
- Added `craft\commerce\elements\conditions\orders\ItemSubtotalConditionRule`.
- Added `craft\commerce\elements\conditions\orders\ItemTotalConditionRule`.
- Added `craft\commerce\elements\conditions\orders\OrderCurrencyValuesAttributeConditionRule`.
- Added `craft\commerce\elements\conditions\orders\OrderStatusConditionRule`.
- Added `craft\commerce\elements\conditions\orders\OrderTextValuesAttributeConditionRule`.
- Added `craft\commerce\elements\conditions\orders\PaidConditionRule`.
- Added `craft\commerce\elements\conditions\orders\ReferenceConditionRule`.
- Added `craft\commerce\elements\conditions\orders\ShippingMethodConditionRule`.
- Added `craft\commerce\elements\conditions\orders\TotalConditionRule`.
- Added `craft\commerce\elements\conditions\orders\TotalDiscountConditionRule`.
- Added `craft\commerce\elements\conditions\orders\TotalPriceConditionRule`.
- Added `craft\commerce\elements\conditions\orders\TotalQtyConditionRule`.
- Added `craft\commerce\elements\conditions\orders\TotalTaxConditionRule`.
- Added `craft\commerce\elements\db\OrderQuery::$itemSubtotal`.
- Added `craft\commerce\elements\db\OrderQuery::$itemTotal`.
- Added `craft\commerce\elements\db\OrderQuery::$shippingMethodHandle`.
- Added `craft\commerce\elements\db\OrderQuery::$totalDiscount`.
- Added `craft\commerce\elements\db\OrderQuery::$totalPaid`.
- Added `craft\commerce\elements\db\OrderQuery::$totalPrice`.
- Added `craft\commerce\elements\db\OrderQuery::$totalQty`.
- Added `craft\commerce\elements\db\OrderQuery::$totalTax`.
- Added `craft\commerce\elements\db\OrderQuery::$total`.
- Added `craft\commerce\elements\db\OrderQuery::itemSubtotal()`.
- Added `craft\commerce\elements\db\OrderQuery::itemTotal()`.
- Added `craft\commerce\elements\db\OrderQuery::shippingMethodHandle()`.
- Added `craft\commerce\elements\db\OrderQuery::total()`.
- Added `craft\commerce\elements\db\OrderQuery::totalDiscount()`.
- Added `craft\commerce\elements\db\OrderQuery::totalPaid()`.
- Added `craft\commerce\elements\db\OrderQuery::totalPrice()`.
- Added `craft\commerce\elements\db\OrderQuery::totalQty()`.
- Added `craft\commerce\elements\db\OrderQuery::totalTax()`.
- Added `craft\commerce\models\PaymentSource::getIsPrimary()`.
- Added `craft\commerce\models\Settings::$autoSetPaymentSource`.
- Added `craft\commerce\records\Customer::$primaryPaymentSourceId`.
- Added `craft\commerce\services\savePrimaryPaymentSourceId()`.
- `craft\commerce\elements\Order::hasMatchingAddresses()` now has an `$attributes` argument, which can be used to customize which address attributes should be checked.
- Deprecated `craft\commerce\elements\Order::getShippingMethod()`. `$shippingMethodName` and `$shippingMethodHandle` should be used instead.

### System
- Craft Commerce now requires Craft CMS 4.3.0 or later.
- Fixed a bug where it wasn't possible to use a path value for the `loadCartRedirectUrl` setting. ([#2992](https://github.com/craftcms/commerce/pull/2992))
- Fixed a bug where custom shipping methods weren’t applying to orders properly. ([#2986](https://github.com/craftcms/commerce/issues/2986))
- Fixed a bug where passing an invalid product type handle into product queries’ `type` params wouldn’t have any effect. ([#2966](https://github.com/craftcms/commerce/issues/2966))
- Fixed a bug where payments made from Edit Order pages weren’t factoring in gateways’ `availableForUseWithOrder()` methods. ([#2988](https://github.com/craftcms/commerce/issues/2988))
- Fixed a bug where the Emails index page wasn’t showing emails’ template paths. ([#3000](https://github.com/craftcms/commerce/issues/3000))
- Fixed a bug where product slideout editors were showing additional status fields. ([#3010](https://github.com/craftcms/commerce/issues/3010))

## 4.1.3 - 2022-10-07

### Changed
- The `commerce/downloads/pdf` action now accepts an `inline` param. ([#2981](https://github.com/craftcms/commerce/pull/2981))

### Fixed
- Fixed a SQL error that occurred when restoring a soft-deleted product. ([#2982](https://github.com/craftcms/commerce/issues/2982))
- Fixed a bug where the Edit Product page wasn’t handling site selection changes properly. ([#2971](https://github.com/craftcms/commerce/issues/2971))
- Fixed a bug where it wasn't possible to add variants to a sale from the Edit Product page. ([#2976](https://github.com/craftcms/commerce/issues/2976))
- Fixed a bug where primary addresses weren’t being automatically set on the Edit Order page. ([#2963](https://github.com/craftcms/commerce/issues/2963))
- Fixed a bug where it wasn’t possible to change the default order status. ([#2915](https://github.com/craftcms/commerce/issues/2915))

## 4.1.2 - 2022-09-15

### Fixed
- Fixed a SQL error that could occur when updating to Commerce 4 on MySQL.
- Fixed an error that could when sorting orders by address attributes. ([#2956](https://github.com/craftcms/commerce/issues/2956))
- Fixed a bug where it wasn’t possible to save decimal numbers for variant dimensions. ([#2540](https://github.com/craftcms/commerce/issues/2540))
- Fixed a bug where the Edit Product page wasn’t handling site selection changes properly. ([#2920](https://github.com/craftcms/commerce/issues/2920))
- Fixed a bug where partial elements were not being deleted during garbage collection.
- Fixed a bug where orders’ item subtotals weren’t being saved to the database.
- Fixed a bug where the “Per Item Amount Off” setting on Edit Discount pages was stripping decimal values for locales that use commas for decimal symbols. ([#2937](https://github.com/craftcms/commerce/issues/2937))

## 4.1.1 - 2022-09-01

### Fixed
- Fixed a bug where Edit Subscription pages were blank. ([#2913](https://github.com/craftcms/commerce/issues/2913))
- Fixed a bug where `craft\commerce\elements\Order::hasMatchingAddresses()` wasn’t checking the `fullName` property. ([#2917](https://github.com/craftcms/commerce/issues/2917))
- Fixed a bug where discounts’ Purchase Total values weren’t getting saved.
- Fixed a bug where discounts’ shipping address conditions were being saved as billing address conditions. ([#2938](https://github.com/craftcms/commerce/issues/2938))
- Fixed an error that occurred when exporting orders using the “Expanded” export type. ([#2953](https://github.com/craftcms/commerce/issues/2953))
- Fixed a bug where it wasn’t possible to clear out variants’ min and max quantities. ([#2954](https://github.com/craftcms/commerce/issues/2954))

## 4.1.0 - 2022-07-19

### Added
- Tax rates now have a “Unit price” taxable subject option. ([#2883](https://github.com/craftcms/commerce/pull/2883))
- The Total Revenue widget can now show the total paid, rather than the total invoiced. ([#2852](https://github.com/craftcms/commerce/issues/2852))
- Added the `commerce/transfer-customer-data` command.
- Added `craft\commerce\elements\Order::EVENT_BEFORE_APPLY_ADD_NOTICE`. ([#2676](https://github.com/craftcms/commerce/issues/2676))
- Added `craft\commerce\elements\Order::hasMatchingAddresses()`.
- Added `craft\commerce\services\Customers::transferCustomerData()`. ([#2801](https://github.com/craftcms/commerce/pull/2801))
- Added `craft\commerce\stats\TotalRevenue::$type`.
- Added `craft\commerce\stats\TotalRevenue::TYPE_TOTAL_PAID`.
- Added `craft\commerce\stats\TotalRevenue::TYPE_TOTAL`.
- Added `craft\commerce\widgets\TotalRevenue::$type`.

### Changed
- Craft Commerce now requires Dompdf 2.0.0 or later. ([#2879](https://github.com/craftcms/commerce/pull/2879))
- Addresses submitted to the cart are now validated. ([#2874](https://github.com/craftcms/commerce/pull/2874))
- Garbage collection now removes any orphaned variants, as well as partial donation, order, product, subscription, and variant data.
- `craft\commerce\elements\Product` now supports the `EVENT_DEFINE_CACHE_TAGS` event.
- `craft\commerce\elements\Variant` now supports the `EVENT_DEFINE_CACHE_TAGS` event.

### Fixed
- Fixed an error that occurred when disabling all variants on Edit Product pages.
- Fixed a bug where order address titles weren’t being updated correctly.
- Fixed a bug where it was possible to save an order with the same billing and shipping address IDs. ([#2841](https://github.com/craftcms/commerce/issues/2841))
- Fixed a bug where order addresses were not being saved with the `live` scenario.
- Fixed a PHP error that occurred when editing a subscription with custom fields.
- Fixed an infinite recursion bug that occurred when `autoSetCartShippingMethodOption` was enabled. ([#2875](https://github.com/craftcms/commerce/issues/2875))
- Fixed a bug where product slideout editors were attempting to create provisional drafts. ([#2886](https://github.com/craftcms/commerce/issues/2886))

## 4.0.4 - 2022-06-22

> {note} If you’ve already upgraded a site to Commerce 4, please go to **Commerce** → **Promotions** → **Discounts** and review your discounts’ coupons’ Max Uses values, as the `commerce/upgrade` command wasn’t migrating those values properly before this release.

### Fixed
- Fixed a bug where `craft\commerce\services\PaymentSources::getAllGatewayPaymentSourcesByUserId()` wasn’t passing along the user ID to `getAllPaymentSourcesByCustomerId()`.
- Fixed an error that could occur when using a discount with a coupon code.
- Fixed a bug where it wasn’t possible to delete a shipping rule. ([#2857](https://github.com/craftcms/commerce/issues/2857))
- Fixed a bug where it wasn’t possible to subscribe and create a payment source simultaneously. ([#2834](https://github.com/craftcms/commerce/pull/2834))
- Fixed inaccurate PHP type declarations.
- Fixed errors that could occur when expiring, cancelling, or suspending a subscription. ([#2831](https://github.com/craftcms/commerce/issues/2831))
- Fixed a bug where the Order Value condition rule wasn’t working.
- Fixed a bug where the `commerce/upgrade` command wasn’t migrating discounts’ coupons’ Max Uses values properly.

## 4.0.3 - 2022-06-09

### Deprecated
- Deprecated `craft\commerce\services\Orders::pruneDeletedField()`.
- Deprecated `craft\commerce\services\ProductType::pruneDeletedField()`.
- Deprecated `craft\commerce\services\Subscriptions::pruneDeletedField()`.

### Fixed
- Fixed a PHP error that could occur when saving a shipping rule. ([#2824](https://github.com/craftcms/commerce/issues/2824))
- Fixed a PHP error that could occur when saving a sale. ([#2827](https://github.com/craftcms/commerce/issues/2827))
- Fixed a bug where `administrativeArea` data wasn’t being saved for an address in the example templates. ([#2840](https://github.com/craftcms/commerce/issues/2840))

## 4.0.2 - 2022-06-03

### Fixed
- Fixed a bug where it wasn’t possible to set a coupon’s Max Uses setting to `0`.
- Fixed UI bugs in the “Update Order Status” modal. ([#2821](https://github.com/craftcms/commerce/issues/2821))
- Fixed a bug where the `commerce/upgrade` console command caused customer discount uses to be reset.
- Fixed a bug where the `commerce/upgrade` console command would fail when multiple orders used the same email address with different casing.

## 4.0.1 - 2022-05-18

### Changed
- Address forms in the example templates now include any Plain Text custom fields in the address field layout.

### Fixed
- Fixed a bug where the `autoSetNewCartAddresses` setting didn’t have any effect. ([#2804](https://github.com/craftcms/commerce/issues/2804))
- Fixed a PHP error that occurred when making a payment on the Edit Order page. ([#2795](https://github.com/craftcms/commerce/issues/2795))
- Fixed a PHP error that occurred when duplicating addresses that wasn’t owned by a user.
- Fixed a bug where address cards appeared to be editable when viewing completed orders. ([#2817](https://github.com/craftcms/commerce/issues/2817))
- Fixed a front-end validation error that was raised incorrectly on address inputs in the example templates. ([#2777](https://github.com/craftcms/commerce/pull/2777))

## 4.0.0 - 2022-05-04

### Added
- Customers are now native Craft user elements. ([#2524](https://github.com/craftcms/commerce/discussions/2524), [2385](https://github.com/craftcms/commerce/discussions/2385))
- Discounts can now have condition builders, enabling flexible matching based on the order, user, and addresses. ([#2290](https://github.com/craftcms/commerce/discussions/2290),  [#2296](https://github.com/craftcms/commerce/discussions/2296), [#2299](https://github.com/craftcms/commerce/discussions/2299))
- Shipping zones can now have condition builders, enabling flexible matching based on the address. ([#2290](https://github.com/craftcms/commerce/discussions/2290), [#2296](https://github.com/craftcms/commerce/discussions/2296))
- Tax zones can now have condition builders, enabling flexible matching based on the address. ([#2290](https://github.com/craftcms/commerce/discussions/2290), [#2296](https://github.com/craftcms/commerce/discussions/2296))
- Discounts can now have multiple coupon codes, each with their own usage rules. ([#2377](https://github.com/craftcms/commerce/discussions/2377), [#2303](https://github.com/craftcms/commerce/discussions/2303), [#2713](https://github.com/craftcms/commerce/pull/2713))
- It’s now possible to bulk-generate coupon codes.
- It’s now possible to create orders from the Edit User page.
- Added a “Commerce” panel to the Debug Toolbar.
- Added “Edit”, “Create”, and “Delete” permissions for product types, sales, and discounts. ([#174](https://github.com/craftcms/commerce/issues/174), [#2400](https://github.com/craftcms/commerce/discussions/2400))
- Added the `|commercePaymentFormNamespace` Twig filter.
- Added `craft\commerce\base\Zone`.
- Added `craft\commerce\behaviors\CustomerAddressBehavior`.
- Added `craft\commerce\behaviors\CustomerBehavior`.
- Added `craft\commerce\console\controllers\UpgradeController`.
- Added `craft\commerce\controllers\DiscountsController::DISCOUNT_COUNTER_TYPE_EMAIL`.
- Added `craft\commerce\controllers\DiscountsController::DISCOUNT_COUNTER_TYPE_TOTAL`.
- Added `craft\commerce\controllers\DiscountsController::DISCOUNT_COUNTER_TYPE_USER`.
- Added `craft\commerce\controllers\DiscountsController::actionGenerateCoupons()`.
- Added `craft\commerce\controllers\OrdersController::actionCreateCustomer()`.
- Added `craft\commerce\controllers\OrdersController::actionGetCustomerAddresses()`.
- Added `craft\commerce\controllers\OrdersController::actionGetOrderAddress()`.
- Added `craft\commerce\controllers\OrdersController::actionValidateAddress()`.
- Added `craft\commerce\controllers\OrdersController::enforceManageOrderPermissions()`.
- Added `craft\commerce\controllers\SubscriptionsController::enforceManageSubscriptionPermissions()`.
- Added `craft\commerce\elements\Order::$sourceBillingAddressId`
- Added `craft\commerce\elements\Order::$sourceShippingAddressId`
- Added `craft\commerce\elements\Product::canCreateDrafts()`.
- Added `craft\commerce\elements\Product::canDelete()`.
- Added `craft\commerce\elements\Product::canDeleteForSite()`.
- Added `craft\commerce\elements\Product::canDuplicate()`.
- Added `craft\commerce\elements\Product::canSave()`.
- Added `craft\commerce\elements\Product::canView()`.
- Added `craft\commerce\elements\Subscription::canView()`.
- Added `craft\commerce\elements\actions\UpdateOrderStatus::$suppressEmails`.
- Added `craft\commerce\events\CommerceDebugPanelDataEvent`.
- Added `craft\commerce\events\OrderStatusEmailsEvent`.
- Added `craft\commerce\events\PdfRenderEvent`.
- Added `craft\commerce\fieldlayoutelements\UserAddressSettings`.
- Added `craft\commerce\helpers\DebugPanel`.
- Added `craft\commerce\helpers\PaymentForm`.
- Added `craft\commerce\models\Coupon`.
- Added `craft\commerce\models\Discount::$couponFormat`.
- Added `craft\commerce\models\Discount::getCoupons()`.
- Added `craft\commerce\models\Discount::setCoupons()`.
- Added `craft\commerce\models\OrderHistory::$userId`.
- Added `craft\commerce\models\OrderHistory::$userName`.
- Added `craft\commerce\models\OrderHistory::getUser()`.
- Added `craft\commerce\models\ShippingAddressZone::condition`.
- Added `craft\commerce\models\Store`.
- Added `craft\commerce\models\TaxAddressZone::condition`.
- Added `craft\commerce\plugin\Services::getCoupons()`.
- Added `craft\commerce\record\OrderHistory::$userName`.
- Added `craft\commerce\records\Coupon`.
- Added `craft\commerce\records\OrderHistory::$userId`.
- Added `craft\commerce\records\OrderHistory::getUser()`.
- Added `craft\commerce\service\Store`.
- Added `craft\commerce\services\Carts::$cartCookieDuration`.
- Added `craft\commerce\services\Carts::$cartCookie`.
- Added `craft\commerce\services\Coupons`.
- Added `craft\commerce\services\Customers::ensureCustomer()`.
- Added `craft\commerce\services\Customers::savePrimaryBillingAddressId()`.
- Added `craft\commerce\services\Customers::savePrimaryShippingAddressId()`.
- Added `craft\commerce\services\Discounts::clearUserUsageHistoryById()`.
- Added `craft\commerce\services\OrderStatuses::EVENT_ORDER_STATUS_CHANGE_EMAILS`.
- Added `craft\commerce\services\Pdfs::EVENT_BEFORE_DELETE_PDF`.
- Added `craft\commerce\services\ProductTypes::getCreatableProductTypeIds()`.
- Added `craft\commerce\services\ProductTypes::getCreatableProductTypes()`.
- Added `craft\commerce\services\ProductTypes::getEditableProductTypeIds()`.
- Added `craft\commerce\services\ProductTypes::hasPermission()`.
- Added `craft\commerce\validators\CouponValidator`.
- Added `craft\commerce\validators\StoreCountryValidator`.
- Added `craft\commerce\web\assets\coupons\CouponsAsset`.

### Changed
- Craft Commerce now requires Craft CMS 4.0.0-RC2 or later.
- Tax rate inputs no longer require the percent symbol.
- Subscription plans are no longer accessible via old Control Panel URLs.
- Addresses can no longer be related to both a user’s address book and an order at the same time. ([#2457](https://github.com/craftcms/commerce/discussions/2457))
- Gateways’ `isFrontendEnabled` settings now support environment variables.
- The active cart number is now stored in a cookie rather than the PHP session data, so it can be retained across browser reboots. ([#2790](https://github.com/craftcms/commerce/pull/2790))
- The installer now archives any database tables that were left behind by a previous Craft Commerce installation.
- `commerce/*` actions no longer accept `orderNumber` params. `number` can be used instead.
- `commerce/cart/*` actions no longer accept `cartUpdatedNotice` params. `successMessage` can be used instead.
- `commerce/cart/*` actions no longer include `availableShippingMethods` in their JSON responses. `availableShippingMethodOptions` can be used instead.
- `commerce/payment-sources/*` actions no longer include `paymentForm` in their JSON responses. `paymentFormErrors` can be used instead.
- `commerce/payments/*` actions now expect payment form fields to be namespaced with the `|commercePaymentFormNamespace` Twig filter’s response.
- `craft\commerce\elements\Order::getCustomer()` now returns a `craft\elements\User` object.
- `craft\commerce\elements\Product::getVariants()`, `getDefaultVariant()`, `getCheapestVariant()`, `getTotalStock()`, and `getHasUnlimitedStock()` now only return data related to enabled variants by default.
- `craft\commerce\model\ProductType::$titleFormat` was renamed to `$variantTitleFormat`.
- `craft\commerce\models\TaxRate::getRateAsPercent()` now returns a localized value.
- `craft\commerce\services\LineItems::createLineItem()` no longer has an `$orderId` argument.
- `craft\commerce\services\LineItems::resolveLineItem()` now has an `$order` argument rather than `$orderId`.
- `craft\commerce\services\Pdfs::EVENT_AFTER_RENDER_PDF` now raises `craft\commerce\events\PdfRenderEvent` rather than `PdfEvent`.
- `craft\commerce\services\Pdfs::EVENT_AFTER_SAVE_PDF` now raises `craft\commerce\events\PdfEvent` rather than `PdfSaveEvent`.
- `craft\commerce\services\Pdfs::EVENT_BEFORE_RENDER_PDF` now raises `craft\commerce\events\PdfRenderEvent` rather than `PdfEvent`.
- `craft\commerce\services\Pdfs::EVENT_BEFORE_SAVE_PDF` now raises `craft\commerce\events\PdfEvent` rather than `PdfSaveEvent`.
- `craft\commerce\services\ShippingMethods::getAvailableShippingMethods()` has been renamed to `getMatchingShippingMethods()`.
- `craft\commerce\services\Variants::getAllVariantsByProductId()` now accepts a `$includeDisabled` argument.

### Deprecated
- Deprecated `craft\commerce\elements\Order::getUser()`. `getCustomer()` should be used instead.
- Deprecated `craft\commerce\services\Carts::getCartName()`. `$cartCookie['name']` should be used instead.
- Deprecated `craft\commerce\services\Plans::getAllGatewayPlans()`. `getPlansByGatewayId()` should be used instead.
- Deprecated `craft\commerce\services\Subscriptions::doesUserHaveAnySubscriptions()`. `doesUserHaveSubscriptions()` should be used instead.
- Deprecated `craft\commerce\services\Subscriptions::getSubscriptionCountForPlanById()`. `getSubscriptionCountByPlanId()` should be used instead.
- Deprecated `craft\commerce\services\TaxRates::getTaxRatesForZone()`. `getTaxRatesByTaxZoneId()` should be used instead.
- Deprecated `craft\commerce\services\Transactions::deleteTransaction()`. `deleteTransactionById()` should be used instead.

### Removed
- Removed the `orderPdfFilenameFormat` setting.
- Removed the `orderPdfPath` setting.
- Removed the `commerce-manageCustomers` permission.
- Removed the `commerce-manageProducts` permission.
- Removed `json_encode_filtered` Twig filter.
- Removed the `commerce/orders/purchasable-search` action. `commerce/orders/purchasables-table` can be used instead.
- Removed `Plugin::getInstance()->getPdf()`. `getPdfs()` can be used instead.
- Removed `craft\commerce\Plugin::t()`. `Craft::t('commerce', 'My String')` can be used instead.
- Removed `craft\commerce\base\AddressZoneInterface`. `craft\commerce\base\ZoneInterface` can be used instead.
- Removed `craft\commerce\base\OrderDeprecatedTrait`.
- Removed `craft\commerce\controllers\AddressesController`.
- Removed `craft\commerce\controllers\CountriesController`.
- Removed `craft\commerce\controllers\CustomerAddressesController`.
- Removed `craft\commerce\controllers\CustomersController`.
- Removed `craft\commerce\controllers\PlansController::actionRedirect()`.
- Removed `craft\commerce\controllers\ProductsPreviewController::actionSaveProduct()`.
- Removed `craft\commerce\controllers\ProductsPreviewController::enforceProductPermissions()`.
- Removed `craft\commerce\controllers\StatesController`.
- Removed `craft\commerce\elements\Order::getAdjustmentsTotalByType()`. `getTotalTax()`, `getTotalDiscount()`, or `getTotalShippingCost()` can be used instead.
- Removed `craft\commerce\elements\Order::getAvailableShippingMethods()`. `getAvailableShippingMethodOptions()` can be used instead.
- Removed `craft\commerce\elements\Order::getOrderLocale()`. `$orderLanguage` can be used instead.
- Removed `craft\commerce\elements\Order::getShippingMethodId()`. `getShippingMethodHandle()` can be used instead.
- Removed `craft\commerce\elements\Order::getShouldRecalculateAdjustments()`. `getRecalculationMode()` can be used instead.
- Removed `craft\commerce\elements\Order::getTotalTaxablePrice()`. The taxable price is now calculated within the tax adjuster.
- Removed `craft\commerce\elements\Order::removeEstimatedBillingAddress()`. `setEstimatedBillingAddress(null)` can be used instead.
- Removed `craft\commerce\elements\Order::removeEstimatedShippingAddress()`. `setEstimatedShippingAddress(null)` can be used instead.
- Removed `craft\commerce\elements\Order::setShouldRecalculateAdjustments()`. `setRecalculationMode()` can be used instead.
- Removed `craft\commerce\elements\actions\DeleteOrder`. `craft\elements\actions\Delete` can be used instead.
- Removed `craft\commerce\elements\actions\DeleteProduct`. `craft\elements\actions\Delete` can be used instead.
- Removed `craft\commerce\elements\traits\OrderDeprecatedTrait`.
- Removed `craft\commerce\events\AddressEvent`.
- Removed `craft\commerce\events\CustomerAddressEvent`.
- Removed `craft\commerce\events\CustomerEvent`.
- Removed `craft\commerce\events\DefineAddressLinesEvent`. `craft\services\Addresses::formatAddress()` can be used instead.
- Removed `craft\commerce\events\LineItemEvent::isValid`.
- Removed `craft\commerce\events\PdfSaveEvent`.
- Removed `craft\commerce\helpers\Localization::formatAsPercentage()`.
- Removed `craft\commerce\models\Country`.
- Removed `craft\commerce\models\Discount::$code`.
- Removed `craft\commerce\models\Discount::getDiscountUserGroups()`.
- Removed `craft\commerce\models\Discount::getUserGroupIds()`. Discount user groups were migrated to the customer condition rule.
- Removed `craft\commerce\models\Discount::setUserGroupIds()`. Discount user groups were migrated to the customer condition rule.
- Removed `craft\commerce\models\Email::getPdfTemplatePath()`. `getPdf()->getTemplatePath()` can be used instead.
- Removed `craft\commerce\models\LineItem::getAdjustmentsTotalByType()`. `getTax()`, `getDiscount()`, or `getShippingCost()` can be used instead.
- Removed `craft\commerce\models\LineItem::setSaleAmount()`.
- Removed `craft\commerce\models\OrderHistory::$customerId`. `$userId` can be used instead.
- Removed `craft\commerce\models\OrderHistory::getCustomer()`. `getUser()` can be used instead.
- Removed `craft\commerce\models\ProductType::getLineItemFormat()`.
- Removed `craft\commerce\models\ProductType::setLineItemFormat()`.
- Removed `craft\commerce\models\Settings::$showCustomerInfoTab`. `$showEditUserCommerceTab` can be used instead.
- Removed `craft\commerce\models\ShippingAddressZone::getCountries()`.
- Removed `craft\commerce\models\ShippingAddressZone::getCountriesNames()`.
- Removed `craft\commerce\models\ShippingAddressZone::getCountryIds()`.
- Removed `craft\commerce\models\ShippingAddressZone::getStateIds()`.
- Removed `craft\commerce\models\ShippingAddressZone::getStates()`.
- Removed `craft\commerce\models\ShippingAddressZone::getStatesNames()`.
- Removed `craft\commerce\models\ShippingAddressZone::isCountryBased`.
- Removed `craft\commerce\models\State`.
- Removed `craft\commerce\models\TaxAddressZone::getCountries()`.
- Removed `craft\commerce\models\TaxAddressZone::getCountriesNames()`.
- Removed `craft\commerce\models\TaxAddressZone::getCountryIds()`.
- Removed `craft\commerce\models\TaxAddressZone::getStateIds()`.
- Removed `craft\commerce\models\TaxAddressZone::getStates()`.
- Removed `craft\commerce\models\TaxAddressZone::getStatesNames()`.
- Removed `craft\commerce\models\TaxAddressZone::isCountryBased`.
- Removed `craft\commerce\queue\jobs\ConsolidateGuestOrders`.
- Removed `craft\commerce\records\Country`.
- Removed `craft\commerce\records\CustomerAddress`. `craft\records\Address` can be used instead.
- Removed `craft\commerce\records\Discount::CONDITION_USER_GROUPS_ANY_OR_NONE`. Discount user groups were migrated to the customer condition rule.
- Removed `craft\commerce\records\Discount::CONDITION_USER_GROUPS_EXCLUDE`. Discount user groups were migrated to the customer condition rule.
- Removed `craft\commerce\records\Discount::CONDITION_USER_GROUPS_INCLUDE_ALL`. Discount user groups were migrated to the customer condition rule.
- Removed `craft\commerce\records\Discount::CONDITION_USER_GROUPS_INCLUDE_ANY`. Discount user groups were migrated to the customer condition rule.
- Removed `craft\commerce\records\DiscountUserGroup`.
- Removed `craft\commerce\records\OrderHistory::getCustomer()`. `getUser()` can be used instead.
- Removed `craft\commerce\records\ShippingZoneCountry`.
- Removed `craft\commerce\records\ShippingZoneState`.
- Removed `craft\commerce\records\State`.
- Removed `craft\commerce\records\TaxZoneCountry`.
- Removed `craft\commerce\records\TaxZoneState`.
- Removed `craft\commerce\services\Addresses::purgeOrphanedAddresses()`.
- Removed `craft\commerce\services\Addresses`.
- Removed `craft\commerce\services\Countries`.
- Removed `craft\commerce\services\Customers::EVENT_AFTER_SAVE_CUSTOMER_ADDRESS`.
- Removed `craft\commerce\services\Customers::EVENT_AFTER_SAVE_CUSTOMER`.
- Removed `craft\commerce\services\Customers::EVENT_BEFORE_SAVE_CUSTOMER_ADDRESS`.
- Removed `craft\commerce\services\Customers::EVENT_BEFORE_SAVE_CUSTOMER`.
- Removed `craft\commerce\services\Customers::SESSION_CUSTOMER`.
- Removed `craft\commerce\services\Customers::consolidateOrdersToUser()`.
- Removed `craft\commerce\services\Customers::deleteCustomer()`.
- Removed `craft\commerce\services\Customers::forgetCustomer()`.
- Removed `craft\commerce\services\Customers::getAddressIds()`.
- Removed `craft\commerce\services\Customers::getCustomer()`.
- Removed `craft\commerce\services\Customers::getCustomerById()`.
- Removed `craft\commerce\services\Customers::getCustomerByUserId()`.
- Removed `craft\commerce\services\Customers::getCustomerId()`.
- Removed `craft\commerce\services\Customers::getCustomersQuery()`.
- Removed `craft\commerce\services\Customers::purgeOrphanedCustomers()`.
- Removed `craft\commerce\services\Customers::saveAddress()`.
- Removed `craft\commerce\services\Customers::saveCustomer()`.
- Removed `craft\commerce\services\Customers::saveUserHandler()`.
- Removed `craft\commerce\services\Discounts::EVENT_BEFORE_MATCH_LINE_ITEM`. `EVENT_DISCOUNT_MATCHES_LINE_ITEM` can be used instead.
- Removed `craft\commerce\services\Discounts::getOrderConditionParams()`. `$order->toArray()` can be used instead.
- Removed `craft\commerce\services\Discounts::populateDiscountRelations()`.
- Removed `craft\commerce\services\Orders::cartArray()`. `toArray()` can be used instead.
- Removed `craft\commerce\services\Payments::getTotalAuthorizedForOrder()`.
- Removed `craft\commerce\services\Payments::getTotalAuthorizedOnlyForOrder()`. `craft\commerce\elements\Order::getTotalAuthorized()` can be used instead.
- Removed `craft\commerce\services\Payments::getTotalPaidForOrder()`. `craft\commerce\elements\Order::getTotalPaid()` can be used instead.
- Removed `craft\commerce\services\Payments::getTotalRefundedForOrder()`.
- Removed `craft\commerce\services\Sales::populateSaleRelations()`.
- Removed `craft\commerce\services\States`.<|MERGE_RESOLUTION|>--- conflicted
+++ resolved
@@ -1,18 +1,16 @@
 # Release Notes for Craft Commerce
 
-<<<<<<< HEAD
 ## Unreleased
 
 - Fixed a bug where the `commerce/upgrade` command wasn’t labelling order addresses correctly. ([#3599](https://github.com/craftcms/commerce/pull/3599))
-=======
+
 ## 4.6.7 - 2024-07-25
 
 - Fixed a bug where account activation emails weren’t being sent on order completion. ([#3226](https://github.com/craftcms/commerce/issues/3226))
 
 ## 4.6.6 - 2024-07-24
 
-- Fixed a bug where emails sent via the control panel could be rendered with the wrong language. 
->>>>>>> d71fa4f0
+- Fixed a bug where emails sent via the control panel could be rendered with the wrong language.
 
 ## 4.6.5 - 2024-07-18
 
