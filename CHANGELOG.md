# Release Notes for Craft Commerce

## Beta Unreleased

### Changed
<<<<<<< HEAD
- Changed `cartVariableName` to`order` if completed otherwise config setting `cartVariableName`.
=======
- Gateway’s `isFrontendEnabled` setting is now environment variable aware.
>>>>>>> 03cb710f

### Fixed 
- Fixed a bug where custom shipping methods options were not being returned from `Order::getAvailableShippingMethodOptions()`.
- Fixed a bug where the "New Order" button was not visible.
- Fixed a PHP error when calling `Order::getHistories()` when an order was new. ([#2748](https://github.com/craftcms/commerce/issues/2748))
- Fixed a PHP error when saving a new Sale. ([#2748](https://github.com/craftcms/commerce/issues/2748))
- Fixed a PHP error when saving an Order on the Edit Order page. ([#2743](https://github.com/craftcms/commerce/issues/2743))
- Fixed a bug where related sales and discounts on product edit page would show without the correct permissions.

## 4.0.0-beta.1 - 2022-03-16

### Added
- Customers are now native Craft user elements. ([#2524](https://github.com/craftcms/commerce/discussions/2524), [2385](https://github.com/craftcms/commerce/discussions/2385))
- Discounts can now have condition builders, enabling flexible matching based on the order, user, and addresses. ([#2290](https://github.com/craftcms/commerce/discussions/2290),  [#2296](https://github.com/craftcms/commerce/discussions/2296), [#2299](https://github.com/craftcms/commerce/discussions/2299))
- Shipping zones can now have condition builders, enabling flexible matching based on the address. ([#2290](https://github.com/craftcms/commerce/discussions/2290), [#2296](https://github.com/craftcms/commerce/discussions/2296))
- Tax zones can now have condition builders, enabling flexible matching based on the address. ([#2290](https://github.com/craftcms/commerce/discussions/2290), [#2296](https://github.com/craftcms/commerce/discussions/2296))
- Discounts can now have multiple coupon codes, each with their own usage rules. ([#2377](https://github.com/craftcms/commerce/discussions/2377), [#2303](https://github.com/craftcms/commerce/discussions/2303), [#2713](https://github.com/craftcms/commerce/pull/2713))
- It’s now possible to bulk-generate coupon codes.
- It’s now possible to create orders from the Edit User page.
- Added a “Commerce” panel to the Debug Toolbar.
- Added “Edit”, “Create”, and “Delete” permissions for product types, sales, and discounts. ([#174](https://github.com/craftcms/commerce/issues/174), [#2400](https://github.com/craftcms/commerce/discussions/2400))
- Added the `|commercePaymentFormNamespace` Twig filter.
- Added `craft\commerce\base\Zone`.
- Added `craft\commerce\behaviors\CustomerAddressBehavior`.
- Added `craft\commerce\behaviors\CustomerBehavior`.
- Added `craft\commerce\console\controllers\UpgradeController`.
- Added `craft\commerce\controllers\DiscountsController::DISCOUNT_COUNTER_TYPE_EMAIL`.
- Added `craft\commerce\controllers\DiscountsController::DISCOUNT_COUNTER_TYPE_TOTAL`.
- Added `craft\commerce\controllers\DiscountsController::DISCOUNT_COUNTER_TYPE_USER`.
- Added `craft\commerce\controllers\DiscountsController::actionGenerateCoupons()`.
- Added `craft\commerce\controllers\OrdersController::actionCreateCustomer()`.
- Added `craft\commerce\controllers\OrdersController::actionGetCustomerAddresses()`.
- Added `craft\commerce\controllers\OrdersController::actionGetOrderAddress()`.
- Added `craft\commerce\controllers\OrdersController::actionValidateAddress()`.
- Added `craft\commerce\controllers\OrdersController::enforceManageOrderPermissions()`.
- Added `craft\commerce\controllers\SubscriptionsController::enforceManageSubscriptionPermissions()`.
- Added `craft\commerce\elements\Order::$sourceBillingAddressId`
- Added `craft\commerce\elements\Order::$sourceShippingAddressId`
- Added `craft\commerce\elements\Product::canCreateDrafts()`.
- Added `craft\commerce\elements\Product::canDelete()`.
- Added `craft\commerce\elements\Product::canDeleteForSite()`.
- Added `craft\commerce\elements\Product::canDuplicate()`.
- Added `craft\commerce\elements\Product::canSave()`.
- Added `craft\commerce\elements\Product::canView()`.
- Added `craft\commerce\elements\Subscription::canView()`.
- Added `craft\commerce\elements\actions\UpdateOrderStatus::$suppressEmails`.
- Added `craft\commerce\events\CommerceDebugPanelDataEvent`.
- Added `craft\commerce\events\OrderStatusEmailsEvent`.
- Added `craft\commerce\fieldlayoutelements\UserAddressSettings`.
- Added `craft\commerce\helpers\DebugPanel`.
- Added `craft\commerce\helpers\PaymentForm`.
- Added `craft\commerce\models\Coupon`.
- Added `craft\commerce\models\Discount::$couponFormat`.
- Added `craft\commerce\models\Discount::getCoupons()`.
- Added `craft\commerce\models\Discount::setCoupons()`.
- Added `craft\commerce\models\OrderHistory::$userId`.
- Added `craft\commerce\models\OrderHistory::$userName`.
- Added `craft\commerce\models\OrderHistory::getUser()`.
- Added `craft\commerce\models\ShippingAddressZone::condition`.
- Added `craft\commerce\models\Store`.
- Added `craft\commerce\models\TaxAddressZone::condition`.
- Added `craft\commerce\plugin\Services::getCoupons()`.
- Added `craft\commerce\record\OrderHistory::$userName`.
- Added `craft\commerce\records\Coupon`.
- Added `craft\commerce\records\OrderHistory::$userId`.
- Added `craft\commerce\records\OrderHistory::getUser()`.
- Added `craft\commerce\service\Store`.
- Added `craft\commerce\services\Coupons`.
- Added `craft\commerce\services\Customers::ensureCustomer()`.
- Added `craft\commerce\services\Customers::savePrimaryBillingAddressId()`.
- Added `craft\commerce\services\Customers::savePrimaryShippingAddressId()`.
- Added `craft\commerce\services\Discounts::clearUserUsageHistoryById()`.
- Added `craft\commerce\services\OrderStatuses::EVENT_ORDER_STATUS_CHANGE_EMAILS`.
- Added `craft\commerce\services\ProductTypes::getCreatableProductTypeIds()`.
- Added `craft\commerce\services\ProductTypes::getCreatableProductTypes()`.
- Added `craft\commerce\services\ProductTypes::getEditableProductTypeIds()`.
- Added `craft\commerce\services\ProductTypes::hasPermission()`.
- Added `craft\commerce\validators\CouponValidator`.
- Added `craft\commerce\validators\StoreCountryValidator`.
- Added `craft\commerce\web\assets\coupons\CouponsAsset`.

### Changed
- Craft Commerce now requires Craft CMS 4.0.0-beta.2 or newer.
- Tax rate inputs no longer require the percent symbol.
- Subscription plans are no longer accessible via old Control Panel URLs.
- Addresses can no longer be related to both a user’s address book and an order at the same time. ([#2457](https://github.com/craftcms/commerce/discussions/2457))
- `commerce/*` actions no longer accept `orderNumber` params. `number` can be used instead.
- `commerce/cart/*` actions no longer accept `cartUpdatedNotice` params. `successMessage` can be used instead.
- `commerce/cart/*` actions no longer include `availableShippingMethods` in their JSON responses. `availableShippingMethodOptions` can be used instead.
- `commerce/payment-sources/*` actions no longer include `paymentForm` in their JSON responses. `paymentFormErrors` can be used instead.
- `commerce/payments/*` actions now expect payment form fields to be namespaced with the `|commercePaymentFormNamespace` Twig filter’s response.
- `craft\commerce\elements\Order::getCustomer()` now returns a `craft\elements\User` object.
- `craft\commerce\elements\Product::getVariants()`, `getDefaultVariant()`, `getCheapestVariant()`, `getTotalStock()`, and `getHasUnlimitedStock()` now only return data related to enabled variants by default.
- `craft\commerce\model\ProductType::$titleFormat` was renamed to `$variantTitleFormat`.
- `craft\commerce\models\TaxRate::getRateAsPercent()` now returns a localized value.
- `craft\commerce\services\LineItems::createLineItem()` no longer has an `$orderId` argument.
- `craft\commerce\services\LineItems::resolveLineItem()` now has an `$order` argument rather than `$orderId`.
- `craft\commerce\services\ShippingMethods::getAvailableShippingMethods()` has been renamed to `getMatchingShippingMethods()`.
- `craft\commerce\services\Variants::getAllVariantsByProductId()` now accepts a `$includeDisabled` argument.

### Deprecated
- Deprecated `craft\commerce\elements\Order::getUser()`. `getCustomer()` should be used instead.
- Deprecated `craft\commerce\services\Plans::getAllGatewayPlans()`. `getPlansByGatewayId()` should be used instead.
- Deprecated `craft\commerce\services\Subscriptions::doesUserHaveAnySubscriptions()`. `doesUserHaveSubscriptions()` should be used instead.
- Deprecated `craft\commerce\services\Subscriptions::getSubscriptionCountForPlanById()`. `getSubscriptionCountByPlanId()` should be used instead.
- Deprecated `craft\commerce\services\TaxRates::getTaxRatesForZone()`. `getTaxRatesByTaxZoneId()` should be used instead.
- Deprecated `craft\commerce\services\Transactions::deleteTransaction()`. `deleteTransactionById()` should be used instead.

### Removed
- Removed the `orderPdfFilenameFormat` setting.
- Removed the `orderPdfPath` setting.
- Removed the `commerce-manageCustomers` permission.
- Removed the `commerce-manageProducts` permission.
- Removed `json_encode_filtered` Twig filter.
- Removed the `commerce/orders/purchasable-search` action. `commerce/orders/purchasables-table` can be used instead.
- Removed `Plugin::getInstance()->getPdf()`. `getPdfs()` can be used instead.
- Removed `craft\commerce\Plugin::t()`. `Craft::t('commerce', 'My String')` can be used instead.
- Removed `craft\commerce\base\AddressZoneInterface`. `craft\commerce\base\ZoneInterface` can be used instead.
- Removed `craft\commerce\base\OrderDeprecatedTrait`.
- Removed `craft\commerce\controllers\AddressesController`.
- Removed `craft\commerce\controllers\CountriesController`.
- Removed `craft\commerce\controllers\CustomerAddressesController`.
- Removed `craft\commerce\controllers\CustomersController`.
- Removed `craft\commerce\controllers\PlansController::actionRedirect()`.
- Removed `craft\commerce\controllers\ProductsPreviewController::actionSaveProduct()`.
- Removed `craft\commerce\controllers\ProductsPreviewController::enforceProductPermissions()`.
- Removed `craft\commerce\controllers\StatesController`.
- Removed `craft\commerce\elements\Order::getAdjustmentsTotalByType()`. `getTotalTax()`, `getTotalDiscount()`, or `getTotalShippingCost()` can be used instead.
- Removed `craft\commerce\elements\Order::getAvailableShippingMethods()`. `getAvailableShippingMethodOptions()` can be used instead.
- Removed `craft\commerce\elements\Order::getOrderLocale()`. `$orderLanguage` can be used instead.
- Removed `craft\commerce\elements\Order::getShippingMethodId()`. `getShippingMethodHandle()` can be used instead.
- Removed `craft\commerce\elements\Order::getShouldRecalculateAdjustments()`. `getRecalculationMode()` can be used instead.
- Removed `craft\commerce\elements\Order::getTotalTaxablePrice()`. The taxable price is now calculated within the tax adjuster.
- Removed `craft\commerce\elements\Order::removeEstimatedBillingAddress()`. `setEstimatedBillingAddress(null)` can be used instead.
- Removed `craft\commerce\elements\Order::removeEstimatedShippingAddress()`. `setEstimatedShippingAddress(null)` can be used instead.
- Removed `craft\commerce\elements\Order::setShouldRecalculateAdjustments()`. `setRecalculationMode()` can be used instead.
- Removed `craft\commerce\elements\actions\DeleteOrder`. `craft\elements\actions\Delete` can be used instead.
- Removed `craft\commerce\elements\actions\DeleteProduct`. `craft\elements\actions\Delete` can be used instead.
- Removed `craft\commerce\elements\traits\OrderDeprecatedTrait`.
- Removed `craft\commerce\events\AddressEvent`.
- Removed `craft\commerce\events\CustomerAddressEvent`.
- Removed `craft\commerce\events\CustomerEvent`.
- Removed `craft\commerce\events\DefineAddressLinesEvent`. `craft\services\Addresses::formatAddress()` can be used instead.
- Removed `craft\commerce\events\LineItemEvent::isValid`.
- Removed `craft\commerce\helpers\Localization::formatAsPercentage()`.
- Removed `craft\commerce\models\Country`.
- Removed `craft\commerce\models\Discount::$code`.
- Removed `craft\commerce\models\Discount::getDiscountUserGroups()`.
- Removed `craft\commerce\models\Discount::getUserGroupIds()`. Discount user groups were migrated to the customer condition rule.
- Removed `craft\commerce\models\Discount::setUserGroupIds()`. Discount user groups were migrated to the customer condition rule.
- Removed `craft\commerce\models\Email::getPdfTemplatePath()`. `getPdf()->getTemplatePath()` can be used instead.
- Removed `craft\commerce\models\LineItem::getAdjustmentsTotalByType()`. `getTax()`, `getDiscount()`, or `getShippingCost()` can be used instead.
- Removed `craft\commerce\models\LineItem::setSaleAmount()`.
- Removed `craft\commerce\models\OrderHistory::$customerId`. `$userId` can be used instead.
- Removed `craft\commerce\models\OrderHistory::getCustomer()`. `getUser()` can be used instead.
- Removed `craft\commerce\models\ProductType::getLineItemFormat()`.
- Removed `craft\commerce\models\ProductType::setLineItemFormat()`.
- Removed `craft\commerce\models\Settings::$showCustomerInfoTab`. `$showEditUserCommerceTab` can be used instead.
- Removed `craft\commerce\models\ShippingAddressZone::getCountries()`.
- Removed `craft\commerce\models\ShippingAddressZone::getCountriesNames()`.
- Removed `craft\commerce\models\ShippingAddressZone::getCountryIds()`.
- Removed `craft\commerce\models\ShippingAddressZone::getStateIds()`.
- Removed `craft\commerce\models\ShippingAddressZone::getStates()`.
- Removed `craft\commerce\models\ShippingAddressZone::getStatesNames()`.
- Removed `craft\commerce\models\ShippingAddressZone::isCountryBased`.
- Removed `craft\commerce\models\State`.
- Removed `craft\commerce\models\TaxAddressZone::getCountries()`.
- Removed `craft\commerce\models\TaxAddressZone::getCountriesNames()`.
- Removed `craft\commerce\models\TaxAddressZone::getCountryIds()`.
- Removed `craft\commerce\models\TaxAddressZone::getStateIds()`.
- Removed `craft\commerce\models\TaxAddressZone::getStates()`.
- Removed `craft\commerce\models\TaxAddressZone::getStatesNames()`.
- Removed `craft\commerce\models\TaxAddressZone::isCountryBased`.
- Removed `craft\commerce\queue\jobs\ConsolidateGuestOrders`.
- Removed `craft\commerce\records\Country`.
- Removed `craft\commerce\records\CustomerAddress`. `craft\records\Address` can be used instead.
- Removed `craft\commerce\records\Discount::CONDITION_USER_GROUPS_ANY_OR_NONE`. Discount user groups were migrated to the customer condition rule.
- Removed `craft\commerce\records\Discount::CONDITION_USER_GROUPS_EXCLUDE`. Discount user groups were migrated to the customer condition rule.
- Removed `craft\commerce\records\Discount::CONDITION_USER_GROUPS_INCLUDE_ALL`. Discount user groups were migrated to the customer condition rule.
- Removed `craft\commerce\records\Discount::CONDITION_USER_GROUPS_INCLUDE_ANY`. Discount user groups were migrated to the customer condition rule.
- Removed `craft\commerce\records\DiscountUserGroup`.
- Removed `craft\commerce\records\OrderHistory::getCustomer()`. `getUser()` can be used instead.
- Removed `craft\commerce\records\ShippingZoneCountry`.
- Removed `craft\commerce\records\ShippingZoneState`.
- Removed `craft\commerce\records\State`.
- Removed `craft\commerce\records\TaxZoneCountry`.
- Removed `craft\commerce\records\TaxZoneState`.
- Removed `craft\commerce\services\Addresses::purgeOrphanedAddresses()`.
- Removed `craft\commerce\services\Addresses`.
- Removed `craft\commerce\services\Countries`.
- Removed `craft\commerce\services\Customers::EVENT_AFTER_SAVE_CUSTOMER_ADDRESS`.
- Removed `craft\commerce\services\Customers::EVENT_AFTER_SAVE_CUSTOMER`.
- Removed `craft\commerce\services\Customers::EVENT_BEFORE_SAVE_CUSTOMER_ADDRESS`.
- Removed `craft\commerce\services\Customers::EVENT_BEFORE_SAVE_CUSTOMER`.
- Removed `craft\commerce\services\Customers::SESSION_CUSTOMER`.
- Removed `craft\commerce\services\Customers::consolidateOrdersToUser()`.
- Removed `craft\commerce\services\Customers::deleteCustomer()`.
- Removed `craft\commerce\services\Customers::forgetCustomer()`.
- Removed `craft\commerce\services\Customers::getAddressIds()`.
- Removed `craft\commerce\services\Customers::getCustomer()`.
- Removed `craft\commerce\services\Customers::getCustomerById()`.
- Removed `craft\commerce\services\Customers::getCustomerByUserId()`.
- Removed `craft\commerce\services\Customers::getCustomerId()`.
- Removed `craft\commerce\services\Customers::getCustomersQuery()`.
- Removed `craft\commerce\services\Customers::purgeOrphanedCustomers()`.
- Removed `craft\commerce\services\Customers::saveAddress()`.
- Removed `craft\commerce\services\Customers::saveCustomer()`.
- Removed `craft\commerce\services\Customers::saveUserHandler()`.
- Removed `craft\commerce\services\Discounts::EVENT_BEFORE_MATCH_LINE_ITEM`. `EVENT_DISCOUNT_MATCHES_LINE_ITEM` can be used instead.
- Removed `craft\commerce\services\Discounts::getOrderConditionParams()`. `$order->toArray()` can be used instead.
- Removed `craft\commerce\services\Discounts::populateDiscountRelations()`.
- Removed `craft\commerce\services\Orders::cartArray()`. `toArray()` can be used instead.
- Removed `craft\commerce\services\Payments::getTotalAuthorizedForOrder()`.
- Removed `craft\commerce\services\Payments::getTotalAuthorizedOnlyForOrder()`. `craft\commerce\elements\Order::getTotalAuthorized()` can be used instead.
- Removed `craft\commerce\services\Payments::getTotalPaidForOrder()`. `craft\commerce\elements\Order::getTotalPaid()` can be used instead.
- Removed `craft\commerce\services\Payments::getTotalRefundedForOrder()`.
- Removed `craft\commerce\services\Sales::populateSaleRelations()`.
- Removed `craft\commerce\services\States`.

## 3.4.13 - 2022-03-24

### Changed
- Condition formulas now support `abs`, `filter`, `first`, `map`, and `merge` filters. ([#2744](https://github.com/craftcms/commerce/issues/2744))

### Fixed
- Fixed a bug where some order history records were getting deleted along with guest customer records during garbage collection. ([#2727](https://github.com/craftcms/commerce/issues/2727))

## 3.4.12 - 2022-03-16

### Added
- Added support for PHP 8.1.

### Changed
- `craft\commerce\models\ProductType` now supports `EVENT_DEFINE_BEHAVIORS`. ([#2715](https://github.com/craftcms/commerce/issues/2715))

### Fixed
- Fixed a bug where collapsed variant blocks weren’t showing the correct preview text on Edit Product pages.
- Fixed a bug where `craft\commerce\errors\ProductTypeNotFoundException` had the wrong namespace (`craft\errors`) and wasn’t autoloadable with Composer 2.

## 3.4.11 - 2022-02-09

### Changed
- Improved memory usage for `craft\commerce\services\LineItems::getAllLineItemsByOrderId()`.  ([#2673](https://github.com/craftcms/commerce/issues/2673))

### Fixed
- Fixed a bug that could occur when attempting to create a customer on the Edit Order page. ([#2671](https://github.com/craftcms/commerce/issues/2671))
- Fixed a bug where the shipping method name wasn’t getting updated in the Edit Order page sidebar if the shipping method was changed. ([#2682](https://github.com/craftcms/commerce/issues/2682))
- Fixed a bug where `Addresses::getStoreLocation()` could return an address with `isStoreLocation` set to `false`. ([#2688](https://github.com/craftcms/commerce/issues/2688))
- Fixed a bug where Edit State pages included a breadcrumb that linked to a 404. ([#2692](https://github.com/craftcms/commerce/pull/2692))
- Fixed an error that could occur when saving a discount. ([#2505](https://github.com/craftcms/commerce/issues/2505))

## 3.4.10.1 - 2022-01-13

### Fixed
- Fixed a bug where `craft\commerce\models\LiteTaxSettings::getTaxRateAsPercent()` wasn’t returning a value.

## 3.4.10 - 2022-01-12

### Added
- It’s now possible to completely disable the Donation purchasable. ([#2374](https://github.com/craftcms/commerce/discussions/2374))
- Added support for searching orders by line item description. ([#2658](https://github.com/craftcms/commerce/pull/2658))
- Added `craft\commerce\elements\Order::isPaymentAmountPartial()`.
- Added `craft\commerce\helpers\Localization`.

### Fixed
- Fixed a bug where gateways’ `supportsPartialPayment()` methods weren’t being respected.
- Fixed an error that could occur when saving a discount. ([#2660](https://github.com/craftcms/commerce/issues/2660))
- Fixed a bug where partial payment errors weren’t getting returned correctly for Ajax requests to `commerce/payments/pay`.
- Fixed an error that could occur when trying to refund an order. ([#2642](https://github.com/craftcms/commerce/pull/2642))
- Fixed a bug where tax rates weren’t properly supporting localized number formats.

### Security
- Fixed XSS vulnerabilities.

## 3.4.9.3 - 2021-12-23

### Fixed
- Fixed a bug where it wasn’t possible to scroll transactions’ gateway response data on View Order pages. ([#2639](https://github.com/craftcms/commerce/issues/2639))
- Fixed a bug where it wasn’t possible to save sales.

## 3.4.9.2 - 2021-12-15

### Fixed
- Fixed an error that occurred when loading the Order Edit page. ([#2640](https://github.com/craftcms/commerce/issues/2640))

## 3.4.9.1 - 2021-12-15

### Changed
- Craft Commerce now requires Craft CMS 3.7.25 or later. ([#2638](https://github.com/craftcms/commerce/issues/2638))

## 3.4.9 - 2021-12-14

### Added
- Discounts and sales now have “All purchasables”, “All categories”, and “All customers” settings. ([#2615](https://github.com/craftcms/commerce/issues/2615))

### Changed
- Product indexes now use a “Product” header column heading by default, rather than “Title”.

### Fixed
- Fixed a bug where adjustment snapshots were removed when recalculating a completed order.
- Fixed a bug where email previews included control panel assets. ([#2632](https://github.com/craftcms/commerce/issues/2632))

## 3.4.8 - 2021-11-25

### Added
- Added `craft\commerce\controllers\ProductsController::enforceEditProductPermissions()`.
- Added `craft\commerce\controllers\ProductsController::enforceDeleteProductPermissions()`.
- Added `craft\commerce\controllers\ProductsPreviewController::enforceEditProductPermissions()`.
- Added `craft\commerce\controllers\SubscriptionsController::enforceEditSubscriptionPermissions()`.

### Changed
- Improved the performance of order saving.
- Formula condition results are now cached.
- Products now support `EVENT_DEFINE_IS_EDITABLE` and `EVENT_DEFINE_IS_DELETABLE`. ([#2606](https://github.com/craftcms/commerce/issues/2606))
- Subscriptions now support `EVENT_DEFINE_IS_EDITABLE`.

## Deprecated
- Deprecated `craft\commerce\controllers\ProductsController::enforceProductPermissions()`.
- Deprecated `craft\commerce\controllers\ProductsPreviewController::enforceProductPermissions()`.
- Deprecated `craft\commerce\controllers\ProductsPreviewController::actionSaveProduct()`.

### Fixed
- Fixed a bug where active/inactive cart queries weren’t factoring the system time zone properly. ([#2601](https://github.com/craftcms/commerce/issues/2601))
- Fixed a bug where it was possible to save a product without any variants. ([#2612](https://github.com/craftcms/commerce/issues/2612))
- Fixed a bug where the First Name and Last Name fields within payment modals weren’t immediately visible. ([#2603](https://github.com/craftcms/commerce/issues/2603))
- Fixed a bug where the “Billing Details URL” subscription setting didn’t fully support being set to an environment variable. ([#2571](https://github.com/craftcms/commerce/pull/2571))

## 3.4.7 - 2021-11-03

### Deprecated
- Deprecated `craft\commerce\models\ProductType::getLineItemFormat()` and `setLineItemFormat()`.

### Fixed
- Fixed a bug where products’ Variants fields could be added to the field layout twice.
- Fixed a bug where PDFs could be rendered incorrectly. ([#2599](https://github.com/craftcms/commerce/issues/2599))
- Fixed an error that that could occur when instantiating a `craft\commerce\elements\Order` object. ([#2602](https://github.com/craftcms/commerce/issues/2602))

### Security
- Fixed XSS vulnerabilities.

## 3.4.6 - 2021-10-20

### Added
- Added `craft\commerce\services\PaymentSources::getPaymentSourceByTokenAndGatewayId()`.

### Changed
- Improved the styling and behavior of the example templates.

### Fixed
- Fixed a bug where purging inactive carts did not respect time zones. ([#2588](https://github.com/craftcms/commerce/issues/2588))
- Fixed a bug where it was possible to manage discounts when using the Lite edition. ([#2590](https://github.com/craftcms/commerce/issues/2590))

## 3.4.5 - 2021-10-13

### Added
- Added `craft\commerce\services\Transactions::getTransactionByReference()`.

### Fixed
- Fixed a bug where shipping rules could never match when the cart was empty. ([#2583](https://github.com/craftcms/commerce/issues/2583))
- Fixed a bug where a default shipping method was not being set per the `autoSetCartShippingMethodOption` setting. ([#2584](https://github.com/craftcms/commerce/issues/2584))

## 3.4.4 - 2021-10-07

### Added
- Added the `autoSetCartShippingMethodOption` config setting.

### Changed
- The `commerce/cart/update-cart` action now supports a `clearLineItems` param.

### Fixed
- Fixed a bug where addresses weren’t getting copied to orders correctly. ([#2555](https://github.com/craftcms/commerce/issues/2555))

## 3.4.3 - 2021-09-22

### Fixed
- Fixed a bug where discounts’ purchasable conditions weren’t applying to products when they were initially added to the cart. ([#2559](https://github.com/craftcms/commerce/issues/2559)) 
- Fixed a bug where carts weren’t getting recalculated when force-saved. ([#2560](https://github.com/craftcms/commerce/issues/2560))
- Fixed a bug where Commerce models’ `defineRules()` methods were declared as `public` instead of `protected`.
- Fixed a bug where new Commerce installs were getting a `sendCartInfo` column added to their `commerce_gateways` table, which isn’t needed.

### Security
- Fixed XSS vulnerabilities.

## 3.4.2 - 2021-08-11

### Changed
- Discount condition formulas now allow `|date` filters. ([#2505](https://github.com/craftcms/commerce/issues/2505))
- Orders now include billing and shipping addresses in search their keywords.
- The `registerUserOnOrderComplete` order parameter is now honored when completing an order from the control panel. ([#2503](https://github.com/craftcms/commerce/issues/2503))

### Fixed
- Fixed a bug where zero-value payment amounts would be ignored in favor of the outstanding balance, if using an alternative currency. ([#2501](https://github.com/craftcms/commerce/issues/2501))
- Fixed a bug where it wasn't possible to modify the address query from `craft\commerce\services\Addresses::EVENT_BEFORE_PURGE_ADDRESSES` event handlers.
- Fixed a bug where `craft\commerce\services\Formulas::validateFormulaSyntax()` wasn't working properly.

## 3.4.1 - 2021-07-26

### Changed
- Improved the performance of order recalculation.

### Fixed
- Fixed a bug where discount queries on coupon codes were case sensitive. ([#2249](https://github.com/craftcms/commerce/issues/2249))
- Fixed a SQL error that could occur during a migration with a database using a table prefix. ([#2497](https://github.com/craftcms/commerce/issues/2497))

## 3.4.0.3 - 2021-07-21

### Fixed
- Fixed a bug where it wasn't possible for customers to select shipping methods registered by plugins. ([#2278](https://github.com/craftcms/commerce/issues/2278))
- Fixed a PHP error that could occur when accessing an orders’ shipping method that was registered by plugins. ([#2279](https://github.com/craftcms/commerce/issues/2279))

## 3.4.0.2 - 2021-07-19

### Fixed
- Fixed a bug where it wasn't possible for customers to select shipping methods registered by plugins. ([#2273](https://github.com/craftcms/commerce/issues/2273))

## 3.4.0.1 - 2021-07-14

### Fixed
- Fixed a couple UI bugs on Edit Order pages. ([#2270](https://github.com/craftcms/commerce/issues/2270))
- Fixed a bug where `orderSiteId` and `orderLanguage` order query params woren’t working correctly. ([#2272](https://github.com/craftcms/commerce/issues/2272))

## 3.4.0 - 2021-07-13

### Added
- Added the ability to download multiple orders’ PDFs as a single, combined PDF from the Orders index page. ([#1785](https://github.com/craftcms/commerce/issues/1785))
- Added the ability to disable included tax removal. ([#1881](https://github.com/craftcms/commerce/issues/1881))
- Added the “Revenue Options” setting to the Top Products widget. ([#1919](https://github.com/craftcms/commerce/issues/1919))
- Added the ability to bulk-delete discounts from the Discounts index page. ([#2172](https://github.com/craftcms/commerce/issues/2172))
- Added the ability to bulk-delete sales from the Sales index page.
- Added the `cp.commerce.discounts.index`, `cp.commerce.discounts.edit`, `cp.commerce.discounts.edit.content`, and `cp.commerce.discounts.edit.details` template hooks. ([#2173](https://github.com/craftcms/commerce/issues/2173))
- Added the `cp.commerce.sales.index`, `cp.commerce.sales.edit`, `cp.commerce.sales.edit.content`, and `cp.commerce.sales.edit.details` template hooks. ([#2173](https://github.com/craftcms/commerce/issues/2173))
- Added `craft\commerce\base\Plan::$dateCreated`.
- Added `craft\commerce\base\Plan::$dateUpdated`.
- Added `craft\commerce\elements\Order::hasShippableItems()`.
- Added `craft\commerce\models\Address::$dateCreated`.
- Added `craft\commerce\models\Address::$dateUpdated`.
- Added `craft\commerce\models\Country::$dateCreated`.
- Added `craft\commerce\models\Country::$dateUpdated`.
- Added `craft\commerce\models\Customer::$dateCreated`.
- Added `craft\commerce\models\Customer::$dateUpdated`.
- Added `craft\commerce\models\LineItem::getIsShippable()`.
- Added `craft\commerce\models\PaymentCurrency::$dateCreated`.
- Added `craft\commerce\models\PaymentCurrency::$dateUpdated`.
- Added `craft\commerce\models\Sale::$dateCreated`.
- Added `craft\commerce\models\Sale::$dateUpdated`.
- Added `craft\commerce\models\ShippingAddressZone::$dateCreated`.
- Added `craft\commerce\models\ShippingAddressZone::$dateUpdated`.
- Added `craft\commerce\models\ShippingCategory::$dateCreated`.
- Added `craft\commerce\models\ShippingCategory::$dateUpdated`.
- Added `craft\commerce\models\ShippingMethod::$dateCreated`.
- Added `craft\commerce\models\ShippingMethod::$dateUpdated`.
- Added `craft\commerce\models\ShippingRule::$dateCreated`.
- Added `craft\commerce\models\ShippingRule::$dateUpdated`.
- Added `craft\commerce\models\State::$dateCreated`.
- Added `craft\commerce\models\State::$dateUpdated`.
- Added `craft\commerce\models\TaxAddressZone::$dateCreated`.
- Added `craft\commerce\models\TaxAddressZone::$dateUpdated`.
- Added `craft\commerce\models\TaxCategory::$dateCreated`.
- Added `craft\commerce\models\TaxCategory::$dateUpdated`.
- Added `craft\commerce\models\TaxRate::$dateCreated`.
- Added `craft\commerce\models\TaxRate::$dateUpdated`.
- Added `craft\commerce\models\TaxRate::$removeIncluded`.
- Added `craft\commerce\models\TaxRate::$removeVatIncluded`.
- Added `craft\commerce\stats\TopProducts::$revenueOptions`.
- Added `craft\commerce\stats\TopProducts::REVENUE_OPTION_DISCOUNT`.
- Added `craft\commerce\stats\TopProducts::REVENUE_OPTION_SHIPPING`.
- Added `craft\commerce\stats\TopProducts::REVENUE_OPTION_TAX_INCLUDED`.
- Added `craft\commerce\stats\TopProducts::REVENUE_OPTION_TAX`.
- Added `craft\commerce\stats\TopProducts::TYPE_QTY`.
- Added `craft\commerce\stats\TopProducts::TYPE_REVENUE`.
- Added `craft\commerce\stats\TopProducts::createAdjustmentsSubQuery()`.
- Added `craft\commerce\stats\TopProducts::getAdjustmentsSelect()`.
- Added `craft\commerce\stats\TopProducts::getGroupBy()`.
- Added `craft\commerce\stats\TopProducts::getOrderBy()`.
- Added libmergepdf.

### Changed
- Craft Commerce now requires Craft CMS 3.7 or later.
- Product slideouts now include the full field layout and meta fields. ([#2205](https://github.com/craftcms/commerce/pull/2205))
- Discounts now have additional user group condition options. ([#220](https://github.com/craftcms/commerce/issues/220))
- It’s now possible to select any shipping method for a completed order. ([#1521](https://github.com/craftcms/commerce/issues/1521))
- The order field layout no longer validates if it contains a field called `billingAddress`, `customer`, `estimatedBillingAddress`, `estimatedShippingAddress`, `paymentAmount`, `paymentCurrency`, `paymentSource`, `recalculationMode` or `shippingAddress`.
- Product field layouts no longer validate if they contain a field called `cheapestVariant`, `defaultVariant` or `variants`.
- Variant field layouts no longer validate if they contain a field called `description`, `price`, `product` or `sku`.
- Order notices are now cleared when orders are completed. ([#2116](https://github.com/craftcms/commerce/issues/2116))
- Donations, orders, products, and variants now support `EVENT_DEFINE_IS_EDITABLE` and `EVENT_DEFINE_IS_DELETABLE`. ([craftcms/cms#8023](https://github.com/craftcms/cms/issues/8023))
- Address, customer, country, state, payment currency, promotion, shipping, subscription plan, and tax edit pages now display date meta info.
- Emails are now added to the queue with a higher priority than most jobs. ([#2157](https://github.com/craftcms/commerce/issues/2157))
- Improved the performance of store location address retrieval. ([#2238](https://github.com/craftcms/commerce/issues/2238))

### Fixed
- Fixed a bug where discounts weren’t displaying validation errors for the “Per Email Address Discount Limit” field. ([#1455](https://github.com/craftcms/commerce/issues/1455))
- Fixed a bug where orders that didn‘t contain any shippable items still required a shipping method selection. ([#2204](https://github.com/craftcms/commerce/issues/2204))
- Fixed a UI bug with Order Edit page template hooks. ([#2148](https://github.com/craftcms/commerce/issues/2148))
- Fixed a PHP error that could occur when adding multiple items to the cart at once.

## 3.3.5.1 - 2021-07-07

### Fixed
- Fixed a bug where the customer search box was showing as “undefined” on Edit Order pages. ([#2247](https://github.com/craftcms/commerce/issues/2247))
- Fixed a bug where it wasn’t possible to query for products by `productTypeId` via GraphQL. ([#2248](https://github.com/craftcms/commerce/issues/2248))

## 3.3.5 - 2021-07-06

### Added
- It’s now possible to copy a subscription’s reference from its edit page.
- It’s now possible to search for orders by their shipping and billing addresses.

### Fixed
- Fixed a bug where long subscription references would break the meta layout on Edit Subscription pages. ([#2211](https://github.com/craftcms/commerce/issues/2211))
- Fixed a bug where non-promotable purchasables could have order-level discounts applied. ([#2180](https://github.com/craftcms/commerce/issues/2180))
- Fixed a bug where it wasn’t possible to change the base currency. ([#2221](https://github.com/craftcms/commerce/issues/2221))
- Fixed a bug where primary addresses weren’t being copied to new guest customers’ address books. ([#2224](https://github.com/craftcms/commerce/issues/2224))
- Fixed a bug where months were missing in Past Year stat queries.
- Fixed a bug where the outstanding payment amount due in an alternate currency wasn’t getting rounded after conversion, preventing orders from being barked as fully paid. ([#2222](https://github.com/craftcms/commerce/issues/2222))
- Fixed a bug where some PDF settings weren’t getting migrated properly when updating from an earlier version of Commerce than 3.2.0. ([#2213](https://github.com/craftcms/commerce/issues/2213))
- Fixed a PHP 8 compatibility bug. ([#2198](https://github.com/craftcms/commerce/issues/2198))

## 3.3.4.1 - 2021-06-16

### Fixed
- Fixed a bug where the database schema for new Craft Commerce installations wasn’t consistent with older installations.

## 3.3.4 - 2021-06-15

### Added
- Added `craft\commerce\elements\db\VariantQuery::hasUnlimitedStock()`. ([#2188](https://github.com/craftcms/commerce/issues/2188))
- Added `craft\commerce\models\LineItem::getIsTaxable()`.

### Changed
- Improved the performance of determining an order’s available discounts. ([#1744](https://github.com/craftcms/commerce/issues/1744))

### Fixed
- Fixed a bug that could occur when rebuilding the project config. ([#2194](https://github.com/craftcms/commerce/issues/2194))
- Fixed a bug where it was possible for an order to use a disabled payment gateway. ([#2150](https://github.com/craftcms/commerce/issues/2150))
- Fixed a SQL error that could occur when programmatically saving a variant without stock. ([#2186](https://github.com/craftcms/commerce/issues/2186))
- Fixed a bug where a donation marked as non-taxable could still receive tax. ([#2144](https://github.com/craftcms/commerce/pull/2144))
- Fixed a bug where the order field layout’s UID would change on every save. ([#2193](https://github.com/craftcms/commerce/issues/2193))
- Fixed a SQL error that occurred when saving a payment currency without a conversion rate. ([#2149](https://github.com/craftcms/commerce/issues/2149))
- Fixed a bug where discounts weren’t displaying validation errors for the “Per User Discount Limit” field. ([#2176](https://github.com/craftcms/commerce/issues/2176))

## 3.3.3 - 2021-06-01

### Added
- Added the `productCount` and `variantCount` GraphQL queries. ([#1411](https://github.com/craftcms/commerce/issues/1411))

### Changed
- It’s now possible to sort products by their SKUs on product indexes. ([#2167](https://github.com/craftcms/commerce/issues/2167))
- Products now have a `url` field when queried via GraphQL.

### Fixed
- Fixed a bug where it wasn’t possible to customize product search keywords via `EVENT_DEFINE_KEYWORDS`. ([#2142](https://github.com/craftcms/commerce/issues/2142))
- Fixed a bug where the “Add Product to Sale” modal on Edit Product pages could be unresponsive when opened multiple times. ([#2146](https://github.com/craftcms/commerce/issues/2146))
- Fixed an error that could occur if MySQL’s time zone tables weren’t populated yet. ([#2163](https://github.com/craftcms/commerce/issues/2163))
- Fixed a PHP error that could occur when validating a product. ([#2138](https://github.com/craftcms/commerce/issues/2138))

## 3.3.2 - 2021-05-18

### Added
- It’s now possible to create customer addresses in the control panel. ([#1324](https://github.com/craftcms/commerce/issues/1324))
- Added `craft\commerce\events\PurchasableShippableEvent`.
- Added `craft\commerce\services\Purchasables::EVENT_PURCHASABLE_SHIPPABLE`.
- Added `craft\commerce\services\Purchasables::isPurchasableShippable()`.

### Fixed
- Customer search Ajax requests are now cancelled before sending new ones on Edit Order pages. ([#2137](https://github.com/craftcms/commerce/issues/2137))
- Fixed an error that occurred when submitting a blank line item quantity from an Edit Order page, when running PHP 8. ([#2125](https://github.com/craftcms/commerce/issues/2125))
- Fixed a bug where changes to addresses’ State fields on Edit Order pages weren’t persisting. ([#2136](https://github.com/craftcms/commerce/issues/2136))
- Fixed a bug where charts weren’t always displaying the correct data for the date range, when running MySQL. ([#2117](https://github.com/craftcms/commerce/issues/2117))

## 3.3.1.1 - 2021-05-09

### Fixed
- Fixed a bug that caused the billing address to be overridden by the shipping address on order completion. ([#2128](https://github.com/craftcms/commerce/issues/2128))

## 3.3.1 - 2021-05-04

### Added
- Added `craft\commerce\events\RefundTransactionEvent::$refundTransaction`. ([#2081](https://github.com/craftcms/commerce/issues/2081))
- Added `craft\commerce\services\Purchasables::EVENT_PURCHASABLE_AVAILABLE`.
- Added `craft\commerce\services\Purchasables::isPurchasableAvailable()`.

### Changed
- Order condition formulas now include serialized custom field values. ([#2066](https://github.com/craftcms/commerce/issues/2066))
- Replaced `date` to `datetime` filter of `orderHistory.dateCreated` attribute in status history tab in order edit page.

### Fixed
- Fixed a PHP error that occurred when changing a variant from having unlimited stock. ([#2111](https://github.com/craftcms/commerce/issues/2111))
- Fixed a PHP error that occurred when passing the `registerUserOnOrderComplete` parameter to the `commerce/cart/complete` action.
- Fixed a PHP error that occurred when attempting to retrieve an order notice that doesn’t exist. ([#2108](https://github.com/craftcms/commerce/issues/2108))
- Fixed a bug where orders’ address IDs were `null` at the time `EVENT_AFTER_COMPLETE_ORDER` was triggered.
- Fixed a bug where payment source error messages weren’t being returned correctly.

## 3.3.0.1 - 2021-04-26

### Fixed
- Fixed a bug where an incorrect amount could be calculated when paying an outstanding balance in a non-primary currency.
- Fixed a bug where shipping rules were enforcing the “Order Condition Formula” field as required. ([#2098](https://github.com/craftcms/commerce/issues/2098))
- Fixed a bug where Base Discount and Per Item Discount fields could show negative values on the Edit Discount page. ([#2090](https://github.com/craftcms/commerce/issues/2090))

## 3.3.0 - 2021-04-20

### Added
- Added support for partial payments. ([#585](https://github.com/craftcms/commerce/issues/585))
- Carts can now display customer-facing notices on price changes and when items are automatically removed due to going out of stock. ([#2000](https://github.com/craftcms/commerce/pull/2000))
- It’s now possible to set dynamic condition formulas on shipping rules. ([#1959](https://github.com/craftcms/commerce/issues/1959))
- The Orders index page and Edit Order page now have a “Share cart” action, which generates a sharable URL that will load the cart into the user’s session, making it the active cart. ([#1386](https://github.com/craftcms/commerce/issues/1386))
- Shipping rule conditions can now be based on an order’s discounted price, rather than its original price. ([#1948](https://github.com/craftcms/commerce/pull/1948))
- Added the `allowCheckoutWithoutPayment` config setting.
- Added the `allowPartialPaymentOnCheckout` config setting.
- Added the `commerce/cart/complete` action.
- Added `craft\commerce\base\GatewayInterface::supportsPartialPayment()`.
- Added `craft\commerce\base\Gateway::supportsPartialPayment()`.
- Added `craft\commerce\elements\Order::getLoadCartUrl()`.
- Added `craft\commerce\services\Addresses::EVENT_BEFORE_PURGE_ADDRESSES`. ([#1627](https://github.com/craftcms/commerce/issues/1627))
- Added `craft\commerce\services\PaymentCurrencies::convertCurrency()`.
- Added `craft\commerce\test\fixtures\elements\ProductFixture::_getProductTypeIds()`.

### Changed
- Improved the line item editing workflow on the Edit Order page.
- Line item descriptions now link to the purchasable’s edit page in the control panel. ([#2048](https://github.com/craftcms/commerce/issues/2048))
- All front-end controllers now support passing the order number via a `number` param. ([#1970](https://github.com/craftcms/commerce/issues/1970))
- Products are now resaved when a product type’s available tax or shipping categories change. ([#1933](https://github.com/craftcms/commerce/pull/1933))
- Updated Dompdf to 1.0.2.

### Deprecated
- Deprecated `craft\commerce\services\Gateways::getGatewayOverrides()` and the `commerce-gateways.php` config file. Gateway-specific config files should be used instead. ([#1963](https://github.com/craftcms/commerce/issues/1963))

### Fixed
- Fixed a PHP 8 compatibility bug. ([#1987](https://github.com/craftcms/commerce/issues/1987))
- Fixed an error that occurred when passing an unsupported payment currency to `craft\commerce\services\PaymentCurrencies::convert()`.

## 3.2.17.4 - 2021-04-06

### Fixed
- Fixed a bug where line items would disappear from the Edit Order page when their quantity value was cleared. ([#2058](https://github.com/craftcms/commerce/issues/2058))
- Fixed a bug where customers without primary billing and shipping addresses weren’t being shown in the Customers list. ([#2052](https://github.com/craftcms/commerce/issues/2052))

## 3.2.17.3 - 2021-03-18

### Fixed
- Fixed a bug where the “All Totals” column on the Orders index page was showing blank values. ([#2047](https://github.com/craftcms/commerce/pull/2047))

## 3.2.17.2 - 2021-03-17

### Fixed
- Fixed a bug where the `commerce/reset-data` command did not delete addresses. ([#2042](https://github.com/craftcms/commerce/issues/2042))
- Fixed a bug where included tax totals may be incorrect after updating from Commerce 1.
- Fixed a bug where the `success` and `error` keys were missing from `commerce/payments/complete-payment` JSON responses. ([#2043](https://github.com/craftcms/commerce/issues/2043))

## 3.2.17.1 - 2021-03-08

### Changed
- The `generateTransformsBeforePageLoad` config setting is now automatically enabled when rendering emails. ([#2034](https://github.com/craftcms/commerce/issues/2034))
- `craft\commerce\services\Pdfs::EVENT_BEFORE_RENDER_PDF` event handlers can now modify the variables the PDF will be rendered with. ([#2039](https://github.com/craftcms/commerce/issues/2039))

### Fixed
- Fixed a bug where the Orders index page was showing the wrong shipping and billing addresses. ([#1962](https://github.com/craftcms/commerce/issues/1962))
- Fixed a bug where sales were storing incorrect amounts for locales that use a period for the grouping symbol. ([#2029](https://github.com/craftcms/commerce/issues/2029))

## 3.2.17 - 2021-03-03

### Added 
- Added the ability to set a cart’s order site on the Edit Order page. ([#2031](https://github.com/craftcms/commerce/issues/2031))
- Added the `cp.commerce.customers.edit`, `cp.commerce.customers.edit.content`, and `cp.commerce.customers.edit.details` template hooks to the Edit Customer page. ([#2030](https://github.com/craftcms/commerce/issues/2030))

### Fixed
- Fixed a UI bug with the “Order Site” and “Status” fields on the Edit Order page. ([#2023](https://github.com/craftcms/commerce/issues/2023))

### Security
- Fixed an XSS vulnerability.

## 3.2.16 - 2021-02-26

### Fixed
- Fixed a bug where it wasn’t possible to paginate addresses on the Edit Order page. ([#2024](https://github.com/craftcms/commerce/issues/2024))
- Fixed a PHP error that could occur when adding purchasables to a sale from the Edit Product page. ([#1998](https://github.com/craftcms/commerce/issues/1998))
- Fixed a bug where guest customers weren’t being consolidated to the user’s customer. ([#2019](https://github.com/craftcms/commerce/issues/2019))
- Fixed a migration error that could occur when updating from Commerce 2. ([#2022](https://github.com/craftcms/commerce/issues/2022))

## 3.2.15.3 - 2021-02-24

### Fixed
- Fixed a bug where past orders weren’t being consolidated to the user’s customer. ([#2019](https://github.com/craftcms/commerce/issues/2019))

## 3.2.15.2 - 2021-02-18

### Fixed
- Fixed a bug where querying for an empty array on the `productId` variant query param would return all variants.

## 3.2.15.1 - 2021-02-18

### Fixed
- Fixed an error that occurred when deleting products. ([#2009](https://github.com/craftcms/commerce/issues/2009))

## 3.2.15 - 2021-02-17

### Changed
- Carts that only contains non-shipppable items no longer attempt to match any shipping rules. ([#1990](https://github.com/craftcms/commerce/issues/1990))
- Product queries with the `type` or `typeId` param will now only invalidate their `{% cache %}` tags when products of the same type(s) are saved/deleted.
- Variant queries with the `product` or `productId` param will now only invalidate their `{% cache %}` tags when the referenced products are saved/deleted.
- The `commerce/payment-sources/add`, `commerce/subscriptions/subscribe`, `commerce/subscriptions/switch`, `commerce/subscriptions/cancel`, and `commerce/subscriptions/reactivate` actions now accept hashed `successMessage` params. ([#1955](https://github.com/craftcms/commerce/issues/1955))
- `craft\commerce\elements\db\VariantQuery::product` is now write-only.

### Fixed
- Fixed a bug where carts weren’t getting recalculated after their billing address was saved via the `commerce/customer-addresses/save` action. ([#1997](https://github.com/craftcms/commerce/issues/1997))
- Fixed a bug where category shipping rules weren’t remembering their cost overrides when set to `0` . ([#1999](https://github.com/craftcms/commerce/issues/1999))

## 3.2.14.1 - 2021-01-28

### Fixed
- Fixed a UI bug with product dimension inputs on Craft 3.6. ([#1977](https://github.com/craftcms/commerce/issues/1977))

## 3.2.14 - 2021-01-13

### Added
- It is now possible to sort purchasables by `description`, `sku` or `price` when adding a line item on the Edit Order page. ([#1940](https://github.com/craftcms/commerce/issues/1940))
- Added `craft\commerce\elements\db\ProductQuery::defaultPrice()`, `defaultWidth()`, `defaultHeight()`, `defaultLength()`, `defaultWeight()`, and `defaultSku()`. ([#1877](https://github.com/craftcms/commerce/issues/1877))

### Changed
- Purchasables are now sorted by `id` by default when adding a line item to an order on the Edit Order page.

### Fixed
- Fixed a bug where the Edit Order page was listing soft-deleted purchasables when adding a line item. ([#1939](https://github.com/craftcms/commerce/issues/1939))
- Fixed a bug where product indexes’ “Title” columns were getting mislabeled as “ID”. ([#1787](https://github.com/craftcms/commerce/issues/1787))
- Fixed an error that could occur when saving a product, if a price, weight, or dimension field was set to a non-numeric value. ([#1942](https://github.com/craftcms/commerce/issues/1942))
- Fixed a bug where line item prices could show the wrong currency on Edit Order pages. ([#1890](https://github.com/craftcms/commerce/issues/1890))
- Fixed an error that could occur when saving an address. ([#1947](https://github.com/craftcms/commerce/issues/1947))
- Fixed an error that occurred when calling `Plans::getPlansByInformationEntryId()`. ([#1949](https://github.com/craftcms/commerce/issues/1949))
- Fixed a SQL error that occurred when purging customers on MySQL. ([#1958](https://github.com/craftcms/commerce/issues/1958))
- Fixed a SQL error that occurred when retrieving the default line item status on PostgreSQL.

## 3.2.13.2 - 2020-12-15

### Fixed
- Fixed a bug where product URLs were resolving even though the product was not live. ([#1929](https://github.com/craftcms/commerce/pull/1929))

## 3.2.13.1 - 2020-12-15

### Fixed
- Fixed a migration error that could occur when updating from Commerce 3.1 ([#1928](https://github.com/craftcms/commerce/issues/1928))

## 3.2.13 - 2020-12-10

### Added
- Emails and PDFs now have Language settings that can be used to specify the language that should be used, instead of the order’s language. ([#1884](https://github.com/craftcms/commerce/issues/1884))
- Added the `cp.commerce.order.content`, `cp.commerce.order.edit.order-actions`, and `cp.commerce.order.edit.order-secondary-actions` template hooks to the Edit Order page. ([#138](https://github.com/craftcms/commerce/issues/138), [#1269](https://github.com/craftcms/commerce/issues/1269))

### Changed
- Improved the Edit Product page load time by lazy-loading variants’ related sales on scroll. ([#1883](https://github.com/craftcms/commerce/issues/1883))
- The Edit Order page no longer requires orders to have at least one line item to be saved.

### Fixed
- Fixed a bug where Products indexes weren’t displaying `0` stock values. ([#1908](https://github.com/craftcms/commerce/issues/1908))
- Fixed a bug where dates and numbers in order PDFs weren’t always rendered with the order’s locale. ([#1876](https://github.com/craftcms/commerce/issues/1876))
- Fixed a bug where `craft\commerce\models\Address::getAddressLines()` wasn’t including a `businessTaxId` key. ([#1894](https://github.com/craftcms/commerce/issues/1894))
- Fixed a bug where `craft\commerce\services\Discounts::getDiscountByCode()` was returning disabled discounts.
- Fixed a bug where `craft\commerce\models\Address::setAttributes()` wasn’t setting the `businessId` by default. ([#1909](https://github.com/craftcms/commerce/issues/1909))
- Fixed some PostgreSQL compatibility issues.

## 3.2.12 - 2020-11-17

### Added
- Variants now have `priceAsCurrency` and `salePriceAsCurrency` fields when queried via GraphQL. ([#1856](https://github.com/craftcms/commerce/issues/1856))
- Products now have an `defaultPriceAsCurrency` field when queried via GraphQL. ([#1856](https://github.com/craftcms/commerce/issues/1856))

### Changed
- Improved the Edit Order page’s ability to warn against losing unsaved changes. ([#1850](https://github.com/craftcms/commerce/issues/1850))
- All built-in success/fail flash messages are now customizable by passing hashed `successMessage` and `failMessage` params with the request. ([#1871](https://github.com/craftcms/commerce/issues/1871))

### Fixed
- Fixed an error that occurred when attempting to edit a subscription plan, if `allowAdminChanges` was disabled. ([#1857](https://github.com/craftcms/commerce/issues/1857))
- Fixed an error that occurred when attempting to preview an email, if no orders had been completed yet. ([#1858](https://github.com/craftcms/commerce/issues/1858))
- Fixed an error that occurred when adding a new address to a completed order on the Edit Order page, if using PostgreSQL.
- Fixed a bug where template caches weren’t getting invalidated when sales were added or removed. ([#1849](https://github.com/craftcms/commerce/issues/1849))
- Fixed a bug where sales weren’t properly supporting localized number formats.
- Fixed a deprecation warning that occurred in the example templates. ([#1859](https://github.com/craftcms/commerce/issues/1859))

## 3.2.11 - 2020-11-04

### Changed
- Moved subscription plans from `commerce/settings/subscriptions/plans` to `commerce/store-settings/subscription-plans` in the control panel. ([#1846](https://github.com/craftcms/commerce/issues/1846))

### Fixed
- Emails that are prevented from being sent using the `\craft\commerce\services\Emails::EVENT_BEFORE_SEND_MAIL` event are no longer shown as failed jobs on the queue. ([#1842](https://github.com/craftcms/commerce/issues/1842))
- Fixed a PHP error that occurred when creating a new Product with multiple variants. ([#1851](https://github.com/craftcms/commerce/issues/1851))

## 3.2.10.1 - 2020-11-03

### Fixed
- Fixed a PostgreSQL migration issue. ([#1845](https://github.com/craftcms/commerce/pull/1845))

## 3.2.10 - 2020-11-02

### Added
- Added the ability to unset a cart’s selected payment source with the `commerce/cart/update-cart` action. ([#1835](https://github.com/craftcms/commerce/issues/1835))
- Added `craft\commerce\services\Pdfs::EVENT_MODIFY_RENDER_OPTIONS`. ([#1761](https://github.com/craftcms/commerce/issues/1761))

### Fixed
- Fixed a PHP error that occurred when retrieving the field layout for a variant of a deleted product. ([#1830](https://github.com/craftcms/commerce/pull/1830))
- Fixed a bug where restoring a deleted product restored previously-deleted variants. ([#1827](https://github.com/craftcms/commerce/issues/1827))
- Fixed a template error that would occur when creating or editing a tax rate. ([#1841](https://github.com/craftcms/commerce/issues/1841))

## 3.2.9.1 - 2020-10-30

### Fixed
- Fixed a bug where the `commerce_orders` table was missing the `orderSiteId` column on fresh installs. ([#1828](https://github.com/craftcms/commerce/pull/1828))

## 3.2.9 - 2020-10-29

### Added
- Added the ability to track which site an order was placed from.
- Added the “ID” column to the Products index page. ([#1787](https://github.com/craftcms/commerce/issues/1787))
- Added the “Order Site” column to the Orders index page.
- Added the ability to retry failed order status emails. ([#1397](https://github.com/craftcms/commerce/issues/1379))
- Added the ability to change the default tax category right from the Tax Categories index page. ([#1499](https://github.com/craftcms/commerce/issues/1499))
- Added the ability to change the default shipping category right from the Shipping Categories index page.
- Added the ability to update a shipping method’s status right from the Shipping Methods index page.
- All front-end success/fail flash messages are now customizable by passing hashed `successMessage`/`failMessage` params with the request. ([#1801](https://github.com/craftcms/commerce/issues/1801))
- It’s now possible to see purchasables’ snaphsot data when adding line items to an order from the Edit Order page. ([#1792](https://github.com/craftcms/commerce/issues/1792))
- Addresses now show whether they are the primary shipping/billing address for a customer on the Edit Address page. ([#1802](https://github.com/craftcms/commerce/issues/1802))
- Added the `cp.commerce.shippingMethods.edit.content` hook to the `shipping/shippingmethods/_edit.html` template. ([#1819](https://github.com/craftcms/commerce/pull/1819))
- Added `craft\commerce\elements\Order::$orderSiteId`.
- Added `craft\commerce\services\Customers::EVENT_AFTER_SAVE_CUSTOMER_ADDRESS`. ([#1220](https://github.com/craftcms/commerce/issues/1220))
- Added `craft\commerce\services\Customers::EVENT_AFTER_SAVE_CUSTOMER`.
- Added `craft\commerce\services\Customers::EVENT_BEFORE_SAVE_CUSTOMER_ADDRESS`. ([#1220](https://github.com/craftcms/commerce/issues/1220))
- Added `craft\commerce\services\Customers::EVENT_BEFORE_SAVE_CUSTOMER`.
- Added `craft\commerce\services\Webhooks::EVENT_AFTER_PROCESS_WEBHOOK`. ([#1799](https://github.com/craftcms/commerce/issues/1799))
- Added `craft\commerce\services\Webhooks::EVENT_BEFORE_PROCESS_WEBHOOK`. ([#1799](https://github.com/craftcms/commerce/issues/1799))

### Changed
- `salePrice` is now included when calling a purchasable’s `toArray()` method. ([#1793](https://github.com/craftcms/commerce/issues/1793))

### Deprecated
- Deprecated support for passing a `cartUpdatedNotice` param to the `commerce/cart/update-cart` action. A hashed `successMessage` param should be passed instead.

### Fixed
- Fixed a bug where changing the customer of an order could result in an “Address does not belong to customer” error. ([#1227](https://github.com/craftcms/commerce/issues/1227))
- Fixed a bug where cached discounts were not getting updated when a discount was saved or deleted. ([#1813](https://github.com/craftcms/commerce/pull/1813))
- Fixed formatting of URLs in the example templates. ([#1808](https://github.com/craftcms/commerce/issues/1808))
- Fixed a bug where `commerce/products/save-product`, `commerce/products/duplicate-product` and `commerce/products/delete-product` actions required the “Access Craft Commerce” permission. ([#1814](https://github.com/craftcms/commerce/pull/1814))
- Fixed a bug where it was possible to delete the default tax category.
- Fixed a bug where it was possible to delete the default shipping category.
- Restored the missing `craft\commerce\services\Payments::EVENT_AFTER_PROCESS_PAYMENT` event. ([#1818](https://github.com/craftcms/commerce/pull/1818))

## 3.2.8.1 - 2020-10-15

### Fixed
- Fixed a PHP error that occurred when duplicating a product. ([#1783](https://github.com/craftcms/commerce/issues/1783))

## 3.2.8 - 2020-10-13

### Added
- Added a “Variants” column to the Products index page. ([#1765](https://github.com/craftcms/commerce/issues/1765))
- Added the `commerce/reset-data` command. ([#581](https://github.com/craftcms/commerce/issues/581))
- Added `craft\commerce\console\controlllers\ResetData`.
- Added `craft\commerce\elements\Variants::getSkuAsText()`.
- Added `craft\commerce\helpers\Purchasable`.
- Added `craft\commerce\services\PaymentSources::getAllPaymentSourcesByGatewayId()`.

### Changed
- Coupon codes are no longer case-sensitive. ([#1763](https://github.com/craftcms/commerce/issues/1763))
- Disabled the browser autosuggest list when searching for a customer on the Edit Order page. ([#1752](https://github.com/craftcms/commerce/issues/1752))

### Fixed
- Fixed a PHP error that occurred when an order’s history was changed via a queue job.
- Fixed a bug where the store location address had its `isStoreLocation` property set to `false`. ([#1773](https://github.com/craftcms/commerce/issues/1773))
- Fixed a bug where the Template setting for product types wasn’t showing autosuggestions.
- Fixed a bug where disabled variants weren’t getting deleted along with their products. ([#1772](https://github.com/craftcms/commerce/issues/1772))
- Fixed a bug where incomplete carts weren’t getting updated when their selected payment gateway was disabled. ([#1531](https://github.com/craftcms/commerce/issues/1531))
- Fixed a bug where the incorrect confirmation message was shown when deleting a subscription plan.
- Fixed a PHP error that occurred when a subscription plan and gateway had been deleted. ([#1667](https://github.com/craftcms/commerce/issues/1667))
- Fixed a bug where address changes weren’t persisting on the Edit Order page. ([#1766](https://github.com/craftcms/commerce/issues/1766))
- Fixed a SQL error that could occur when saving a product, if it was disabled and missing required field values. ([#1764](https://github.com/craftcms/commerce/issues/1764))
- Fixed a bug where it was possible to change the primary currency after completed orders had been placed. ([#1777](https://github.com/craftcms/commerce/issues/1777))
- Fixed a JavaScript error that occurred on the payment page of the example templates.

## 3.2.7 - 2020-09-24

### Added
- Craft Commerce is now translated into Japanese.
- Added the ability to retrieve a customer’s addresses via Ajax. ([#1682](https://github.com/craftcms/commerce/issues/1682))
- Added the ability to retrieve a customer’s previous orders via Ajax. ([#1682](https://github.com/craftcms/commerce/issues/1682))
- Added `craft\commerce\controllers\CustomerAddressesController::actionGetAddresses`. ([#1682](https://github.com/craftcms/commerce/issues/1682))
- Added `craft\commerce\controllers\CustomerOrdersControllers`. ([#1682](https://github.com/craftcms/commerce/issues/1682))

### Changed
- Improved the performance of exporting orders using the “Raw Data” export type. ([#1744](https://github.com/craftcms/commerce/issues/1744))
- Disabled the browser autosuggest list when searching for a customer on the Edit Order page. ([#1752](https://github.com/craftcms/commerce/issues/1752))
- `craft\models\Customer::getOrders()` now returns orders sorted by date ordered, in descending order.

### Fixed
- Fixed a migration error that could occur when updating to Commerce 3. ([#1726](https://github.com/craftcms/commerce/issues/1726))
- Fixed a bug where control panel styles were getting included in rendered email previews. ([#1734](https://github.com/craftcms/commerce/issues/1734))
- Fixed a PHP error that could occur when saving an order without a customer ID.
- Fixed a PHP error that occurred when rendering a PDF, if the temp directory was missing. ([#1745](https://github.com/craftcms/commerce/issues/1745))
- Fixed a bug where `craft\commerce\models\Address:getAddressLines()` wasn’t including `countryText` in the response data.
- Fixed a PHP error that occurred when entering a localized number as a category shipping rule price.
- Fixed a bug where long translations would break the line item layout on the Edit Order page.
- Fixed a JavaScript error that occurred when editing shipping rules.

## 3.2.6 - 2020-09-13

### Fixed
- Fixed a bug that prevented a customer from unsubscribing from a subscription. ([#1650](https://github.com/craftcms/commerce/issues/1650))
- Fixed a bug that prevented a customer from deleting a payment source. ([#1650](https://github.com/craftcms/commerce/issues/1650))

## 3.2.5 - 2020-09-11

### Changed
- Purchasable descriptions are now generated based on data from the primary site only.
- JSON responses from the `commerce/payments/pay` action now include order information.

### Fixed
- Fixed a PHP error that occurred when exporting orders using the “Raw data” export type.
- Fixed a PHP error that could occur when resaving products. ([#1698](https://github.com/craftcms/commerce/issues/1698))
- Fixed a PHP error that occurred when using the `|commerceCurrency` Twig filter for currency conversion. ([#1702](https://github.com/craftcms/commerce/issues/1702))
- Fixed a SQL error that occurred when previewing emails on PostgreSQL. ([#1673](https://github.com/craftcms/commerce/issues/1673))
- Fixed a PHP error that occurred when there was a syntax error in an order condition formula. ([#1716](https://github.com/craftcms/commerce/issues/1716))
- Fixed a bug where order history records created at the same time were ordered incorrectly.
- Fixed a 400 error that could occur when a product type’s Template setting was blank.
- Fixed a bug where purchasables without a product type were incorrectly showing on the “Top Product Types” Dashboard widget. ([#1720](https://github.com/craftcms/commerce/issues/1720))
- Fixed a bug where shipping zone caches weren’t getting invalidated. ([#1721](https://github.com/craftcms/commerce/issues/1721))
- Fixed a Twig error that occurred when viewing the “Buy” example templates. ([#1722](https://github.com/craftcms/commerce/issues/1722))

## 3.2.4 - 2020-09-07

### Added
- Added the “Item Total” and “Item Subtotal” Orders index page columns. ([#1695](https://github.com/craftcms/commerce/issues/1695))
- Added the `hasProduct` argument to GraphQL variant queries. ([#1697](https://github.com/craftcms/commerce/issues/1697))
- Added `craft\commerce\elements\Order::$storedItemSubtotalAsCurrency`. ([#1695](https://github.com/craftcms/commerce/issues/1695))
- Added `craft\commerce\elements\Order::$storedItemSubtotal`. ([#1695](https://github.com/craftcms/commerce/issues/1695))
- Added `craft\commerce\services\Addresses::EVENT_BEFORE_DELETE_ADDRESS`. ([#1590](https://github.com/craftcms/commerce/pull/1590))

### Changed
- Address forms now show the Country field before State to avoid confusion when editing an address.
- Products’, subscriptions’, and orders’ date sort options are now sorted in descending order by default when selected (requires Craft 3.5.9 or later).
- `craft\commerce\models\Address::getAddressLines()` now has a `$sanitize` argument. ([#1671](https://github.com/craftcms/commerce/issues/1671))

### Deprecated
- Deprecated `craft\commerce\Plugin::t()`.
- Deprecated `craft\commerce\services\Discounts::populateDiscountRelations()`.

### Fixed
- Fixed a bug where donation queries weren’t returning complete results if the primary site had changed.
- Fixed a bug where addresses would always get a new ID when updating the cart. ([#1683](https://github.com/craftcms/commerce/issues/1683))
- Fixed a bug where sales weren’t being applied to orders on the Edit Order page. ([#1662](https://github.com/craftcms/commerce/issues/1662))
- Fixed a bug where users without orders weren’t available for selection in customer lists.
- Fixed a bug where the `*AsCurrency` order attributes were showing the base currency rather than the order currency. ([#1668](https://github.com/craftcms/commerce/issues/1668))
- Fixed a bug where it wasn’t possible to permanently delete orders from the Orders index page. ([#1708](https://github.com/craftcms/commerce/issues/1708))
- Fixed a bug where it wasn’t possible to permanently delete products from the Product index page. ([#1708](https://github.com/craftcms/commerce/issues/1708))
- Fixed a missing validation error when saving a product type. ([#1678](https://github.com/craftcms/commerce/issues/1678))
- Fixed a bug where address lines were getting double-encoded. ([#1671](https://github.com/craftcms/commerce/issues/1671))
- Fixed a bug where shipping method caches weren’t getting invalidated. ([#1674](https://github.com/craftcms/commerce/issues/1674))
- Fixed a bug where `dateUpdated` wasn’t getting populated when saving a line item. ([#1691](https://github.com/craftcms/commerce/issues/1691))
- Fixed a bug where purchasable descriptions were able to be longer than line item descriptions.
- Fixed a bug where discounts could be applied to products that were already on sale, even if their “Exclude this discount for products that are already on sale” condition was enabled. ([#1700](https://github.com/craftcms/commerce/issues/1700))
- Fixed a bug where discount condition formulas weren’t preventing discount codes from applying to a cart. ([#1705](https://github.com/craftcms/commerce/pull/1705))
- Fixed a bug where orders’ cached transactions were not getting updated when a transaction was saved. ([#1703](https://github.com/craftcms/commerce/pull/1703))

## 3.2.3 - 2020-08-19

### Fixed
- Fixed a SQL error that occurred when searching for orders from the Orders index page. ([#1652](https://github.com/craftcms/commerce/issues/1652))
- Fixed a bug where discounts with purchasable conditions were not being applied correctly to the cart. ([#1641](https://github.com/craftcms/commerce/issues/1641))
- Fixed a migration error that could occur when updating to Commerce 3.2. ([#1655](https://github.com/craftcms/commerce/issues/1655))
- Fixed a PHP error that occurred when displaying the “Top Product Types” Dashboard widget.
- Fixed a deprecation warning that occurred on the Orders index page. ([#1656](https://github.com/craftcms/commerce/issues/1656))
- Fixed a bug where Live Preview wasn’t showing custom fields for products. ([#1651](https://github.com/craftcms/commerce/issues/1651))

## 3.2.2.1 - 2020-08-14

### Fixed
- Fixed a bug where `craft\commerce\services\LineItemStatuses::getLineItemStatusByHandle()`, `getDefaultLineItemStatus()`, `getDefaultLineItemStatusForLineItem()` and `getLineItemStatusById()` were returning archived statuses. ([#1643](https://github.com/craftcms/commerce/issues/1643))
- Fixed a bug where line item status caches weren’t getting invalidated.

## 3.2.2 - 2020-08-13

### Added
- Added `craft\commerce\models\LineItem::setLineItemStatus()`. ([#1638](https://github.com/craftcms/commerce/issues/1638))
- Added `craft\commerce\services\LineItems::orderCompleteHandler()`.

### Changed
- Commerce now requires Craft 3.5.4 or later.

### Fixed
- Fixed a bug where the default line item status was not getting applied on order completion. ([#1643](https://github.com/craftcms/commerce/issues/1643))
- Fixed a bug where sales weren’t getting initialized with their `sortOrder` value. ([#1633](https://github.com/craftcms/commerce/issues/1633))
- Fixed a PHP error that could occur when downloading a PDF. ([#1626](https://github.com/craftcms/commerce/issues/1626))
- Fixed a PHP error that could occur when adding a custom purchasable to an order from the Edit Order page. ([#1646](https://github.com/craftcms/commerce/issues/1646))
- Fixed a bug where duplicate orders could be returned by an order query when using the `hasPurchasables` or `hasTransactions` params. ([#1637](https://github.com/craftcms/commerce/issues/1637))
- Fixed a bug where the Top Products and Top Product Types lists weren’t counting correctly on multi-site installs. ([#1644](https://github.com/craftcms/commerce/issues/1644))
- Fixed a bug where the Edit Order page wasn’t swapping the selected tab correctly when saving changes, if a custom tab was selected. ([#1647](https://github.com/craftcms/commerce/issues/1647))
- Fixed a bug where custom field JavaScript wasn’t getting initialized properly on the Edit Order page in some cases. ([#1647](https://github.com/craftcms/commerce/issues/1647))

## 3.2.1 - 2020-08-06

### Added
- Added `craft\commerce\models\Address::sameAs()`. ([#1616](https://github.com/craftcms/commerce/issues/1616))

### Fixed
- Fixed an error that could occur when rebuilding the project config. ([#1618](https://github.com/craftcms/commerce/issues/1618))
- Fixed an error that could occur on the order index page when viewing orders with deleted gateways. ([#1617](https://github.com/craftcms/commerce/issues/1617))
- Fixed a deprecation warning that occurred when sending an Ajax request to `commerce/cart/*` actions. ([#1548](https://github.com/craftcms/commerce/issues/1548))
- Fixed a bug where purchasables weren’t getting pre-populated properly when clicking “Add all to Sale” on the Edit Product page. ([#1595](https://github.com/craftcms/commerce/issues/1595))
- Fixed PHP 7.0 compatibility.
- Fixed a Twig error that occurred when viewing the “Buy” example templates. ([#1621](https://github.com/craftcms/commerce/issues/1621))

## 3.2.0.2 - 2020-08-04

### Fixed
- Fixed a bug that caused the product Title field to be hidden on Edit Product pages. ([#1614](https://github.com/craftcms/commerce/pull/1614))

## 3.2.0.1 - 2020-08-04

### Fixed
- Fixed a SQL error that could occur when updating to Commerce 3.2.

## 3.2.0 - 2020-08-04

### Added
- Order, product, and variant field layouts now support the new field layout features added in Craft 3.5.
- It’s now possible to set Title fields’ positions within product and variant field layouts.
- It’s now possible to set the Variants field’s position within product field layouts.
- Added support for managing multiple PDF templates. Each email can choose which PDF should be attached. ([#208](https://github.com/craftcms/commerce/issues/208))
- Added a “Download PDF” action to the Orders index page, which supports downloading multiple orders’ PDFs at once. ([#1598](https://github.com/craftcms/commerce/issues/1598))
- Shipping rules can now be duplicated from the Edit Shipping Rule page. ([#153](https://github.com/craftcms/commerce/issues/153))
- Added the ability to preview HTML emails from the Emails index page. ([#1387](https://github.com/craftcms/commerce/issues/1387))
- Variants now have a `product` field when queried via the GraphQL API.
- It’s now possible to query for variants by their dimensions. ([#1570](https://github.com/craftcms/commerce/issues/1570))
- Products can now have auto-generated titles with the “Title Format” product type setting. ([#148](https://github.com/craftcms/commerce/issues/148))
- Added the `withLineItems`, `withTransactions`, `withAdjustments`, `withCustomer` and `withAddresses` order query params, for eager-loading related models. ([#1603](https://github.com/craftcms/commerce/issues/1603))
- Added `apply`, `applyAmount`, `applyAmountAsPercent`, `applyAmountAsFlat`, `dateFrom` and `dateTo` fields to sales when queried via the GraphQL API. ([#1607](https://github.com/craftcms/commerce/issues/1607))
- Added the `freeOrderPaymentStrategy` config setting. ([#1526](https://github.com/craftcms/commerce/pull/1526))
- Added the `cp.commerce.order.edit.details` template hook. ([#1597](https://github.com/craftcms/commerce/issues/1597))
- Added `craft\commerce\controllers\Pdf`.
- Added `craft\commerce\elements\Orders::EVENT_AFTER_APPLY_ADD_LINE_ITEM`. ([#1516](https://github.com/craftcms/commerce/pull/1516))
- Added `craft\commerce\elements\Orders::EVENT_AFTER_APPLY_REMOVE_LINE_ITEM`. ([#1516](https://github.com/craftcms/commerce/pull/1516))
- Added `craft\commerce\elements\db\VariantQuery::width()`, `height()`, `length()` and `weight()`. ([#1570](https://github.com/craftcms/commerce/issues/1570))
- Added `craft\commerce\events\DefineAddressLinesEvent`.
- Added `craft\commerce\fieldlayoutelements\ProductTitleField`.
- Added `craft\commerce\fieldlayoutelements\VariantTitleField`.
- Added `craft\commerce\fieldlayoutelements\VariantsField`.
- Added `craft\commerce\models\Address::getAddressLines()`.
- Added `craft\commerce\models\EVENT_DEFINE_ADDRESS_LINES`. ([#1305](https://github.com/craftcms/commerce/issues/1305))
- Added `craft\commerce\models\Email::$pdfId`.
- Added `craft\commerce\models\LineItem::dateUpdated`. ([#1132](https://github.com/craftcms/commerce/issues/1132))
- Added `craft\commerce\models\Pdf`.
- Added `craft\commerce\records\Pdf`.
- Added `craft\commerce\services\Addresses::eagerLoadAddressesForOrders()`.
- Added `craft\commerce\services\Customers::eagerLoadCustomerForOrders()`.
- Added `craft\commerce\services\LineItems::eagerLoadLineItemsForOrders()`.
- Added `craft\commerce\services\OrderAdjustments::eagerLoadOrderAdjustmentsForOrders()`.
- Added `craft\commerce\services\Pdfs::EVENT_AFTER_SAVE_PDF`.
- Added `craft\commerce\services\Pdfs::EVENT_BEFORE_SAVE_PDF`.
- Added `craft\commerce\services\Pdfs::getAllEnabledPdfs()`.
- Added `craft\commerce\services\Pdfs::getAllPdfs()`.
- Added `craft\commerce\services\Pdfs::getDefaultPdf()`.
- Added `craft\commerce\services\Pdfs::getPdfByHandle()`.
- Added `craft\commerce\services\Pdfs::getPdfById()`.
- Added `craft\commerce\services\Pdfs::savePdf()`.
- Added `craft\commerce\services\Transactions::eagerLoadTransactionsForOrders()`.

### Changed
- Commerce now requires Craft 3.5.0 or later.
- Improved the performance of order indexes.
- Improved the performance of querying for products and orders via the GraphQL API.
- Countries are now initially sorted by name, rather than country code.
- Improved customer search and creation when editing an order. ([#1594](https://github.com/craftcms/commerce/issues/1594))
- It’s now possible to use multiple keywords when searching for variants from the Edit Order page. ([#1546](https://github.com/craftcms/commerce/pull/1546))
- New products, countries, states, and emails are now enabled by default.

### Deprecated
- Deprecated `craft\commerce\controllers\Orders::actionPurchasableSearch()`. Use `actionPurchasablesTable()` instead.
- Deprecated `craft\commerce\services\Sales::populateSaleRelations()`.
- Deprecated the `orderPdfPath` config setting.
- Deprecated the `orderPdfFilenameFormat` config setting.

### Removed
- Removed `craft\commerce\models\ProductType::$titleLabel`.
- Removed `craft\commerce\models\ProductType::$variantTitleLabel`.
- Removed `craft\commerce\records\ProductType::$titleLabel`.
- Removed `craft\commerce\records\ProductType::$variantTitleLabel`.
- Removed `craft\commerce\models\Email::$pdfTemplatePath`.
- Removed `craft\commerce\records\Email::$pdfTemplatePath`.

### Fixed
- Fixed a bug where interactive custom fields weren’t working within newly created product variants, from product editor HUDs.
- Fixed a bug where it was possible to select purchasables that weren’t available for purchase on the Edit Order page. ([#1505](https://github.com/craftcms/commerce/issues/1505))
- Fixed a PHP error that could occur during line item validation on Yii 2.0.36. ([yiisoft/yii2#18175](https://github.com/yiisoft/yii2/issues/18175))
- Fixed a bug that prevented shipping rules for being sorted correctly on the Edit Shipping Method page.
- Fixed a bug where programmatically-set related IDs could be ignored when saving a sale.
- Fixed a bug where order status descriptions were getting dropped when rebuilding the project config.

## 3.1.12 - 2020-07-14

### Changed
- Improved the wording of the “Categories Relationship Type” setting’s instructions and option labels on Edit Sale and Edit Discount pages. ([#1565](https://github.com/craftcms/commerce/pull/1565))

### Fixed
- Fixed a bug where existing sales and discounts would get the wrong “Categories Relationship Type” seletion when upgrading to Commerce 3. ([#1565](https://github.com/craftcms/commerce/pull/1565))
- Fixed a bug where the wrong shipping method could be selected for completed orders on the Edit Order page. ([#1557](https://github.com/craftcms/commerce/issues/1557))
- Fixed a bug where it wasn’t possible to update a customer’s primary billing or shipping address from the front end. ([#1562](https://github.com/craftcms/commerce/issues/1562))
- Fixed a bug where customers’ states weren’t always shown in the control panel. ([#1556](https://github.com/craftcms/commerce/issues/1556))
- Fixed a bug where programmatically removing an unsaved line item could remove the wrong line item. ([#1555](https://github.com/craftcms/commerce/issues/1555))
- Fixed a PHP error that could occur when using the `currency` Twig filter. ([#1554](https://github.com/craftcms/commerce/issues/1554))
- Fixed a PHP error that could occur on the order completion template when outputting dates. ([#1030](https://github.com/craftcms/commerce/issues/1030))
- Fixed a bug that could occur if a gateway had truncated its “Gateway Message”.

## 3.1.11 - 2020-07-06

### Added
- Added new `*AsCurrency` attributes to all currency attributes on orders, line items, products, variants, adjustments and transactions.
- Added the `hasVariant` argument to GraphQL product queries. ([#1544](https://github.com/craftcms/commerce/issues/1544))
- Added `craft\commerce\events\ModifyCartInfoEvent::$cart`. ([#1536](https://github.com/craftcms/commerce/issues/1536))
- Added `craft\commerce\behaviors\CurrencyAttributeBehavior`.
- Added `craft\commerce\gql\types\input\Variant`.

### Fixed
- Improved performance when adding items to the cart. ([#1543](https://github.com/craftcms/commerce/pull/1543), [#1520](https://github.com/craftcms/commerce/issues/1520))
- Fixed a bug where products that didn’t have current sales could be returned when the `hasSales` query parameter was enabled.
- Fixed a bug where the “Message” field wasn’t getting cleared after updating the order status on the Order edit page. ([#1366](https://github.com/craftcms/commerce/issues/1366))
- Fixed a bug where it wasn’t possible to update the conversion rate on a payment currency. ([#1547](https://github.com/craftcms/commerce/issues/1547))
- Fixed a bug where it wasn’t possible to delete all line item statuses.
- Fixed a bug where zero currency values weren’t getting formatted correctly in `commerce/cart/*` actions’ JSON responses. ([#1539](https://github.com/craftcms/commerce/issues/1539))
- Fixed a bug where the wrong line item could be added to the cart when using the Lite edition. ([#1552](https://github.com/craftcms/commerce/issues/1552))
- Fixed a bug where a validation error was being shown incorrectly on the Edit Discount page. ([#1549](https://github.com/craftcms/commerce/issues/1549))

### Deprecated
- The `|json_encode_filtered` twig filter has now been deprecated.

## 3.1.10 - 2020-06-23

### Added
- Added the `salePrice` and `sales` fields to GraphQL variant queries. ([#1525](https://github.com/craftcms/commerce/issues/1525))
- Added support for non-parameterized gateway webhook URLs. ([#1530](https://github.com/craftcms/commerce/issues/1530))
- Added `craft\commerce\gql\types\SaleType`.

### Changed
- The selected shipping method now shows both name and handle for completed orders on the Edit Order page. ([#1472](https://github.com/craftcms/commerce/issues/1472))

### Fixed
- Fixed a bug where the current user’s email was unintentionally being used as a fallback when creating a customer with an invalid email address on the Edit Order page. ([#1523](https://github.com/craftcms/commerce/issues/1523))
- Fixed a bug where an incorrect validation error would be shown when using custom address validation on the Edit Order page. ([#1519](https://github.com/craftcms/commerce/issues/1519))
- Fixed a bug where `defaultVariantId` wasn’t being set when saving a Product. ([#1529](https://github.com/craftcms/commerce/issues/1529))
- Fixed a bug where custom shipping methods would show a zero price. ([#1532](https://github.com/craftcms/commerce/issues/1532))
- Fixed a bug where the payment form modal wasn’t getting sized correctly on the Edit Order page. ([#1441](https://github.com/craftcms/commerce/issues/1441))
- Fixed the link to Commerce documentation from the control panel. ([#1517](https://github.com/craftcms/commerce/issues/1517))
- Fixed a deprecation warning for `Order::getAvailableShippingMethods()` on the Edit Order page. ([#1518](https://github.com/craftcms/commerce/issues/1518))

## 3.1.9 - 2020-06-17

### Added
- Added `craft\commerce\base\Gateway::getTransactionHashFromWebhook()`.
- Added `craft\commerce\services\OrderAdjustments::EVENT_REGISTER_DISCOUNT_ADJUSTERS`.
- Added `craft\commerce\services\Webhooks`.

### Changed
- Discount calculations now take adjustments created by custom discount adjusters into account. ([#1506](https://github.com/craftcms/commerce/issues/1506))
- Improved handling of race conditions between processing a webhook and completing an order. ([#1510](https://github.com/craftcms/commerce/issues/1510))
- Improved performance when retrieving order statuses. ([#1497](https://github.com/craftcms/commerce/issues/1497))

### Fixed
- Fixed a bug where zero stock items would be removed from the order before accepting payment. ([#1503](https://github.com/craftcms/commerce/issues/1503))
- Fixed an error that occurred when saving an order with a deleted variant on the Edit Order page. ([#1504](https://github.com/craftcms/commerce/issues/1504))
- Fixed a bug where line items weren’t being returned in the correct order after adding a new line item to the card via Ajax. ([#1496](https://github.com/craftcms/commerce/issues/1496))
- Fixed a bug where countries and states weren’t being returned in the correct order. ([#1512](https://github.com/craftcms/commerce/issues/1512))
- Fixed a deprecation warning. ([#1508](https://github.com/craftcms/commerce/issues/1508))

## 3.1.8 - 2020-06-11

### Added
- Added `craft\commerce\services\Sales::EVENT_AFTER_DELETE_SALE`.

### Changed
- Custom adjuster types now show as read-only on the Edit Order page. ([#1460](https://github.com/craftcms/commerce/issues/1460))
- Variant SKU, price, and stock validation is now more lenient unless the product and variant are enabled.

### Fixed
- Fixed a bug where empty carts would get new cart numbers on every request. ([#1486](https://github.com/craftcms/commerce/issues/1486))
- Fixed a PHP error that occurred when saving a payment source using an erroneous card. ([#1492](https://github.com/craftcms/commerce/issues/1492))
- Fixed a bug where deleted orders were being included in reporting widget calculations. ([#1490](https://github.com/craftcms/commerce/issues/1490))
- Fixed the styling of line item option values on the Edit Order page.
- Fixed a SQL error that occurred when duplicating a product on a multi-site Craft install. ([#1491](https://github.com/craftcms/commerce/issues/1491))
- Fixed a bug where products could be duplicated even if there was a validation error that made it look like the product hadn’t been duplicated.

## 3.1.7 - 2020-06-02

### Fixed
- Fixed a bug where blank addresses were being automatically created on new carts. ([#1486](https://github.com/craftcms/commerce/issues/1486))
- Fixed a SQL error that could occur during order consolidation on PostgreSQL.

## 3.1.6 - 2020-06-02

### Changed
- `craft\commerce\services\Customers::consolidateOrdersToUser()` is no longer deprecated.

### Fixed
- Fixed a bug where the “Purchase Total” and “Purchase Quantity” discount conditions weren’t being applied correctly. ([#1389](https://github.com/craftcms/commerce/issues/1389))
- Fixed a bug where a customer could be deleted if `Order::$registerUserOnOrderComplete` was set to `true` on order completion. ([#1483](https://github.com/craftcms/commerce/issues/1483))
- Fixed a bug where it wasn’t possible to save an order without addresses on the Edit Order page. ([#1484](https://github.com/craftcms/commerce/issues/1484))
- Fixed a bug where addresses weren’t being set automatically when retrieving a cart. ([#1476](https://github.com/craftcms/commerce/issues/1476))
- Fixed a bug where transaction information wasn’t being displayed correctly on the Edit Order page. ([#1467](https://github.com/craftcms/commerce/issues/1467))
- Fixed a bug where `commerce/pay/*` and `commerce/customer-addresses/*` actions ignored the `updateCartSearchIndexes` config setting.
- Fixed a deprecation warning. ([#1481](https://github.com/craftcms/commerce/issues/1481))

## 3.1.5 - 2020-05-27

### Added
- Added the `updateCartSearchIndexes` config setting. ([#1416](https://github.com/craftcms/commerce/issues/1416))
- Added `craft\commerce\services\Discounts::EVENT_DISCOUNT_MATCHES_ORDER`.
- Renamed the `Totals` column to `All Totals` and `Total` to `Total Price` on the Orders index page. ([#1482](https://github.com/craftcms/commerce/issues/1482))

### Deprecated
- Deprecated `craft\commerce\services\Discounts::EVENT_BEFORE_MATCH_LINE_ITEM`. `EVENT_DISCOUNT_MATCHES_LINE_ITEM` should be used instead.

### Fixed
- Fixed a PHP error that could occur on Craft 3.5. ([#1471](https://github.com/craftcms/commerce/issues/1471))
- Fixed a bug where the “Purchase Total” discount condition would show a negative value.
- Fixed a bug where payment transaction amounts where not being formatted correctly on Edit Order pages. ([#1463](https://github.com/craftcms/commerce/issues/1463))
- Fixed a bug where free shipping discounts could be applied incorrectly. ([#1473](https://github.com/craftcms/commerce/issues/1473))

## 3.1.4 - 2020-05-18

### Added
- Added a “Duplicate” action to the Products index page. ([#1107](https://github.com/craftcms/commerce/issues/1107))
- It’s now possible to query for a single product or variant via GraphQL.
- Address and line item notes now support emoji characters. ([#1426](https://github.com/craftcms/commerce/issues/1426))
- Added `craft\commerce\fields\Products::getContentGqlType()`.
- Added `craft\commerce\fields\Variants::getContentGqlType()`.
- Added `craft\commerce\models\Address::getCountryIso()`. ([#1419](https://github.com/craftcms/commerce/issues/1419))
- Added `craft\commerce\web\assets\commerceui\CommerceOrderAsset`.

### Changed
- It’s now possible to add multiple line items at a time on the Edit Order page. ([#1446](https://github.com/craftcms/commerce/issues/1446))
- It’s now possible to copy the billing address over to the shipping address, and vise-versa, on Edit Order pages. ([#1412](https://github.com/craftcms/commerce/issues/1412))
- Edit Order pages now link to the customer’s edit page. ([#1397](https://github.com/craftcms/commerce/issues/1397))
- Improved the line item options layout on the Edit Order page.

### Fixed
- Fixed a bug where products weren’t getting duplicate correctly when the “Save as a new product” option was selected. ([#1393](https://github.com/craftcms/commerce/issues/1393))
- Fixed a bug where addresses were being incorrectly duplicated when updating a cart from the Edit Order page. ([#1435](https://github.com/craftcms/commerce/issues/1435))
- Fixed a bug where `product` and `variant` fields were returning the wrong type in GraphQL queries. ([#1434](https://github.com/craftcms/commerce/issues/1434))
- Fixed a SQL error that could occur when saving a product. ([#1407](https://github.com/craftcms/commerce/pull/1407))
- Fixed a bug where only admin users were allowed to add line item on the Edit Order page. ([#1424](https://github.com/craftcms/commerce/issues/1424))
- Fixed a bug where it wasn’t possible to remove an address on the Edit Order page. ([#1436](https://github.com/craftcms/commerce/issues/1436))
- Fixed a bug where user groups would be unset when saving a primary address on the Edit User page. ([#1421](https://github.com/craftcms/commerce/issues/1421))
- Fixed a PHP error that could occur when saving an address. ([#1417](https://github.com/craftcms/commerce/issues/1417))
- Fixed a bug where entering a localized number for a base discount value would save incorrectly. ([#1400](https://github.com/craftcms/commerce/issues/1400))
- Fixed a bug where blank addresses were being set on orders from the Edit Order page. ([#1401](https://github.com/craftcms/commerce/issues/1401))
- Fixed a bug where past orders weren’t being consolidated for new users. ([#1423](https://github.com/craftcms/commerce/issues/1423))
- Fixed a bug where unnecessary order recalculation could occur during a payment request. ([#1431](https://github.com/craftcms/commerce/issues/1431))
- Fixed a bug where variants weren’t getting resaved automatically if their field layout was removed from the product type settings. ([#1359](https://github.com/craftcms/commerce/issues/1359))
- Fixed a PHP error that could occur when saving a discount.

## 3.1.3 - 2020-04-22

### Fixed
- Fixed a PHP error that occurred when saving variants. ([#1403](https://github.com/craftcms/commerce/pull/1403))
- Fixed an error that could occur when processing Project Config changes that also included new sites. ([#1390](https://github.com/craftcms/commerce/issues/1390))
- Fixed a bug where “Purchase Total” and “Purchase Quantity” discount conditions weren’t being applied correctly. ([#1389](https://github.com/craftcms/commerce/issues/1389))

## 3.1.2 - 2020-04-17

### Added
- It’s now possible to query for products and variants by their custom field values via GraphQL.
- Added the `variants` field to GraphQL product queries.
- Added `craft\commerce\service\Variants::getVariantGqlContentArguments()`.

### Changed
- It’s now possible to query for orders using multiple email addresses. ([#1361](https://github.com/craftcms/commerce/issues/1361))
- `craft\commerce\controllers\CartController::$_cart` is now protected.
- `craft\commerce\controllers\CartController::$_cartVariable` is now protected.

### Deprecated
- Deprecated `craft\commerce\queue\jobs\ConsolidateGuestOrders::consolidate()`. `craft\commerce\services\Customers::consolidateGuestOrdersByEmail()` should be used instead.

### Fixed
- Fixed a bug where orders weren’t marked as complete when using an offsite gateway and the “authorize” payment type.
- Fixed an error that occurred when attempting to pay for an order from the control panel. ([#1362](https://github.com/craftcms/commerce/issues/1362))
- Fixed a PHP error that occurred when using a custom shipping method during checkout. ([#1378](https://github.com/craftcms/commerce/issues/1378))
- Fixed a bug where Edit Address pages weren’t redirecting back to the Edit User page on save. ([#1368](https://github.com/craftcms/commerce/issues/1368))
- Fixed a bug where selecting the “All Orders” source on the Orders index page wouldn’t update the browser’s history. ([#1367](https://github.com/craftcms/commerce/issues/1367))
- Fixed a bug where the Orders index page wouldn’t work as expected after cancelling an order status update. ([#1375](https://github.com/craftcms/commerce/issues/1375))
- Fixed a bug where the Edit Order pages would continue showing the previous order status message after it had been changed. ([#1366](https://github.com/craftcms/commerce/issues/1366))
- Fixed a race condition that could occur when consolidating guest orders.
- Fixed a bug where the Edit Order page was showing order-level adjustments’ “Edit” links for incomplete orders. ([#1374](https://github.com/craftcms/commerce/issues/1374))
- Fixed a PHP error that could occur when viewing a disabled country in the control panel.
- Fixed a bug where `craft\commerce\models\LineItem::$saleAmount` was being incorrectly validated. ([#1365](https://github.com/craftcms/commerce/issues/1365))
- Fixed a bug where variants weren’t getting deleted when a product was hard-deleted. ([#1186](https://github.com/craftcms/commerce/issues/1186))
- Fixed a bug where the `cp.commerce.product.edit.details` template hook was getting called in the wrong place in Edit Product pages. ([#1376](https://github.com/craftcms/commerce/issues/1376))
- Fixed a bug where line items’ caches were not being invalidated on save. ([#1377](https://github.com/craftcms/commerce/issues/1377))

## 3.1.1 - 2020-04-03

### Changed
- Line items’ sale amounts are now calculated automatically.

### Fixed
- Fixed a bug where orders weren’t saving properly during payment.
- Fixed a bug where it wasn’t obvious how to set shipping and billing addresses on a new order. ([#1354](https://github.com/craftcms/commerce/issues/1354))
- Fixed a bug where variant blocks were getting extra padding above their fields.
- Fixed an error that could occur when using the `|commerceCurrency` Twig filter if the Intl extension wasn’t enabled. ([#1353](https://github.com/craftcms/commerce/issues/1353))
- Fixed a bug where the `hasSales` variant query param could override most other params.
- Fixed a SQL error that could occur when querying for variants using the `hasStock` param on PostgreSQL. ([#1356](https://github.com/craftcms/commerce/issues/1356))
- Fixed a SQL error that could occur when querying for orders using the `isPaid` or `isUnpaid` params on PostgreSQL.
- Fixed a bug where passing `false` to a subscription query’s `isCanceled` or `isExpired` params would do nothing.

## 3.1.0.1 - 2020-04-02

### Fixed
- Fixed a bug where the `commerce_discounts` table was missing an `orderConditionFormula` column on fresh installs. ([#1351](https://github.com/craftcms/commerce/issues/1351))

## 3.1.0 - 2020-04-02

### Added
- It’s now possible to set dynamic condition formulas on discounts. ([#470](https://github.com/craftcms/commerce/issues/470))
- It’s now possible to reorder states. ([#1284](https://github.com/craftcms/commerce/issues/1284))
- It’s now possible to load a previous cart into the current session. ([#1348](https://github.com/craftcms/commerce/issues/1348))
- Customers can now pay the outstanding balance on a cart or completed order.
- It’s now possible to pass a `paymentSourceId` param on `commerce/payments/pay` requests, to set the desired payment gateway at the time of payment. ([#1283](https://github.com/craftcms/commerce/issues/1283))
- Edit Order pages now automatically populate the billing and shipping addresses when a new customer is selected. ([#1295](https://github.com/craftcms/commerce/issues/1295))
- It’s now possible to populate the billing and shipping addresses on an order based on existing addresses in the customer’s address book. ([#990](https://github.com/craftcms/commerce/issues/990))
- JSON responses for `commerce/cart/*` actions now include an `availableShippingMethodOptions` array, which lists all available shipping method options and their prices.
- It’s now possible to query for variants via GraphQL. ([#1315](https://github.com/craftcms/commerce/issues/1315))
- It’s now possible to set an `availableForPurchase` argument when querying for products via GraphQL.
- It’s now possible to set a `defaultPrice` argument when querying for products via GraphQL.
- Products now have an `availableForPurchase` field when queried via GraphQL.
- Products now have a `defaultPrice` field when queried via GraphQL.
- Added `craft\commerce\adjusters\Tax::_getTaxAmount()`.
- Added `craft\commerce\base\TaxEngineInterface`.
- Added `craft\commerce\controllers\AddressesController::actionValidate()`.
- Added `craft\commerce\controllers\AddressesController::getAddressById()`.
- Added `craft\commerce\controllers\AddressesController::getCustomerAddress()`.
- Added `craft\commerce\controllers\CartController::actionLoadCart()`.
- Added `craft\commerce\elements\Order::getAvailableShippingMethodsOptions()`.
- Added `craft\commerce\elements\Order::removeBillingAddress()`.
- Added `craft\commerce\elements\Order::removeEstimateBillingAddress()`.
- Added `craft\commerce\elements\Order::removeEstimateShippingAddress()`.
- Added `craft\commerce\elements\Order::removeShippingAddress()`.
- Added `craft\commerce\elements\Variant::getGqlTypeName()`.
- Added `craft\commerce\elements\Variant::gqlScopesByContext()`.
- Added `craft\commerce\elements\Variant::gqlTypeNameByContext()`.
- Added `craft\commerce\engines\TaxEngine`.
- Added `craft\commerce\gql\arguments\elements\Variant`.
- Added `craft\commerce\gql\arguments\interfaces\Variant`.
- Added `craft\commerce\gql\arguments\queries\Variant`.
- Added `craft\commerce\gql\arguments\resolvers\Variant`.
- Added `craft\commerce\gql\arguments\types\elements\Variant`.
- Added `craft\commerce\gql\arguments\types\generators\VariantType`.
- Added `craft\commerce\models\Settings::$loadCartRedirectUrl`.
- Added `craft\commerce\models\ShippingMethodOption`.
- Added `craft\commerce\services\Addresses::removeReadOnlyAttributesFromArray()`.
- Added `craft\commerce\services\Carts::getCartName()`.
- Added `craft\commerce\services\Customers::getCustomersQuery()`.
- Added `craft\commerce\services\Taxes`.

### Changed
- Improved performance for installations with millions of orders.
- Improved the “Add a line item” behavior and styling on the Edit Order page.
- Discount adjustments are now only applied to line items, not the whole order. The “Base discount” amount is now spread across all line items.
- Line items’ sale prices are now rounded before being multiplied by the quantity.
- Improved the consistency of discount and tax calculations and rounding logic across the system.
- Products and subscriptions can now be sorted by their IDs in the control panel.
- Improved the styling and behavior of the example templates.

### Deprecated
- Deprecated the ability to create percentage-based order-level discounts.

### Fixed
- Fixed an error that could occur when querying for products by type via GraphQL.
- Fixed a bug where it was possible to issue refunds for more than the remaining transaction amount. ([#1098](https://github.com/craftcms/commerce/issues/1098))
- Fixed a bug where order queries could return orders in the wrong sequence when ordered by `dateUpdated`. ([#1345](https://github.com/craftcms/commerce/issues/1345))
- Fixed a PHP error that could occur on the Edit Order page if the customer had been deleted. ([#1347](https://github.com/craftcms/commerce/issues/1347))
- Fixed a bug where shipping rules and discounts weren’t properly supporting localized number formats. ([#1332](https://github.com/craftcms/commerce/issues/1332), [#1174](https://github.com/craftcms/commerce/issues/1174))
- Fixed an error that could occur while updating an order status message, if the order was being recalculated at the same time. ([#1309](https://github.com/craftcms/commerce/issues/1309))
- Fixed an error that could occur when deleting an address on the front end.

## 3.0.12 - 2020-03-20

### Added
- Added the `validateCartCustomFieldsOnSubmission` config setting. ([#1292](https://github.com/craftcms/commerce/issues/1292))
- It’s now possible to search orders by the SKUs being purchased. ([#1328](https://github.com/craftcms/commerce/issues/1328))
- Added `craft\commerce\services\Carts::restorePreviousCartForCurrentUser()`.

### Changed
- Updated the minimum required version to upgrade to `2.2.18`.

### Fixed
- Fixed a bug where “Purchase Total” and “Purchase Quantity” discount conditions were not checked when removing shipping costs. ([#1321](https://github.com/craftcms/commerce/issues/1321))
- Fixed an error that could occur when eager loading `product` on a variant query.
- Fixed an PHP error that could occur when all countries are disabled. ([#1314](https://github.com/craftcms/commerce/issues/1314))
- Fixed a bug that could occur for logged in users when removing all items from the cart. ([#1319](https://github.com/craftcms/commerce/issues/1319))

## 3.0.11 - 2020-02-25

### Added
- Added the `cp.commerce.subscriptions.edit.content`, `cp.commerce.subscriptions.edit.meta`, and `cp.commerce.product.edit.content` template hooks. ([#1290](https://github.com/craftcms/commerce/pull/1290))

### Changed
- The order index page now updates the per-status order counts after using the “Update Order Status” action. ([#1217](https://github.com/craftcms/commerce/issues/1217))

### Fixed
- Fixed an error that could occur when editing variants’ stock value. ([#1288](https://github.com/craftcms/commerce/issues/1288))
- Fixed a bug where `0` values were being shown for order amounts. ([#1293](https://github.com/craftcms/commerce/issues/1293))

## 3.0.10 - 2020-02-20

### Fixed
- Fixed an error that could occur when creating a new product.

## 3.0.9 - 2020-02-19

### Fixed
- Fixed a migration error that could occur when updating. ([#1285](https://github.com/craftcms/commerce/issues/1285))

## 3.0.8 - 2020-02-18

### Fixed
- Fixed an SQL error that could occur when updating to Commerce 3.

## 3.0.7 - 2020-02-18

### Added
- Order indexes can now have a “Totals” column.
- Added `craft\commerce\models\LineItem::$sku`.
- Added `craft\commerce\models\LineItem::$description`.
- Added `craft\commerce\elements\Order::$dateAuthorized`.
- Added `craft\commerce\elements\Order::EVENT_AFTER_ORDER_AUTHORIZED`.
- Added `craft\commerce\models\LineItem::$sku`.
- Added `craft\commerce\models\LineItem::$description`.

### Changed
- Line items now store their purchasable’s SKU and description directly, in addition to within the snapshot.
- Ajax requests to `commerce/cart/*` now include line items’ `subtotal` values in their responses. ([#1263](https://github.com/craftcms/commerce/issues/1263))

### Fixed
- Fixed a bug where `commerce/cart/*` actions weren’t formatting `0` values correctly in their JSON responses. ([#1278](https://github.com/craftcms/commerce/issues/1278))
- Fixed a bug that caused adjustments’ “Included” checkbox to be ticked when editing another part of the order. ([#1234](https://github.com/craftcms/commerce/issues/1243))
- Fixed a JavaScript error that could occur when editing products. ([#1273](https://github.com/craftcms/commerce/issues/1273))
- Restored the missing “New Subscription Plan” button. ([#1271](https://github.com/craftcms/commerce/pull/1271))
- Fixed an error that could occur when updating to Commerce 3 from 2.2.5 or earlier.
- Fixed a bug where the “Transactions” tab on Edit Order pages was disabled for incomplete orders. ([#1268](https://github.com/craftcms/commerce/issues/1268))
- Fixed a error that prevented redirection back to the Edit Customer page after editing an address.

## 3.0.6 - 2020-02-06

### Added
- It’s now possible to sort customers by email address.

### Fixed
- Fixed PHP 7.0 compatibility. ([#1262](https://github.com/craftcms/commerce/issues/1262))
- Fixed a bug where it wasn’t possible to refund orders. ([#1259](https://github.com/craftcms/commerce/issues/1259))
- Fixed a bug where it wasn’t possible to add purchasables to an order on the Edit Order page.
- Fixed a bug where clicking on “Save and return to all orders” wouldn’t redirect back to the Orders index page. ([#1266](https://github.com/craftcms/commerce/issues/1266))
- Fixed an error that occurred when attempting to open a product editor HUD.

## 3.0.5 - 2020-01-31

### Fixed
- Fixed a bug that prevented emails from being sent. ([#1257](https://github.com/craftcms/commerce/issues/1257))

## 3.0.4 - 2020-01-31

### Added
- Orphaned addresses are now purged as part of garbage collection.
- Added `craft\commerce\services\Addresses::purgeOrphanedAddresses()`.
- Added the `commerce/addresses/set-primary-address` action.

### Changed
- `craft\commerce\events\OrderStatusEvent` no longer extends `craft\events\CancelableEvent`. ([#1244](https://github.com/craftcms/commerce/issues/1244))

### Fixed
- Fixed an error that could occur when trying to changing the customer the Edit Order page. ([#1238](https://github.com/craftcms/commerce/issues/1238))
- Fixed a PHP error that occurred on Windows environments. ([#1247](https://github.com/craftcms/commerce/issues/1247))
- Fixed a bug where orders’ Date Ordered attributes could shift after saving an order from the Edit Order page. ([#1246](https://github.com/craftcms/commerce/issues/1246))
- Fixed a bug that caused the “Variant Fields” tab to disappear on Edit Product Type pages.
- Fixed a bug that prevented emails from being sent. ([#1257](https://github.com/craftcms/commerce/issues/1257))
- Fixed a error that occurred on the Edit User page when the logged-in user did’t have the “Manage subscriptions” permission. ([#1252](https://github.com/craftcms/commerce/issues/1252))
- Fixed an error that occurred when setting a primary address on a customer. ([#1253](https://github.com/craftcms/commerce/issues/1253))
- Fixed an error that could occur when selecting certain options on the Total Revenue dashboard widget. ([#1255](https://github.com/craftcms/commerce/issues/1255))
- Fixed an error that could occur when sending an email from the Edit Order page if the email settings had not be resaved after updating to Craft Commerce 3.
- Fixed a bug where it wasn’t possible to change order statuses and custom field values when using the Lite edition.
- Fixed an error that could occur on order complete if a discount had been applied programmatically.

## 3.0.3 - 2020-01-29

### Fixed
- Fixed the styling of the address’s “Edit” button on the Edit Order page.

## 3.0.2 - 2020-01-29

### Added
- Ajax requests to `commerce/cart/*` now include `totalTax`, `totalTaxIncluded`, `totalDiscount`, and `totalShippingCost` fields in the JSON response.

### Fixed
- Fixed a PostgreSQL error that occurred on the Edit Order page.

## 3.0.1 - 2020-01-29

### Changed
- A customer record is now created when saving a user. ([#1237](https://github.com/craftcms/commerce/issues/1237))

### Fixed
- Fixed an error that occurred on order complete. ([#1239](https://github.com/craftcms/commerce/issues/1239))

## 3.0.0 - 2020-01-28

> {warning} Order notification emails are now sent via a queue job, so running a queue worker as a daemon is highly recommended to avoid notification delays.

> {warning} Plugins and modules that modify the Edit Order page are likely to break with this update.

### Added
- Commerce 3.0 requires Craft 3.4 or later.
- Added the ability to create and edit orders from the control panel.
- Added the ability to manage customers and customer addresses from the control panel. ([#1043](https://github.com/craftcms/commerce/issues/1043))
- Added GraphQL support for products. ([#1092](https://github.com/craftcms/commerce/issues/1092))
- Added the ability to send emails from the Edit Order page.
- Line items can now be exported from the Orders index page. ([#976](https://github.com/craftcms/commerce/issues/976))
- Added the “Edit orders” and “Delete orders” user permissions.
- Line items now have a status that can be changed on Edit Order pages.
- Line items now have a Private Note field for store managers.
- Inactive carts are now purged during garbage collection.
- Orders now have recalculation modes to determine what should be recalculated on the order.
- Added the `origin` order query param.
- Added the `hasLineItems` order query param.
- `commerce/payments/pay` JSON responses now include an `orderErrors` array if there were any errors on the order.
- Added warnings to settings that are being overridden in the config file. ([#746](https://github.com/craftcms/commerce/issues/746))
- Promotions can now specify which elements are the source vs. target on category relations added by the promotion. ([#984](https://github.com/craftcms/commerce/issues/984))
- Added the ability to add products existing sales from Edit Product pages. ([#594](https://github.com/craftcms/commerce/issues/594))
- Added the ability to set a plain text template for Commerce emails. ([#1106](https://github.com/craftcms/commerce/issues/1106))
- Added the `showCustomerInfoTab` config setting, which determines whether Edit User pages should show a “Customer Info” tab. ([#1037](https://github.com/craftcms/commerce/issues/1037))
- Added the ability to create a percentage-based discount on the order total. ([#438](https://github.com/craftcms/commerce/issues/438))
- Added the ability to sort by customer attributes on the Orders index page. ([#1089](https://github.com/craftcms/commerce/issues/1089))
- Added the ability to set the title label for products and variants per product type. ([#244](https://github.com/craftcms/commerce/issues/244))
- Added the ability to enable/disabled countries and states. ([#213](https://github.com/craftcms/commerce/issues/213))
- Added the ability to show customer info on the Orders index page.
- Added `craft\commerce\base\Stat`.
- Added `craft\commerce\base\StatInterface`.
- Added `craft\commerce\base\StatTrait`.
- Added `craft\commerce\controllers\CountriesController::actionUpdateStatus()`.
- Added `craft\commerce\controllers\DiscountsController::actionClearDiscountUses()`.
- Added `craft\commerce\controllers\DiscountsController::actionUpdateStatus()`.
- Added `craft\commerce\controllers\DiscountsController::DISCOUNT_COUNTER_TYPE_CUSTOMER`.
- Added `craft\commerce\controllers\DiscountsController::DISCOUNT_COUNTER_TYPE_EMAIL`.
- Added `craft\commerce\controllers\DiscountsController::DISCOUNT_COUNTER_TYPE_TOTAL`.
- Added `craft\commerce\controllers\LineItemStatuses`.
- Added `craft\commerce\controllers\OrdersController::_getTransactionsWIthLevelsTableArray()`.
- Added `craft\commerce\controllers\OrdersController::actionNewOrder()`.
- Added `craft\commerce\controllers\SalesController::actionUpdateStatus()`.
- Added `craft\commerce\controllers\StatesController::actionUpdateStatus()`.
- Added `craft\commerce\elements\Order::$origin`.
- Added `craft\commerce\elements\Order::$recalculationMode`.
- Added `craft\commerce\elements\Order::getAdjustmentsByType()`.
- Added `craft\commerce\elements\Order::getCustomerLinkHtml()`.
- Added `craft\commerce\elements\Order::hasLineItems()`.
- Added `craft\commerce\models\Country::$enabled`.
- Added `craft\commerce\models\Customer::getCpEditUrl()`.
- Added `craft\commerce\models\Discount::$totalDiscountUseLimit`.
- Added `craft\commerce\models\Discount::$totalDiscountUses`.
- Added `craft\commerce\models\LineItem::$lineItemStatusId`.
- Added `craft\commerce\models\LineItem::$privateNote`.
- Added `craft\commerce\models\ProductType::$titleLabel`.
- Added `craft\commerce\models\ProductType::$variantTitleLabel`.
- Added `craft\commerce\models\State::$enabled`.
- Added `craft\commerce\queue\ConsolidateGuestOrders`.
- Added `craft\commerce\records\Country::$enabled`.
- Added `craft\commerce\records\LineItemStatus`.
- Added `craft\commerce\records\Purchasable::$description`.
- Added `craft\commerce\records\State::$enabled`.
- Added `craft\commerce\services\Countries::getAllEnabledCountries`.
- Added `craft\commerce\services\Countries::getAllEnabledCountriesAsList`.
- Added `craft\commerce\services\Discounts::clearCustomerUsageHistoryById()`.
- Added `craft\commerce\services\Discounts::clearDiscountUsesById()`.
- Added `craft\commerce\services\Discounts::clearEmailUsageHistoryById()`.
- Added `craft\commerce\services\Discounts::getCustomerUsageStatsById()`.
- Added `craft\commerce\services\Discounts::getEmailUsageStatsById()`.
- Added `craft\commerce\services\Emails::getAllEnabledEmails()`.
- Added `craft\commerce\services\LineItemStatuses::EVENT_DEFAULT_LINE_ITEM_STATUS`.
- Added `craft\commerce\services\LineItemStatuses`.
- Added `craft\commerce\services\States::getAllEnabledStates`.
- Added `craft\commerce\services\States::getAllEnabledStatesAsList`.
- Added `craft\commerce\services\States::getAllEnabledStatesAsListGroupedByCountryId`.
- Added `craft\commerce\services\States::getAllStatesAsListGroupedByCountryId`.
- Added `craft\commerce\stats\AverageOrderTotal`.
- Added `craft\commerce\stats\NewCustomers`.
- Added `craft\commerce\stats\RepeatCustomers`.
- Added `craft\commerce\stats\TopCustomers`.
- Added `craft\commerce\stats\TopProducts`.
- Added `craft\commerce\stats\TopProductTypes`.
- Added `craft\commerce\stats\TopPurchasables`.
- Added `craft\commerce\stats\TotalOrders`.
- Added `craft\commerce\stats\TotalOrdersByCountry`.
- Added `craft\commerce\stats\TotalRevenue`.
- Added `craft\commerce\web\assets\chartjs\ChartJsAsset`.
- Added `craft\commerce\web\assets\deepmerge\DeepMerge`.
- Added `craft\commerce\web\assets\statwidgets\StatWidgets`.
- Added `craft\commerce\widgets\AverageOrderTotal`.
- Added `craft\commerce\widgets\NewCustomers`.
- Added `craft\commerce\widgets\RepeatCustomers`.
- Added `craft\commerce\widgets\TopCustomers`.
- Added `craft\commerce\widgets\TopProducts`.
- Added `craft\commerce\widgets\TopProductTypes`.
- Added `craft\commerce\widgets\TopPurchasables`.
- Added `craft\commerce\widgets\TotalOrders`.
- Added `craft\commerce\widgets\TotalOrdersByCountry`.
- Added `craft\commerce\widgets\TotalRevenue`.

## Changed
- When a customer logs in, and their current guest cart is empty, their most recent cart that had items in it will be restored as the new current cart.
- The date range picker on the Orders index page has been moved to the page toolbar, and now affects which orders are shown in the order listing and which orders are included in order exports, rather than just affecting the chart.
- The Edit Order page is now a Vue app.
- Order status change emails are triggered by a queue job for faster checkout.
- When adding a donation to the cart, supplying a `donationAmount` parameter is no longer required. (Donations will default to zero if omitted.)
- `commerce/cart/*` actions now call `craft\commerce\elements\Order::toArray()` when generating the cart array for JSON responses.
- `commerce/payments/pay` JSON responses now list payment form errors under `paymentFormErrors` rather than `paymentForm`.
- Customer records that are anonymous and orphaned are now deleted during garbage collection.
- Changed the default category relationship type on promotions from `sourceElement` to `element`. ([#984](https://github.com/craftcms/commerce/issues/984))
- The `purgeInactiveCartsDuration` and `activeCartDuration` config settings now support all value formats supported by `craft\cms\helpers\ConfigHelper::durationInSeconds()`. ([#1071](https://github.com/craftcms/commerce/issues/1071))
- The `commerce/customer-addresses/save` action no long forces primary shipping and billing addresses if they do not exist. ([#1069](https://github.com/craftcms/commerce/issues/1069))
- Moved `craft\commerce\services\States::getAllStatesAsList()` logic to `craft\commerce\services\States::getAllStatesAsListGroupedByCountryId()` to be consistent with other service methods.
- The `allowEmptyCartOnCheckout` config setting is now set to `false` by default.
- Discount usage conditions now apply to the discount as a whole, rather than just the coupon code.
- Discounts’ user and email usage counters can be cleared individually.
- Addresses no longer require a first and last name.
- Guest orders are now consolidated with other orders from the same customer immediately after an order is completed, rather than when a user logs in. ([#1062](https://github.com/craftcms/commerce/issues/1062))
- It is no longer possible to merge previous carts automatically using the `mergeCarts` param.
- Removed the `mergeCarts` parameter from `craft\commerce\services\Carts::getCart()`.

## Deprecated
- Deprecated `craft\commerce\elements\Order::getShouldRecalculateAdjustments()` and `setShouldRecalculateAdjustments()`. `craft\commerce\elements\Order::$recalculationMode` should be used instead.
- Deprecated `craft\commerce\serviced\Customers::consolidateOrdersToUser()`. `craft\commerce\queue\ConsolidateGuestOrders` jobs should be used instead.
- Deprecated `craft\commerce\services\Orders::cartArray()`. `craft\commerce\elements\Order::toArray()` should be used instead.

## Removed
- Removed the Customer Info field type. ([#1037](https://github.com/craftcms/commerce/issues/1037))
- Removed the `craft.commerce.availableShippingMethods` Twig property.
- Removed the `craft.commerce.cart` Twig property.
- Removed the `craft.commerce.countriesList` Twig property.
- Removed the `craft.commerce.customer` Twig property.
- Removed the `craft.commerce.discountByCode` Twig property.
- Removed the `craft.commerce.primaryPaymentCurrency` Twig property.
- Removed the `craft.commerce.statesArray` Twig property.
- Removed the `commerce/cart/remove-all-line-items` action.
- Removed the `commerce/cart/remove-line-item` action.
- Removed the `commerce/cart/update-line-item` action.
- Removed `craft\commerce\base\Purchasable::getPurchasableId()`.
- Removed `craft\commerce\controllers\ChartsController`.
- Removed `craft\commerce\controllers\DiscountsController::actionClearCouponUsageHistory()`.
- Removed `craft\commerce\controllers\DownloadController::actionExportOrder()`.
- Removed `craft\commerce\elements\db\OrderQuery::updatedAfter()`.
- Removed `craft\commerce\elements\db\OrderQuery::updatedBefore()`.
- Removed `craft\commerce\elements\db\SubscriptionQuery::subscribedAfter()`.
- Removed `craft\commerce\elements\db\SubscriptionQuery::subscribedBefore()`.
- Removed `craft\commerce\elements\Order::getOrderLocale()`.
- Removed `craft\commerce\elements\Order::updateOrderPaidTotal()`.
- Removed `craft\commerce\elements\Product::getSnapshot()`.
- Removed `craft\commerce\elements\Product::getUnlimitedStock()`.
- Removed `craft\commerce\elements\Variant::getSalesApplied()`.
- Removed `craft\commerce\helpers\Order::mergeOrders()`.
- Removed `craft\commerce\models\Address::getFullName()`.
- Removed `craft\commerce\models\Discount::$totalUses`.
- Removed `craft\commerce\models\Discount::$totalUseLimit`.
- Removed `craft\commerce\models\Discount::getFreeShipping()`.
- Removed `craft\commerce\models\Discount::setFreeShipping()`.
- Removed `craft\commerce\models\LineItem::fillFromPurchasable()`.
- Removed `craft\commerce\models\LineItem::getDescription()`. Use `craft\commerce\models\LineItem::$description` instead.
- Removed `craft\commerce\models\LineItem::getSku()`. Use `craft\commerce\models\LineItem::$sku` instead.
- Removed `craft\commerce\models\Order::getDiscount()`.
- Removed `craft\commerce\models\Order::getShippingCost()`.
- Removed `craft\commerce\models\Order::getTax()`.
- Removed `craft\commerce\models\Order::getTaxIncluded()`.
- Removed `craft\commerce\models\ShippingMethod::$amount`.
- Removed `craft\commerce\services\Countries::getAllCountriesListData()`.
- Removed `craft\commerce\services\Discounts::clearCouponUsageHistoryById()`.
- Removed `craft\commerce\services\Gateways::getAllFrontEndGateways()`.
- Removed `craft\commerce\services\ShippingMethods::getOrderedAvailableShippingMethods()`.
- Removed `craft\commerce\services\Reports::getOrdersExportFile()`.
- Removed `craft\commerce\models\Address::EVENT_REGISTER_ADDRESS_VALIDATION_RULES` event. Use `craft\base\Model::EVENT_DEFINE_RULES` instead.
- Removed `craft\commerce\services\Reports::EVENT_BEFORE_GENERATE_EXPORT` event. Use `craft\base\Element::EVENT_REGISTER_EXPORTERS` to create your own exports.
- Removed `craft\commerce\web\assets\RevenueWidgetAsset`.
- Removed `craft\commerce\widgets\Revenue`. Use `craft\commerce\widgets\TotalRevenue` instead.
- Removed the `phpoffice/phpspreadsheet` package dependency.

## 2.2.27 - 2021-03-17

### Fixed
- Fixed a bug where included taxes may not have shown up in order totals.

## 2.2.26 - 2021-03-03

### Fixed
- Fixed a bug where `craft\commerce\elements\Order::getTotalShippingCost()` wasn’t returning a value. ([#2027](https://github.com/craftcms/commerce/pull/2027))

## 2.2.25 - 2021-01-21

### Fixed
- Fixed a bug where comparing getTotalPaid and getTotal methods in `craft\commerce\elements\Order::getPaidStatus` returns invalid boolean value. ([#1836](https://github.com/craftcms/commerce/issues/1836))
- Fixed a bug that prevented a customer from unsubscribing from a subscription and deleting payment sources.

## 2.2.24 - 2020-11-16

### Fixed
- Fixed a bug when deleting an address as a customer throws an error when cart is not empty. ([#1874](https://github.com/craftcms/commerce/pull/1874))

## 2.2.23 - 2020-10-19

### Fixed
- Fixed a bug where addresses were incorrectly associated with a customer after logging in. ([#1227](https://github.com/craftcms/commerce/issues/1227))

## 2.2.22 - 2020-09-15

### Fixed
- Fixed a PHP error that could occur during line item validation on Yii 2.0.36. ([yiisoft/yii2#18175](https://github.com/yiisoft/yii2/issues/18175))
- Fixed a bug products were incorrectly showing as having sales when using the `hasSales` query parameter.
- Fixed a bug where it wasn’t possible to update the rate on a payment currency. ([#1547](https://github.com/craftcms/commerce/issues/1547))

## 2.2.21 - 2020-06-17

### Changed
- Improved handling of race conditions between processing a webhook and completing an order. ([#1510](https://github.com/craftcms/commerce/issues/1510))

### Fixed
- Fixed a bug where “Purchase Total” and “Purchase Quantity” discount conditions weren’t being applied correctly. ([#1389](https://github.com/craftcms/commerce/issues/1389))

## 2.2.20 - 2020-05-27

### Fixed
- Fixed a bug where free shipping discounts could be applied incorrectly. ([#1473](https://github.com/craftcms/commerce/issues/1473))

## 2.2.19 - 2020-04-15

### Fixed
- Fixed a bug where “Purchase Total” and “Purchase Quantity” discount conditions were not checked when removing shipping costs. ([#1321](https://github.com/craftcms/commerce/issues/1321))

## 2.2.18 - 2020-03-05

### Fixed
- Fixed an error that occurred when editing a product from a Products field. ([#1291](https://github.com/craftcms/commerce/pull/1291))
- Fixed an error that could occur when editing a variant’s stock value. ([#1306](https://github.com/craftcms/commerce/issues/1306))

## 2.2.17 - 2020-02-12

### Changed
- Improved the performance of the Orders index page.

## 2.2.16 - 2020-02-10

### Changed
- Improved the performance of the Orders index page.

### Fixed
- Fixed a bug where customers could get an “Address does not belong to customer” validation error incorrectly during checkout. ([#1227](https://github.com/craftcms/commerce/issues/1227))

## 2.2.15 - 2020-01-25

### Fixed
- Fixed a bug where sales were not being applied to the cart in some cases. ([#1206](https://github.com/craftcms/commerce/issues/1206))
- Fixed a validation error that occurred when saving an order status.
- All models now extend base model rules correctly.

## 2.2.14 - 2020-01-14

### Added
- Added `craft\commerce\services\Discounts::getAllActiveDiscounts()`.

### Fixed
- Fixed an error that occurred when calling `toArray()` on a payment currency model. ([#1200](https://github.com/craftcms/commerce/issues/1200))
- Fixed a bug where adding items to the cart was slow if there were several disabled or outdated discounts.

## 2.2.13 - 2019-12-19

### Fixed
- Fixed a bug where discounts were getting calculated incorrectly when using a “Per Email Limit” condition.

## 2.2.12 - 2019-12-19

### Fixed
- Fixed a PHP error that could occur when using coupon codes.
- Fixed a bug where taxes were getting calculated incorrectly when shipping costs were marked as having taxes included.

## 2.2.11 - 2019-12-16

### Fixed
- Fixed an infinite recursion bug that could occur when calculating discounts. ([#1182](https://github.com/craftcms/commerce/issues/1182))

## 2.2.10 - 2019-12-14

### Fixed
- Fixed an issue where discounts matching an order were referencing a missing method.

## 2.2.9 - 2019-12-13

### Added
- Order indexes can now have a “Coupon Code” column.
- Added the `resave/orders` and `resave/carts` commands.

### Deprecated
- Deprecated `craft\commerce\elements\Order::getTotalTaxablePrice()`.

### Fixed
- Fixed a bug where the wrong tax zone could be selected when editing a tax rate.
- Fixed a bug where some address data would be forgotten after completing an order.
- Fixed a typo in the `totalShipping` column heading on order exports. ([#1153](https://github.com/craftcms/commerce/issues/1153))
- Fixed a bug where discounts without a coupon code weren’t checking other discount conditions. ([#1144](https://github.com/craftcms/commerce/issues/1144))
- Fixed a SQL error that occurred when trying to save a long zip code condition formula. ([#1138](https://github.com/craftcms/commerce/issues/1138))
- Fixed an error that could occur on the Orders index page. ([#1160](https://github.com/craftcms/commerce/issues/1160))
- Fixed an error that could occur when executing a variant query with the `hasSales` param, if no one was logged in.
- Fixed an bug where it wasn’t possible to clear out the State field value on an address. ([#1162](https://github.com/craftcms/commerce/issues/1162))
- Fixed an error that occurred when marking an order as complete in the Control Panel. ([#1166](https://github.com/craftcms/commerce/issues/1166))
- Fixed an error that could occur when validating a product that had variants which didn’t have a SKU yet. ([#1165](https://github.com/craftcms/commerce/pull/1165))
- Fixed a bug where payments source active records could not retrieve their related gateway record. ([#1121](https://github.com/craftcms/commerce/pull/1121))
- Fixed a JavaScript error that occurred when editing shipping rules.

## 2.2.8 - 2019-11-21

### Added
- It’s now possible to sort products by Date Updated, Date Created and Promotable on the Products index page. ([#1101](https://github.com/craftcms/commerce/issues/1101))
- `totalTax`, `totalTaxIncluded`, `totalDiscount`, and `totalShipping` are now included on order exports. ([#719](https://github.com/craftcms/commerce/issues/719))
- Added the `COMMERCE_PAYMENT_CURRENCY` environment variable. ([#999](https://github.com/craftcms/commerce/pull/999))

### Fixed
- Fixed an error that could occur when deploying `project.yaml` changes to a new environment. ([#1085](https://github.com/craftcms/commerce/issues/1085))
- Fixed an issue where purchasables were added to the cart when the qty submitted was `0` (zero).
- Fixed a performance issue using the `craft\commerce\elements\db\VariantQuery::hasSales()` query param.
- Fixed an error that could occur with `dateCreated` when programmatically adding line items.

## 2.2.7 - 2019-10-30

### Changed
- `commerce/cart/*` requests now include estimated address data in their JSON responses. ([#1084](https://github.com/craftcms/commerce/issues/1084))

### Deprecated
- Deprecated `craft\commerce\models\Address::getFullName()`.

### Fixed
- Fixed an error that could occur when deploying `project.yaml` changes to a new environment. ([#1085](https://github.com/craftcms/commerce/issues/1085))
- Fixed a missing import. ([#1087](https://github.com/craftcms/commerce/issues/1087))
- Fixed a SQL error that occurred when eager-loading variants. ([#1093](https://github.com/craftcms/commerce/pull/1093))
- Fixed an error that occurred on the Orders index page if the “Shipping Business Name” column was shown.

## 2.2.6 - 2019-10-26

### Fixed
- Fixed a PHP error that occurred when rendering PDFs. ([#1072](https://github.com/craftcms/commerce/pull/1072))
- Fixed a PHP error that occurred when saving order statuses. ([#1082](https://github.com/craftcms/commerce/issues/1082))

## 2.2.5 - 2019-10-24

### Fixed
- Fixed formatting of customer info field.

## 2.2.4 - 2019-10-24

### Fixed
- Fixed a PHP error when loading the order in the CP. ([#1079](https://github.com/craftcms/commerce/issues/1079))
- Fixed a 404 error for missing JavaScript. ([#1078](https://github.com/craftcms/commerce/issues/1078))

## 2.2.3 - 2019-10-24

### Fixed
- Fixed a PHP error when calculating shipping or taxes in the cart. ([#1076](https://github.com/craftcms/commerce/issues/1076))
- Fixed a PHP error when saving a sale. ([#1075](https://github.com/craftcms/commerce/issues/1075))

## 2.2.2 - 2019-10-23

### Fixed
- Fixed a PHP error when calculating shipping or taxes in the cart.

## 2.2.1 - 2019-10-23

### Fixed
- Fixed a PostgreSQL migration issue.

## 2.2.0 - 2019-10-23

### Added
- Added the ability to produce estimated shipping and tax costs based on incomplete shipping and billing addresses. ([#514](https://github.com/craftcms/commerce/issues/514))
- Edit User pages now have a “Customer Info” tab.
- It’s now possible to view and create discounts directly from the Edit Product page.
- It’s now possible to delete customer addresses directly from the Edit User page. ([#171](https://github.com/craftcms/commerce/issues/171))
- Addresses can now have “Address 3”, “Full Name”, “Label”, “Notes”, and four custom fields.
- Email settings can now specify CC and Reply To email addresses.
- Discounts now have the option to ignore sales when applied (enabled by default for new discounts). ([#1008](https://github.com/craftcms/commerce/issues/1008))
- Shipping and tax zones can now have a dynamic zip code condition. ([#204](https://github.com/craftcms/commerce/issues/304))
- Tax rates can now have codes. ([#707](https://github.com/craftcms/commerce/issues/707))
- Countries can now be ordered manually. ([#224](https://github.com/craftcms/commerce/issues/224))
- Order statuses can now have descriptions. ([#1004](https://github.com/craftcms/commerce/issues/1004))
- Added support for using cards that require Strong Customer Authentication for subscriptions.
- Added the ability to resolve payment issues for subscriptions.
- Added the “Default View” setting, which determines which view should be shown by default when “Commerce” is selected in the global nav. ([#555](https://github.com/craftcms/commerce/issues/555))
- Added the `activeCartDuration` config setting. ([#959](https://github.com/craftcms/commerce/issues/959))
- Added the `allowEmptyCartOnCheckout` config setting, which determines whether a customer can check out with an empty cart. ([#620](https://github.com/craftcms/commerce/issues/620))
- Added the ability to pass additional variables to the PDF template. ([#599](https://github.com/craftcms/commerce/issues/599))
- Added the ability to override the “Cart updated” flash message by passing a `cartUpdatedNotice` parameter to the `commerce/cart/update-cart` action. ([#1038](https://github.com/craftcms/commerce/issues/1038))
- Added the `shortNumber` order query param.
- `commerce/cart/update-cart` requests can now specify `estimatedShippingAddress` and `estimatedBillingAddress` params.
- Added `craft\commerce\base\SubscriptionGatewayInterface::getBillingIssueDescription()`.
- Added `craft\commerce\base\SubscriptionGatewayInterface::getBillingIssueResolveFormHtml()`.
- Added `craft\commerce\base\SubscriptionGatewayInterface::getHasBillingIssues()`.
- Added `craft\commerce\controllers\BaseFrontEndController::EVENT_MODIFY_CART_INFO`. ([#1002](https://github.com/craftcms/commerce/issues/1002))
- Added `craft\commerce\elements\db\SubscriptionQuery::$dateSuspended`.
- Added `craft\commerce\elements\db\SubscriptionQuery::$hasStarted`.
- Added `craft\commerce\elements\db\SubscriptionQuery::$isSuspended`.
- Added `craft\commerce\elements\db\SubscriptionQuery::anyStatus()`.
- Added `craft\commerce\elements\db\SubscriptionQuery::dateSuspended()`.
- Added `craft\commerce\elements\db\SubscriptionQuery::hasStarted()`.
- Added `craft\commerce\elements\db\SubscriptionQuery::isSuspended()`.
- Added `craft\commerce\elements\Order::$estimatedBillingAddressId`.
- Added `craft\commerce\elements\Order::$estimatedBillingSameAsShipping`.
- Added `craft\commerce\elements\Order::$estimatedShippingAddressId`.
- Added `craft\commerce\elements\Order::getEstimatedBillingAddress()`.
- Added `craft\commerce\elements\Order::getEstimatedShippingAddress()`.
- Added `craft\commerce\elements\Order::setEstimatedBillingAddress()`.
- Added `craft\commerce\elements\Order::setEstimatedShippingAddress()`.
- Added `craft\commerce\elements\Subscription::$dateSuspended`.
- Added `craft\commerce\elements\Subscription::$hasStarted`.
- Added `craft\commerce\elements\Subscription::$isSuspended`.
- Added `craft\commerce\elements\Subscription::getBillingIssueDescription()`.
- Added `craft\commerce\elements\Subscription::getBillingIssueResolveFormHtml()`.
- Added `craft\commerce\elements\Subscription::getHasBillingIssues()`.
- Added `craft\commerce\models\Address::$isEstimated`.
- Added `craft\commerce\models\Customer::getActiveCarts()`.
- Added `craft\commerce\models\Customer::getInactiveCarts()`.
- Added `craft\commerce\models\OrderAdjustment::$isEstimated`.
- Added `craft\commerce\services\Sales::EVENT_AFTER_SAVE_SALE`. ([#622](https://github.com/craftcms/commerce/issues/622))
- Added `craft\commerce\services\Sales::EVENT_BEFORE_SAVE_SALE`. ([#622](https://github.com/craftcms/commerce/issues/622))
- Added `craft\commerce\test\fixtures\elements\ProductFixture`. ([#1009](https://github.com/craftcms/commerce/pull/1009))
- Added the `updateBillingDetailsUrl` config setting.
- Added the `suspended` status for Subscriptions.

### Changed
- Craft Commerce now required Craft CMS 3.3.0 or later.
- Edit Product pages no longer show SKU fields for new products or variants when the SKU will be automatically generated. ([#217](https://github.com/craftcms/commerce/issues/217))
- The View Order page now shows timestamps for “Order Completed”, “Paid”, and “Last Updated”. ([#1020](https://github.com/craftcms/commerce/issues/1020))
- The Orders index page now has unique URLs for each order status. ([#901](https://github.com/craftcms/commerce/issues/901))
- Orders now show whether they’ve been overpaid. ([#945](https://github.com/craftcms/commerce/issues/945))
- Carts now return their line items  `dateCreated DESC` in the cart by default. ([#1055](https://github.com/craftcms/commerce/pull/1055))
- Leading and trailing whitespace is now trimmed from all address fields.
- Coupon code usage is now tracked even for discounts with no limit set. ([#521](https://github.com/craftcms/commerce/issues/521))
- Variants now always include their product’s title in their search keywords. ([#934](https://github.com/craftcms/commerce/issues/934))
- The Subscriptions index page now includes “Failed to start” and “Payment method issue” sources.
- Subscriptions now get suspended if there are any payment issues.
- Expired orders are now purged during garbage collection rather than when viewing the Orders index page.
- Customer records that are not related to anything are now purged during garbage collection. ([#1045](https://github.com/craftcms/commerce/issues/1045))
- `commerce/cart/update-cart` requests now include line item adjustment data in their JSON response. ([#1014](https://github.com/craftcms/commerce/issues/1014))
- `craft\commerce\elements\Order::getTotalDiscount()` is no longer deprecated.
- `craft\commerce\elements\Order::getTotalShippingCost()` is no longer deprecated.
- `craft\commerce\elements\Order::getTotalTax()` is no longer deprecated.
- `craft\commerce\elements\Order::getTotalTaxIncluded()` is no longer deprecated.
- `craft\commerce\models\LineItem::getDiscount()` is no longer deprecated.
- `craft\commerce\models\LineItem::getShippingCost()` is no longer deprecated.
- `craft\commerce\models\LineItem::getTax()` is no longer deprecated.
- `craft\commerce\models\LineItem::getTaxIncluded()` is no longer deprecated.

### Deprecated
- Commerce Customer Info fields are now deprecated.
- Deprecated `craft\commerce\models\LineItem::getAdjustmentsTotalByType()`.
- Deprecated `craft\commerce\elements\Order::getAdjustmentsTotalByType()`.

### Fixed
- Fixed a PostgreSQL migration issue.
- Fixed a bug where the Orders index page was listing non-sortable fields as sort options. ([#933](https://github.com/craftcms/commerce/issues/993))
- Fixed a bug where timestamps on the View Order page weren’t respecting the user’s locale.
- Fixed a bug where product types’ site settings weren’t being added to the project config when a new site was created.
- Fixed a bug where order taxes weren’t accounting for discounted shipping costs. ([#1007](https://github.com/craftcms/commerce/issues/1007))
- Fixed a bug where orders’ `datePaid` attributes weren’t getting set to `null` after a refund. ([#1026](https://github.com/craftcms/commerce/pull/1026))
- Fixed a bug where order status handles could get a validation error if another order status with the same handle had been soft-deleted. ([#1027](https://github.com/craftcms/commerce/pull/1027))
- Fixed a bug where soft-deleted order statuses weren’t showing up in the History tab on View Order pages.
- Fixed a bug where breadcrumbs weren’t displaying correctly in the “Shipping” and “Tax” sections.
- Fixed an error that could occur when clicking “Refresh Payment History” on a canceled or expired subscription. ([#871](https://github.com/craftcms/commerce/issues/871))
- Fixed a bug where gateways that were disabled via `config/commerce-gateways.php` were still visible on the front-end. ([#1054](https://github.com/craftcms/commerce/issues/1054))
- Fixed a bug where it was possible to submit a zero-value donation. ([#820](https://github.com/craftcms/commerce/issues/820))
- Fixed a bug where line items’ `dateCreated` would get reset each time the cart was saved.
- Fixed a bug where all states were shown on the Store Location page regardless of which country was selected. ([#942](https://github.com/craftcms/commerce/issues/942))
- Fixed a bug where expired subscriptions were being identified as trials. ([#723](https://github.com/craftcms/commerce/issues/723))
- Fixed a bug where users’ addresses could be copied to impersonated users’ address books. ([#903](https://github.com/craftcms/commerce/issues/903))

## 2.1.13 - 2019-09-09

### Changed
- The “Status Email Address” and “From Name” settings now accept environment variables.

### Fixed
- Fixed a error when requesting a PDF URL in headless mode. ([#1011](https://github.com/craftcms/commerce/pull/1011))
- Fixed a bug where the “Download PDF” button wouldn’t show in the View Order page. ([#962](https://github.com/craftcms/commerce/issues/962))
- Fixed a bug where the <kbd>Command</kbd>/<kbd>Ctrl</kbd> + <kbd>S</kbd> shortcut didn’t work in General Settings.
- Fixed a bug where <kbd>Command</kbd>/<kbd>Ctrl</kbd> + <kbd>S</kbd> shortcut didn’t work in Store Location settings.
- Fixed a bug where users were forced to choose a tax category for order taxable subjects. ([#538](https://github.com/craftcms/commerce/issues/538))
- Fixed a bug where variants’ statuses were getting overridden by their product’s status. ([#926](https://github.com/craftcms/commerce/issues/926))
- Fixed a bug where Control Panel payments were incorrectly using the order’s previous payment source. ([#891](https://github.com/craftcms/commerce/issues/891))
- Fixed a bug where products’ shipping and tax categories weren’t getting updated if their selected shipping/tax category was no longer available. ([#688](https://github.com/craftcms/commerce/issues/688))
- Fixed a PHP error that occurred when entering an order description format on a product type that was longer than 255 characters. ([#989](https://github.com/craftcms/commerce/issues/989))
- Fixed a bug where emails were displaying the wrong timestamp for new orders. ([#882](https://github.com/craftcms/commerce/issues/882))
- Fixed a bug where the Products index page was not sorting correctly. ([#987](https://github.com/craftcms/commerce/issues/987))
- Fixed an error that could occur on payment when using a custom shipping method if the `requireShippingMethodSelectionAtCheckout` config setting was enabled.

## 2.1.12.1 - 2019-08-23

### Fixed
- Fixed a PHP error that could occur at checkout. ([#973](https://github.com/craftcms/commerce/pull/973))

## 2.1.12 - 2019-08-22

### Changed
- `craft\commerce\elements\Order::getPdfUrl()` no longer pre-renders the order PDF before returning the URL, improving performance. ([#962](https://github.com/craftcms/commerce/issues/962))

### Fixed
- Fixed a bug where order revenue charts weren’t showing the correct currency. ([#792](https://github.com/craftcms/commerce/issues/792))
- Fixed a bug where decimals were being stripped in locales that use commas as separators ([#592](https://github.com/craftcms/commerce/issues/592))
- Fixed a bug where sites with a large number of variants might not update properly when updating to Craft Commerce 2. ([#964](https://github.com/craftcms/commerce/issues/964))
- Fixed a bug where the “Purchase Total” discount condition would only save whole numbers. ([#966](https://github.com/craftcms/commerce/pull/966))
- Fixed a bug where products showed a blank validation error message when their variants had errors. ([#546](https://github.com/craftcms/commerce/issues/546))
- Fixed a bug where emails would ignore the “From Name” setting. ([#939](https://github.com/craftcms/commerce/issues/939))
- Fixed a bug where order adjustments were not being returned during PDF rendering. ([#960](https://github.com/craftcms/commerce/issues/960))
- Fixed a bug where the `commerce/payments/pay` action did not return order errors. ([#601](https://github.com/craftcms/commerce/issues/601))
- Fixed a SQL error that occurred when updating an order status with a very long message. ([#629](https://github.com/craftcms/commerce/issues/629))
- Fixed a JavaScript error that occurred when displaying product edit HUDs. ([#418](https://github.com/craftcms/commerce/issues/418))
- Fixed a PHP error that occurred when saving a product from an editor HUD. ([#958](https://github.com/craftcms/commerce/issues/958))
- Fixed an bug where the `requireShippingMethodSelectionAtCheckout` setting was being ignored.
- Fixed a bug that caused the order revenue chart to display incorrect data. ([#518](https://github.com/craftcms/commerce/issues/518))

## 2.1.11 - 2019-08-09

### Added
- Added the `cp.commerce.discount.edit` template hook. ([#936](https://github.com/craftcms/commerce/pull/936))
- Added `craft\commerce\services\Carts::getHasSessionCartNumber()`.
- Added `craft\commerce\services\Carts::getMergedCart()`.
- Added `craft\commerce\services\Discounts::EVENT_AFTER_DELETE_DISCOUNT`. ([#936](https://github.com/craftcms/commerce/pull/936))
- Added `craft\commerce\services\Discounts::EVENT_AFTER_SAVE_DISCOUNT`. ([#936](https://github.com/craftcms/commerce/pull/936))
- Added `craft\commerce\services\Discounts::EVENT_BEFORE_SAVE_DISCOUNT`. ([#936](https://github.com/craftcms/commerce/pull/936))
- Added `craft\commerce\services\Reports::EVENT_BEFORE_GENERATE_EXPORT`. ([#949](https://github.com/craftcms/commerce/pull/949))

### Changed
- Improved the performance of Craft Commerce 2 migrations.
- Users’ carts are no longer merged together automatically. Instead cart merging can be manually triggered by passing a `mergeCarts` param to the `commerce/cart/get-cart` and `commerce/cart/update-cart` actions. ([#947](https://github.com/craftcms/commerce/issues/947))
- After a logged-in user completes an order, their most recent incomplete cart is now loaded as the current cart in session.
- Order file exports are now cached in `storage/runtime/commerce-order-exports/` instead of `storage/runtime/temp/commerce-order-exports/`.
- The example templates now include client side polling to detect if the cart has changed in another tab or session.
- The example templates show more information about the cart to help with debugging.

### Removed
- Removed the `mergeLastCartOnLogin` setting.

### Fixed
- Fixed a bug where `craft/commerce/elements/Order::EVENT_BEFORE_ADD_LINE_ITEM` events had `$isNew` set incorrectly. ([#851](https://github.com/craftcms/commerce/pull/851))
- Fixed a bug where non-shippable purchasables were getting included in shipping price calculations.
- Fixed an error that occurred when clearing order caches.
- Fixed a bug where the `project-config/rebuild` command would remove the order field layout. ([#948](https://github.com/craftcms/commerce/issues/948))

### Security
- Fixed a data disclosure vulnerability.

## 2.1.10 - 2019-07-12

### Fixed
- Fixed a bug where all payments from the control panel were rejected. ([#928](https://github.com/craftcms/commerce/issues/928))

## 2.1.9 - 2019-07-10

### Security
- Fixed a data disclosure vulnerability.

## 2.1.8 - 2019-07-08

### Added
- Added the `resave/products` command (requires Craft 3.2).

### Changed
- Orders now include the full customer name as search keywords. ([#892](https://github.com/craftcms/commerce/issues/892))
- CSRF protection is now disabled for the `commerce/pay/complete-payment` controller action. ([#900](https://github.com/craftcms/commerce/issues/900))
- Leading and trailing whitespace is now trimmed from coupon codes. ([#894](https://github.com/craftcms/commerce/issues/894))

### Fixed
- Fixed a bug where the `lineItems` array wasn’t getting indexed correctly when calling `toArray()` on an order.
- Fixed a PHP error that occurred when `commerce/subscriptions/*` actions had validation errors. ([#918](https://github.com/craftcms/commerce/issues/918))
- Fixed a PHP error that occurred when retrieving line items with no option data. ([#897](https://github.com/craftcms/commerce/issues/897))
- Fixed a bug where shipping and billing addresses weren’t being set correctly when saving an order. ([#922](https://github.com/craftcms/commerce/issues/922))
- Fixed a bug where it was possible to pay with a disabled gateway. ([#912](https://github.com/craftcms/commerce/issues/912))
- Fixed a bug where Edit Subscription pages weren’t showing custom tabs. ([#884](https://github.com/craftcms/commerce/issues/884))
- Fixed a bug where an empty cart was created unnecessarily when a user logged in. ([#906](https://github.com/craftcms/commerce/issues/906))
- Fixed a bug where `craft\commerce\services\Plans::getAllEnabledPlans()` was returning archived subscription plans. ([#916](https://github.com/craftcms/commerce/issues/916))

## 2.1.7 - 2019-06-11

### Fixed
- Fixed a SQL error that would occur when upgrading Craft Commerce. ([#829](https://github.com/craftcms/commerce/issues/829))
- Fixed an bug that could stop more that one sale being applied to a purchasable. ([#839](https://github.com/craftcms/commerce/issues/839))
- Fixed a SQL error that could occur when saving a line item with an emoji in it.([#886](https://github.com/craftcms/commerce/issues/886))
- Fixed an error that could occur on the order index page when viewing carts with certain columns enabled. ([#876](https://github.com/craftcms/commerce/issues/876))
- Fixed a bug on the order index page where carts without transactions would show up under the “Attempted Payments” source. ([#880](https://github.com/craftcms/commerce/issues/880))

## 2.1.6.1 - 2019-05-14

### Added
- Added the `mergeLastCartOnLogin` config setting.

## 2.1.6 - 2019-05-14

### Added
- Added `craft\commerce\elements\db\VariantQuery::minQty()` and `maxQty()`. ([#827](https://github.com/craftcms/commerce/pull/827))

### Changed
- Line item options are no longer forced to be sorted alphabetically by key.

### Fixed
- Fixed a bug where product and variant snapshots were missing data. ([#846](https://github.com/craftcms/commerce/issues/846))
- Fixed an SQL error that occurred when saving a SKU that was too long. ([#853](https://github.com/craftcms/commerce/issues/853))
- Fixed an SQL error that could occur when attempting to update a soft-deleted cart. ([#854](https://github.com/craftcms/commerce/issues/854))
- Fixed an SQL error that could occur when attempting to add a line item to a completed order. ([#860](https://github.com/craftcms/commerce/issues/860))
- Fixed a bug where line item quantity validators weren’t checking for updated quantities. ([#855](https://github.com/craftcms/commerce/pull/855))
- Fixed a bug where it wasn’t possible to query for unpaid orders. ([#858](https://github.com/craftcms/commerce/pull/858))
- Fixed a JavaScript error that could occur on the Order index page. ([#862](https://github.com/craftcms/commerce/pull/862))
- Fixed a bug where the “Create discount…” product action wasn’t pre-populating discounts’ variant conditions.
- Fixed a bug that could prevent a purchasable from being added to the cart when using multi-add.

## 2.1.5.2 - 2019-05-08

## Fixed
- Fixed a missing import. ([#845](https://github.com/craftcms/commerce/issues/845))
- Fixed an error that could occur when a customer logged in.
- Fixed an error that occurred when saving a sale. ([#837](https://github.com/craftcms/commerce/issues/837))

## 2.1.5.1 - 2019-05-07

### Fixed
- Fixed a missing import. ([#843](https://github.com/craftcms/commerce/issues/843))

## 2.1.5 - 2019-05-07

### Added
- Added `craft\commerce\helpers\Order::mergeDuplicateLineItems()`.
- Added `craft\commerce\helpers\Order::mergeOrders()`.

### Changed
- Customers’ previous cart items are now merged into the active cart on login.

### Fixed
- Fixed a bug where Craft Commerce would create a subscription even if the card was declined.
- Fixed an error that could occur when creating a subscription using the Dummy gateway.

## 2.1.4 - 2019-04-29

### Added
- Added `craft\commerce\base\SubscriptionResponseInterface::isInactive()`.

### Changed
- Improved performance of the Orders index page. ([#828](https://github.com/craftcms/commerce/issues/828))
- `commerce/cart/*` action JSON responses now list cart errors under an `errors` key.
- Craft Commerce now correctly typecasts all boolean and integer values saved to the project config.

### Fixed
- Fixed a SQL error that occurred when duplicate line items were added the cart. ([#506](https://github.com/craftcms/commerce/issues/506))
- Fixed a PHP error on the View Order page when viewing inactive carts. ([#826](https://github.com/craftcms/commerce/issues/826))
- Fixed a deprecation warning. ([#825](https://github.com/craftcms/commerce/issues/825))
- Fixed a bug where the wrong variant could be set as the default when saving a product. ([#830](https://github.com/craftcms/commerce/issues/830))
- Fixed a bug that prevented plugins and modules from adding custom index table attributes. ([#832](https://github.com/craftcms/commerce/pull/832))

## 2.1.3.1 - 2019-04-10

### Fixed
- Fixed a bug where `project.yaml` changes weren’t always getting picked up.

## 2.1.3 - 2019-04-03

### Added
- Added support for user registration on checkout. ([#472](https://github.com/craftcms/commerce/issues/472))
- Added “Capture Payment” and “Refund Payment” user permissions. ([#788](https://github.com/craftcms/commerce/pull/788))
- Added support for the `project-config/rebuild` command.
- Added the `validateBusinessTaxIdAsVatId` setting, which can be set to `true` from `config/commerce.php`.
- Added `craft\commerce\services\Addresses::EVENT_AFTER_DELETE_ADDRESS`. ([#810](https://github.com/craftcms/commerce/pull/810))

### Changed
- Craft Commerce now requires Craft CMS 3.1.20 or later.
- An `order` variable is now available to payment forms when a payment is made from the Control Panel.
- Ajax requests to `commerce/cart/get-cart` now include the price of available shipping methods in the response.

### Fixed
- Fixed a bug where an order could be listed multiple times under “Attempted Payments” on order pages. ([#602](https://github.com/craftcms/commerce/issues/602))
- Fixed a bug where product sources did not fully support using UIDs. ([#781](https://github.com/craftcms/commerce/issues/781))
- Fixed a bug where non-admin users could get a 403 error when attempting to edit subscriptions. ([#722](https://github.com/craftcms/commerce/issues/722))
- Fixed a bug where products’ `defaultVariantId` was not getting set on the first save. ([#796](https://github.com/craftcms/commerce/issues/796))
- Fixed a PHP error when querying for products with the `hasSales` param.
- Fixed a bug where product metadata wasn’t available to templates on Live Preview requests.
- Fixed a bug where the wrong Craft Commerce subnav item could appear selected in the Control Panel.
- Fixed a bug where taxes could be incorrectly calculated if included taxes had been removed from the price.
- Fixed a bug where additional discounts could be incorrectly applied to an order if multiple products had been added to the cart at the same time. ([#797](https://github.com/craftcms/commerce/issues/797))
- Fixed a bug where products’ Post Dates could be incorrect on first save. ([#774](https://github.com/craftcms/commerce/issues/774))
- Fixed a bug where emails weren’t getting sent when the “Status Email Address” setting was set. ([#806](https://github.com/craftcms/commerce/issues/806))
- Fixed a bug where order status email changes in `project.yaml` could be ignored. ([#802](https://github.com/craftcms/commerce/pull/802))
- Fixed a PHP error that occurred when submitting a `paymentCurrency` parameter on a `commerce/payments/pay` request. ([#809](https://github.com/craftcms/commerce/pull/809))

## 2.1.2 - 2019-03-12

### Added
- Added a “Minimum Total Price Strategy” setting that allows the minimum order price be negative (default), at least zero, or at least the shipping cost. ([#651](https://github.com/craftcms/commerce/issues/651))
- Added `craft\commerce\elements\Order::getTotal()` to get the price of the order before any pricing strategies.
- Added `craft\commerce\base\SubscriptionGatewayInterface::refreshPaymentHistory()` method that should be used to refresh all payments on a subscription.
- Added `craft\commerce\base\SubscriptionGateway::refreshPaymentHistory()` method to fulfill the interface requirements.

### Changed
- The `commerce-manageSubscriptions` permission is now required (instead of admin permissions) to manage another user’s subscriptions. ([#722](https://github.com/craftcms/commerce/issues/722))

## 2.1.1.1 - 2019-03-01

### Fixed
- Fixed a PHP error raised when a discount adjustment was applied to the cart.

## 2.1.1 - 2019-03-11

### Changed
- Improved performance when listing products with sales that have many category conditions. ([#758](https://github.com/craftcms/commerce/issues/758))
- Purchasable types are now responsible to ensure SKU uniqueness when they are restored from being soft-deleted.

### Fixed
- Fixed a bug where orders could receive free shipping on some line items when an expired coupon code had been entered. ([#777](https://github.com/craftcms/commerce/issues/777))
- Fixed a bug where variants weren’t enforcing required field validation. ([#761](https://github.com/craftcms/commerce/issues/761))
- Fixed a bug where the sort order wasn’t getting saved correctly for new order statuses.
- Fixed the breadcrumb navigation on Store Settings pages. ([#769](https://github.com/craftcms/commerce/issues/769))
- Fixed an error that occurred when viewing an order for a soft-deleted user. ([#771](https://github.com/craftcms/commerce/issues/771))
- Fixed an error that could occur when saving a new gateway.
- Fixed a SQL error that occurred when saving a purchasable with the same SKU as a soft-deleted purchasable. ([#718](https://github.com/craftcms/commerce/issues/718))

## 2.1.0.2 - 2019-02-25

### Fixed
- Fixed more template loading errors on Craft Commerce settings pages. ([#751](https://github.com/craftcms/commerce/issues/751))

## 2.1.0.1 - 2019-02-25

### Fixed
- Fixed some template loading errors on Craft Commerce settings pages. ([#751](https://github.com/craftcms/commerce/issues/751))

## 2.1.0 - 2019-02-25

### Added
- Added a new Donation built-in purchasable type. ([#201](https://github.com/craftcms/commerce/issues/201))
- Added a new “Manage store settings” user permission, which determines whether the current user is allowed to manage store settings.
- Added `craft\commerce\elements\Order::EVENT_BEFORE_ADD_LINE_ITEM`.
- Added `craft\commerce\base\PurchasableInterface::getIsTaxable()`.
- Added `craft\commerce\base\PurchasableInterface::getIsShippable()`.
- Added `craft\commerce\models\Discount::getHasFreeShippingForMatchingItems()`.

### Changed
- Discounts can now apply free shipping on the whole order. ([#745](https://github.com/craftcms/commerce/issues/745))
- The “Settings” section has been split into “System Settings”, “Store Settings”, “Shipping”, and “Tax” sections.
- The Orders index page now shows total order counts.
- The `commerce/payments/pay` action JSON response now include the order data. ([#715](https://github.com/craftcms/commerce/issues/715))
- The `craft\commerce\elements\Order::EVENT_AFTER_ORDER_PAID` event is now fired after the `craft\commerce\elements\Order::EVENT_AFTER_COMPLETE_ORDER` event. ([#670](https://github.com/craftcms/commerce/issues/670))

### Deprecated
- `craft\commerce\models\Discount::$freeShipping` is deprecated. `getHasFreeShippingForMatchingItems()` should be used instead.

### Fixed
- Fixed an bug where multiple shipping discounts could result in a negative shipping cost.
- Fixed a validation error that occurred when attempting to apply a coupon with a per-email limit, if the cart didn’t have a customer email assigned to it yet.
- `commerce/cart/*` actions’ JSON responses now encode all boolean attributes correctly.
- `commerce/customer-addresses/*` actions’ JSON responses now include an `errors` array if there were any issues with the request.
- Fixed a bug where the order field layout could be lost when upgrading from Craft Commerce 1 to 2. ([#668](https://github.com/craftcms/commerce/issues/668))
- Fixed a bug where line item update requests could result in line items being removed if the `qty` parameter was missing.
- Fixed a bug where coupon codes weren’t being removed from carts when no longer valid. ([#711](https://github.com/craftcms/commerce/issues/711))
- Fixed a bug that could prevent a payment gateway from being modified. ([#656](https://github.com/craftcms/commerce/issues/656))
- Fixed a bug that prevented shipping and tax settings from being modified when the `allowAdminChanges` config setting was set to `false`.
- Fixed a PHP error that occurred when saving a product that was marked as disabled. ([#683](https://github.com/craftcms/commerce/pull/683))
- Fixed a PHP error that occurred when trying to access a soft-deleted cart from the front-end. ([#700](https://github.com/craftcms/commerce/issues/700))

## 2.0.4 - 2019-02-04

### Fixed
- Fixed a PHP error when recalculating tax.

### Added
- Added additional useful information when logging email rendering errors. ([#669](https://github.com/craftcms/commerce/pull/669))

## 2.0.3 - 2019-02-02

### Added
- Added the “Tax is included in price” tax setting for Craft Commerce Lite. ([#654](https://github.com/craftcms/commerce/issues/654))

### Changed
- Soft-deleted products are now restorable.
- Craft Commerce project config settings are now removed when Craft Commerce is uninstalled.

### Fixed
- Fixed an error that occurred when upgrading to Craft Commerce 2 with a database that had missing constraints on the `commerce_orderhistories` table.
- Fixed a bug where sale conditions could be lost when upgrading to Craft Commerce 2. ([#626](https://github.com/craftcms/commerce/issues/626))
- Fixed a PHP error that occurred when saving a product type. ([#645](https://github.com/craftcms/commerce/issues/645))
- Fixed a bug that prevented products from being deleted. ([#650](https://github.com/craftcms/commerce/issues/650))
- Fixed a PHP error that occurred when deleting the cart’s line item on Craft Commerce Lite. ([#639](https://github.com/craftcms/commerce/pull/639))
- Fixed a bug where Craft Commerce’s general settings weren’t saving. ([#655](https://github.com/craftcms/commerce/issues/655))
- Fixed a missing import. ([#643](https://github.com/craftcms/commerce/issues/643))
- Fixed a bug that caused an incorrect tax rate calculation when included taxes had been removed from the price.
- Fixed a SQL error that occurred when saving a tax rate without a tax zone selected. ([#667](https://github.com/craftcms/commerce/issues/667))
- Fixed an error that occurred when refunding a transaction with a localized currency format. ([#659](https://github.com/craftcms/commerce/issues/659))
- Fixed a SQL error that could occur when saving an invalid discount. ([#673](https://github.com/craftcms/commerce/issues/673))
- Fixed a bug where it wans’t possible to add non-numeric characters to expiry input in the default credit card form. ([#636](https://github.com/craftcms/commerce/issues/636))

## 2.0.2 - 2019-01-23

### Added
- Added the new Craft Commerce Lite example templates folder `templates/buy`, this is in addition to the existing Craft Commerce Pro example templates folder `templates/shop`.

### Fixed
- Fixed a PHP error raised when extending the `craft\commerce\base\ShippingMethod` class. ([#634](https://github.com/craftcms/commerce/issues/634))
- Fixed a PHP error that occurred when viewing an order that used a since-deleted shipping method.

## 2.0.1 - 2019-01-17

### Changed
- Renamed the shipping rule condition from “Mimimum order price” to “Minimum order value” which clarifies the condition is based on item value before discounts and tax.
- Renamed the shipping rule condition from “Maximum order price” to “Maximum order value” which clarifies the condition is based on item value before discounts and tax.

### Fixed
- Fixed an issue where the “Total Paid”, “Total Price”, and “Total Shipping Cost” Order index page columns were showing incorrect values. ([#632](https://github.com/craftcms/commerce/issues/632))
- Fixed an issue where custom field validation errors did not show up on the View Order page. ([#580](https://github.com/craftcms/commerce/issues/580))

## 2.0.0 - 2019-01-15

### Added
- Craft Craft Commerce has been completely rewritten for Craft CMS 3.
- Emails, gateways, order fields, order statuses, product types, and subscription fields are now stored in the project config.
- Added support for Craft 3.1 project config support.
- Gateways can now provide recurring subscription payments. ([#257](https://github.com/craftcms/commerce/issues/257))
- Added the Store Location setting.
- Customers can now save their credit cards or payment sources stored as tokens in Craft Commerce so customers don’t need to enter their card number on subsequent checkouts. ([#21](https://github.com/craftcms/commerce/issues/21))
- Any custom purchasable can now have sales and discounts applied to them.
- Sales and discounts can now be set on categories of products or purchasables.
- Customers can now set their primary default shipping and billing addresses in their address book.
- It’s now possible to export orders as CSV, ODS, XSL, and XLSX, from the Orders index page. ([#222](https://github.com/craftcms/commerce/issues/222))
- Orders can now have custom-formatted, sequential reference numbers. ([#184](https://github.com/craftcms/commerce/issues/184))
- The Orders index page now has an “Attempted Payments” source that shows incomplete carts that had a payment processing issue.
- Variant indexes can now have a “Product” column.
- Order indexes can now have “Total Tax” and “Total Included Tax” columns.
- The cart now defaults to the first cheapest available shipping method if no shipping method is set, or the previously-selected method is not available.
- Products now have an “Available for purchase” checkbox, making it possible to have a live product that isn’t available for purchase yet. ([#345](https://github.com/craftcms/commerce/issues/345))
- Added the ability to place a note on a refund transaction.
- Added a “Copy reference tag” Product element action.
- Added additional ways for sales promotions to affect the price of matching products.
- All credit card gateways are now provided as separate plugins.
- A custom PDF can now be attached to any order status email.
- Multiple purchasables can now be added to the cart in the same request. ([#238](https://github.com/craftcms/commerce/issues/238))
- Multiple line items can now be updated in the same request. ([#357](https://github.com/craftcms/commerce/issues/357))
- The `commerce/cart/update-cart` action will now remove items from the cart if a quantity of zero is submitted.
- `commerce/cart/*` actions’ JSON responses now include any address errors.
- The cart can now be retrieved as JSON with the `commerce/cart/get-cart` action.
- Added the `craft.variants()` Twig function, which returns a new variant query.
- Added the `craft.subscriptions()` Twig function, which returns a new subscription query.
- Product queries now have an `availableForPurchase` param.
- Variant queries now have a `price` param.
- Variant queries now have a `hasSales` param.
- Order queries now have a `hasTransactions` param.
- Added `cract\commerce\services\ProductTypes::getProductTypesByShippingCategoryId()`.
- Added `cract\commerce\services\ProductTypes::getProductTypesByTaxCategoryId()`.
- Added `craft\commerce\adjustments\Discount::EVENT_AFTER_DISCOUNT_ADJUSTMENTS_CREATED`.
- Added `craft\commerce\base\ShippingMethod`.
- Added `craft\commerce\elements\Order::$paidStatus`.
- Added `craft\commerce\elements\Order::EVENT_AFTER_ADD_LINE_ITEM`.
- Added `craft\commerce\elements\Order::EVENT_AFTER_COMPLETE_ORDER`.
- Added `craft\commerce\elements\Order::EVENT_AFTER_ORDER_PAID`.
- Added `craft\commerce\elements\Order::EVENT_BEFORE_COMPLETE_ORDER`.
- Added `craft\commerce\elements\Order::getAdjustmentsTotalByType()`.
- Added `craft\commerce\elements\Variant::EVENT_AFTER_CAPTURE_PRODUCT_SNAPSHOT`.
- Added `craft\commerce\elements\Variant::EVENT_BEFORE_CAPTURE_PRODUCT_SNAPSHOT`.
- Added `craft\commerce\elements\Variant::EVENT_BEFORE_CAPTURE_VARIANT_SNAPSHOT`.
- Added `craft\commerce\elements\Variant::EVENT_BEFORE_CAPTURE_VARIANT_SNAPSHOT`.
- Added `craft\commerce\models\Customer::getPrimaryBillingAddress()`.
- Added `craft\commerce\models\Customer::getPrimaryShippingAddress()`.
- Added `craft\commerce\models\LineItem::getAdjustmentsTotalByType()`.
- Added `craft\commerce\services\Addresses::EVENT_AFTER_SAVE_ADDREESS`.
- Added `craft\commerce\services\Addresses::EVENT_BEFORE_SAVE_ADDREESS`.
- Added `craft\commerce\services\Discounts::EVENT_BEFORE_MATCH_LINE_ITEM`.
- Added `craft\commerce\services\Emails::EVENT_AFTER_SAVE_EMAIL`.
- Added `craft\commerce\services\Emails::EVENT_AFTER_SAVE_EMAIL`.
- Added `craft\commerce\services\Emails::EVENT_AFTER_SEND_EMAIL`.
- Added `craft\commerce\services\Emails::EVENT_BEFORE_DELETE_EMAIL`.
- Added `craft\commerce\services\Emails::EVENT_BEFORE_SAVE_EMAIL`.
- Added `craft\commerce\services\Emails::EVENT_BEFORE_SEND_EMAIL`.
- Added `craft\commerce\services\Gateways::EVENT_REGISTER_GATEWAY_TYPES`.
- Added `craft\commerce\services\LineItems::EVENT_AFTER_SAVE_LINE_ITEM`.
- Added `craft\commerce\services\LineItems::EVENT_BEFORE_POPULATE_LINE_ITEM`.
- Added `craft\commerce\services\LineItems::EVENT_BEFORE_SAVE_LINE_ITEM`.
- Added `craft\commerce\services\LineItems::EVENT_CREATE_LINE_ITEM`.
- Added `craft\commerce\services\OrderAdjustments::EVENT_REGISTER_ORDER_ADJUSTERS`.
- Added `craft\commerce\services\OrderHistories::EVENT_ORDER_STATUS_CHANGE`.
- Added `craft\commerce\services\OrderStatuses::archiveOrderStatusById()`.
- Added `craft\commerce\services\Payments::EVENT_AFTER_CAPTURE_TRANSACTION`.
- Added `craft\commerce\services\Payments::EVENT_AFTER_CAPTURE_TRANSACTION`.
- Added `craft\commerce\services\Payments::EVENT_AFTER_PROCESS_PAYMENT`.
- Added `craft\commerce\services\Payments::EVENT_BEFORE_CAPTURE_TRANSACTION`.
- Added `craft\commerce\services\Payments::EVENT_BEFORE_PROCESS_PAYMENT`.
- Added `craft\commerce\services\Payments::EVENT_BEFORE_REFUND_TRANSACTION`.
- Added `craft\commerce\services\PaymentSources::EVENT_AFTER_SAVE_PAYMENT_SOURCE`.
- Added `craft\commerce\services\PaymentSources::EVENT_BEFORE_SAVE_PAYMENT_SOURCE`.
- Added `craft\commerce\services\PaymentSources::EVENT_DELETE_PAYMENT_SOURCE`.
- Added `craft\commerce\services\PaymentSources`.
- Added `craft\commerce\services\Plans::EVENT_AFTER_SAVE_PLAN`.
- Added `craft\commerce\services\Plans::EVENT_ARCHIVE_PLAN`.
- Added `craft\commerce\services\Plans::EVENT_BEFORE_SAVE_PLAN`.
- Added `craft\commerce\services\Plans`.
- Added `craft\commerce\services\Purchasables::EVENT_REGISTER_PURCHASABLE_ELEMENT_TYPES`.
- Added `craft\commerce\services\Sales::EVENT_BEFORE_MATCH_PURCHASABLE_SALE`.
- Added `craft\commerce\services\ShippingMethods::EVENT_REGISTER_AVAILABLE_SHIPPING_METHODS`.
- Added `craft\commerce\services\Subscriptions::EVENT_AFTER_CANCEL_SUBSCRIPTION`.
- Added `craft\commerce\services\Subscriptions::EVENT_AFTER_CREATE_SUBSCRIPTION`.
- Added `craft\commerce\services\Subscriptions::EVENT_AFTER_REACTIVATE_SUBSCRIPTION`.
- Added `craft\commerce\services\Subscriptions::EVENT_AFTER_SWITCH_SUBSCRIPTION`.
- Added `craft\commerce\services\Subscriptions::EVENT_BEFORE_CANCEL_SUBSCRIPTION`.
- Added `craft\commerce\services\Subscriptions::EVENT_BEFORE_CREATE_SUBSCRIPTION`.
- Added `craft\commerce\services\Subscriptions::EVENT_BEFORE_REACTIVATE_SUBSCRIPTION`.
- Added `craft\commerce\services\Subscriptions::EVENT_BEFORE_SWITCH_SUBSCRIPTION`.
- Added `craft\commerce\services\Subscriptions::EVENT_BEFORE_UPDATE_SUBSCRIPTION`.
- Added `craft\commerce\services\Subscriptions::EVENT_EXPIRE_SUBSCRIPTION`.
- Added `craft\commerce\services\Subscriptions::EVENT_RECEIVE_SUBSCRIPTION_PAYMENT`.
- Added `craft\commerce\services\Subscriptions`.
- Added `craft\commerce\services\TaxCategories::getAllTaxCategoriesAsList()`.
- Added `craft\commerce\services\Transactions::EVENT_AFTER_SAVE_TRANSACTION`.

### Changed
- Payment Methods are now called “Gateways”.
- Order statuses are now archived instead of deleted.
- Product types can no longer select applicable shipping categories. Instead, shipping categories select applicable product types.
- Product types can no longer select applicable tax categories. Instead, tax categories select applicable product types.
- Order status messages can now be longer than 255 characters. ([#465](https://github.com/craftcms/commerce/issues/465)
- Product and variant custom field data is no longer included in the line item snapshot by default for performance reasons. Use the new snapshot events to manually snapshot custom field data.
- Variant titles are now prefixed by their products’ titles.
- Last addresses used by customers are no longer stored. Instead, customers have primary shipping and billing addresses.
- The `paymentMethodSettings` config setting was renamed to `gatewaySettings`, and it now uses handles to reference gateways instead of IDs.
- The `sendCartInfoToGateways` was renamed to `sendCartInfo,` and is a per-gateway setting.
- The payment method overrides in `config/commerce.php` have been moved to `config/commerce-gateway.php`.
- The `craft.commerce.availableShippingMethods` Twig variable has been replaced with `craft.commerce.carts.cart.availableShippingMethods`.
- The `craft.commerce.cart` Twig variable has been replaced with `craft.commerce.carts.cart`.
- The `craft.commerce.countries` Twig variable has been replaced with `craft.commerce.countries.allCountries`.
- The `craft.commerce.countriesList` Twig variable has been replaced with `craft.commerce.countries.allCountriesAsList`.
- The `craft.commerce.currencies` Twig variable has been replaced with `craft.commerce.currencies.allCurrencies`.
- The `craft.commerce.customer` Twig variable has been replaced with `craft.commerce.customers.customer`.
- The `craft.commerce.discountByCode` Twig variable has been replaced with `craft.commerce.discounts.discountByCode`.
- The `craft.commerce.discounts` Twig variable has been replaced with `craft.commerce.discounts.allDiscounts`.
- The `craft.commerce.orders` Twig variable has been replaced with `craft.orders()`.
- The `craft.commerce.orderStatuses` Twig variable has been replaced with `craft.commerce.orderStatuses.allOrderStatuses`.
- The `craft.commerce.paymentCurrencies` Twig variable has been replaced with `craft.commerce.paymentCurrencies.allPaymentCurrencies`.
- The `craft.commerce.paymentMethods` Twig variable has been replaced with `craft.commerce.gateways.allCustomerEnabledGateways`.
- The `craft.commerce.primaryPaymentCurrency` Twig variable has been replaced with `craft.commerce.paymentCurrencies.primaryPaymentCurrency`.
- The `craft.commerce.products` Twig variable has been replaced with `craft.products()`.
- The `craft.commerce.productTypes` Twig variable has been replaced with `craft.commerce.productTypes.allProductTypes`.
- The `craft.commerce.sales` Twig variable has been replaced with `craft.commerce.sales.allSales`.
- The `craft.commerce.shippingCategories` Twig variable has been replaced with `craft.commerce.shippingCategories.allShippingCategories`.
- The `craft.commerce.shippingMethods` Twig variable has been replaced with `craft.commerce.shippingMethods.allShippingMethods`.
- The `craft.commerce.shippingZones` Twig variable has been replaced with `craft.commerce.shippingZones.allShippingZones`.
- The `craft.commerce.states` Twig variable has been replaced with `craft.commerce.states.allStates`.
- The `craft.commerce.statesArray` Twig variable has been replaced with `craft.commerce.states.allStatesAsList`.
- The `craft.commerce.taxCategories` Twig variable has been replaced with `craft.commerce.taxCategories.allTaxCategories`.
- The `craft.commerce.taxRates` Twig variable has been replaced with `craft.commerce.taxRates.allTaxRates`.
- The `craft.commerce.taxZones` Twig variable has been replaced with `craft.commerce.taxZones.allTaxZones`.
- The `craft.commerce.variants` Twig variable has been replaced with `craft.variants()`.
- `Customer::$lastUsedBillingAddress` has been replaced with `$primaryBillingAddress`.
- `Customer::$lastUsedShippingAddress` has been replaced with `$primaryShippingAddres`.
- `OrderAdjustment::$optionsJson` was renamed to `$sourceSnapshot`.
- `Variant::getSalesApplied()` was renamed to `getSales()`.
- `Variant::setSalesApplied()` was renamed to `setSales()`.
- The Shipping Rule interface now expects a shipping category ID passed to each rate method.
- Any custom shipping method classes should now extend `craft\commerce\base\ShippingMethod`.
- All hooks have been replaced by events.
- Replaced `customer.lastUsedShippingAddress` and `customer.lastUsedBillingAddress` with `customer.primaryBillingAddress` and `customer.primaryShippingAddress`.
- Vat ID validation is now powered by the “vat.php” library.

### Removed
- Removed the `cartCookieDuration` config setting. All carts are now related to craft php session and not their own cookie.
- Removed the `requireEmailForAnonymousPayments` config setting, as completed order now always require the correct email address to make anonymous payments on orders.
- Removed `baseShipping`, `baseDiscount`, `baseTax`, `baseTaxIncluded` attributes from the order model. Orders now have order-level adjustments.
- Removed `shipping`, `discount`, `tax`, `taxIncluded` attributes from the line item model. Line items now have line item level adjustments.
- Removed `PurchasableInterface::validateLineItem()`. `getLineItemRules()` should be used instead.
- Removed the `deleteOrderStatusById()` method on the `OrderStatuses` service.
- Removed the `OrderSettings` model, record, and service.
- Removed the `getCountryByAttributes()` method from the `Countries` service.
- Removed the `getStatesByAttributes()` method from the `States` service.
- Removed the `getLastUsedBillingAddress()` and `getLatUsedShippingAddress()` methods from `Customer` models.

### Fixed
- Fixed a bug where a product’s `getCpEditUrl()` method could omit the site handle on multi-site installs. ([craftcms/cms#3089](https://github.com/craftcms/cms/issues/3089))
- Fixed a bug where handles and names for archived gateways were not freed up for re-use. ([#485](https://github.com/craftcms/commerce/issues/485))

## 1.2.1368 - 2018-11-30

### Changed
- Updated the Payflow Omnipay driver to 2.3.1
- Updated the Securepay Omnipay driver to 2.2.0
- Updated the Authorize.net Omnipay driver to 2.5.1
- Updated the Payment Express Omnipay driver to 2.2.1
- Updated the Eway Omnipay driver to 2.2.2
- Updated the Payfast Omnipay driver to 2.2

## 1.2.1366 - 2018-11-28

### Fixed
- Fixed a bug where it was possible to create duplicate order history change records.
- Fixed a bug where offsite gateways wouldn’t redirect back and complete the transaction correctly for Control Panel payments.

## 1.2.1365 - 2018-10-23

### Fixed
- Fix a bug where it wasn’t possible to set the billing address based off an existing shipping address.

### Fixed
- Fixed a Javascript error when viewing a customer field on the Edit User page.

## 1.2.1364 - 2018-08-23

### Fixed
- Fixed a PHP error that would occur when saving a User.

## 1.2.1363 - 2018-08-23

### Added
- Added the `resaveAllCustomerOrdersOnCustomerSave` config setting.

### Fixed
- Fixed a bug where the Date Paid column on the Orders index page could show incorrect values.

### Security
- Fixed a bug where it was possible to access purchase receipts when it shouldn’t have been.

## 1.2.1362 - 2018-05-10

### Changed
- Craft Commerce will now enforce boolean types for settings that a gateway expects to be boolean.

### Fixed
- Fixed an SSL error that could when communicating with the Authorize.net payment gateway.

## 1.2.1360 - 2018-03-23

### Added
- The order index page now includes the time when displaying order dates.

### Changed
- Line item modals on View Order pages now include the line item total.
- Added Craft 2.6.3013 compatibility.

## 1.2.1359 - 2018-03-08

### Fixed
- Fixed an error where variants would indicate they had zero stock at checkout when they had been marked as having unlimited stock.

## 1.2.1358 - 2018-03-07

### Fixed
- Fixed a PHP error that would occur when using an order element criteria model.

## 1.2.1356 - 2018-03-07

### Added
- Added the `shippingMethod` order criteria param.

### Changed
- Order recalculation now occurs after the `orders.onBeforeSaveOrder` event.

### Fixed
- Fixed a bug where a blank order could be placed if the cart’s cookie was deleted while the customer was on the payment page.
- Fixed a bug where a cart could be completed despite a lack of available stock, in some cases.
- Fixed a bug where the “Capture” transaction button on View Order pages was still shown after a capture was completed.

## 1.2.1354 - 2018-02-06

### Added
- Craft Commerce now adds `Craft Commerce` to the `X-Powered-By` header on requests, unless disabled by the [sendPoweredByHeader](https://craftcms.com/docs/config-settings#sendPoweredByHeader) config setting.

### Changed
- Updated the Authorize.net driver to 2.5.1
- Updated the Worldpay Omnipay driver to 2.2.2
- Updated the PayPal Omnipay driver to 2.6.4
- Updated the Payflow Omnipay driver to 2.3
- Updated the Dompdf Package to 0.8.2

### Fixed
- Fixed an error that occurred when generating an order PDF.
- Fixed a PHP error that could occur if you edited a non-primary currency’s settings.

## 1.2.1353 - 2018-01-18

### Added
- Added the `requireShippingMethodSelectionAtCheckout` config setting.
- Added new user permissions to manage shipping and tax settings without needing to be an admin.

### Fixed
- Fixed an error that occurred when creating or editing a discount.
- Fixed an error that occurred when generating an order PDF.

## 1.2.1352 - 2018-01-16

### Added
- Added the ability to update the email address of a guest order from the Control Panel.
- Added the `commerce_defaultCartShippingAddress` and `commerce_defaultCartBillingAddress` plugin hooks.

## 1.2.1351 - 2017-10-31

### Added
- Added the `defaultSku` product criteria param.
- Added stock information to the Product index page.

### Fixed
- Fixed a bug where stock validation was off by one when different line item options were set for the same purchasable.
- Fixed a bug where custom adjusters supplied by plugins where not being sorted by priority before getting applied to the order.
- Fixed a bug where the `commerce/cart/updateCart` action was not returning the correct validation errors when an invalid shipping address was submitted along with the `sameAddress` param.

## 1.2.1350 - 2017-10-05

### Changed
- Order adjustments are now displayed in the order they were applied, rather than alphabetically.

### Fixed
- Fixed a bug where emails weren’t getting sent to customers.

## 1.2.1349 - 2017-09-29

### Added
- Added the `cp.commerce.product.edit.right-pane` template hook, enabling plugins to modify the right pane on Edit Product pages.
- Added the `pdfAllowRemoteImages` config setting, which can be set to `true` to allow external images to be loaded in PDF templates.

### Changed
- `Commerce_OrderModel::getEmail()` now always returns the associated user account’s email, if there is one.
- The error data returned for `commerce/customerAddresses/save` Ajax requests now include field handles as the error keys.
- `Commerce_CustomerModel::getEmail()` has now been deprecated. It will only return the email address of the associated user account’s email if there was one. Use `order.email` to get the email address of the order within templates.
- Updated the Dompdf package to 0.8.1.
- Updated the PayFast Omnipay driver to 2.1.3.

### Fixed
- Fixed an issue in the example templates where the “Use same address for billing” checkbox would remain checked when different addresses were previously selected.
- Fixed a tax calculation error that occurred when included tax was removed from a product’s price and subsequent additional taxes did not take the removed values into account.

## 1.2.1346 - 2017-07-24

### Added
- Added the `autoSetNewCartAddresses` config setting, which can be set to `false` to prevent Craft Commerce from automatically assigning the last-used billing and shipping addresses on new carts.

### Changed
- Updated the Migs Omnipay driver to 2.2.2
- Updated the Stripe Omnipay driver to 2.4.7

### Fixed
- Fixed an API authentication error when making payments using the Stripe gateway.
- Fixed a bug where the `commerce/payments/pay` action was still processing the payment even if the cart had errors placed on it by other plugins.
- Fixed a bug where `LineItemModel::onSale()` could sometimes return an incorrect response due to rounding errors.
- Fixed a PHP error that could occur if a purchasable invalidated a line item when it was being added to a new cart.
- Fixed an issue where credit card forms’ First/Last Name fields were getting overridden by billing addresses’ values for some gateways.
- Fixed a bug where adding to cart with invalid `options` params would pass stock validation.

## 1.2.1345 - 2017-06-26

### Added
- Percentage-based discounts now have the option to be applied to the item’s original price or its discounted price (if other discounts were already applied).

## Changed
- Ajax requests to `commerce/cart/*` actions will now get a `itemSubtotal` key in the response JSON.
- Updated the Omnipay Stripe driver to 2.4.6.
- Updated the Omnipay Payment Express driver to 2.2.1.
- Updated the Omnipay MultiSafePay driver to 2.3.6.
- Updated the Omnipay Worldpay driver to 2.2.1.

### Fixed
- Fixed a bug where email address limits on discounts were able to by circumvented if the customer changed the casing of the coupon code.
- Fixed a PHP error that occurred when viewing a cart in the Control Panel if no payment methods had been created yet.
- Fixed a bug where discounts based on user group were not being added/removed after the user logged in/out.
- Fixed a bug where variants’ sale prices were only getting rounded when at least one sale was applied.
- Fixed a bug where special characters in Tax and Shipping Category names could break some form inputs in the Control Panel.
- Fixed a validation error that occurred when saving two shipping rules with the same name.

## 1.2.1343 - 2017-06-09

### Added
- Added the `pdfPaperSize` config setting.
- Added the `pdfPaperOrientation` config setting.
- Added a new Stripe gateway setting that determines whether the `receipt_email` param should be sent in payment requests.
- Added the `commerce_transactions.onCreateTransaction` event, which enables plugins to modify a newly-created transaction model.

### Changed
- Updated the Buckeroo driver to 2.2.
- Updated the Stripe driver to 2.4.5.
- Enabled the Buckeroo Credit Card Gateway within the Buckeroo Omnipay driver.

## 1.2.1342 - 2017-05-24

### Added
- Added support for Worldpay’s new `v1` API.

### Fixed
- Fixed a bug where `VariantModel:onSale()` could sometimes return an incorrect response due to rounding errors.
- Fixed a PHP error that occurred when saving a product with an empty dimension input on servers running PHP 7.
- Fixed a issue where orders were getting recalculated after receiving a completion response, when using the Sage Pay gateway.
- Fixed a PHP error that occurred when a plugin prevented a purchasable from getting added to the cart.

## 1.2.1341 - 2017-05-02

### Changed
- Increased the tax rate decimal storage length to allow 3 decimal places in tax rate percentages.
- The `CommerceDbHelper` class has be deprecated.

### Fixed
- Fixed a bug where some characters in product names were getting double-encoded on View Order pages.
- Fixed a bug where orders were incorrectly recalculating their adjustments when receiving notifications from the SagePay payment gateway.
- Fixed a tax calculation bug that occurred when using the “Total Order Price” taxable subject.

## 1.2.1339 - 2017-04-24

### Added
- Added new “Taxable Subject” options to Tax Rates, enabling taxes to be applied at the order level.
- Added the `datePaid` order element criteria attribute.

### Changed
- Updated the Dompdf package to 0.8.
- Updated the Omnipay Mollie driver to 3.2.
- Updated the Omnipay Authorize.net driver to 2.5.
- Updated the Omnipay MultiSafePay driver to 2.3.4.

### Fixed
- Fixed some PHP errors that occurred when rendering PDFs on servers running PHP 7.1.

## 1.2.1338 - 2017-04-04

### Added
- Added the `requireBillingAddressAtCheckout` config setting.
- Added the `cp.commerce.order.main-pane` template hook to the View Order page.
- Added `Commerce_VariantModel::hasStock()`.

### Fixed
- Fixed some PHP errors that occurred when saving products on servers running PHP 7.1.
- Fixed a bug where the `commerce/payments/pay` action was not blocking disabled payment methods.
- Fixed a bug where old carts did not default to the primary payment currency when their current payment currency was no longer valid.

## 1.2.1337 - 2017-03-08

### Added
- Added the `commerce_sale.onBeforeMatchProductAndSale` event, which enables plugins to add custom matching logic to sales.
- Added the `commerce_products.onBeforeEditProduct` event.
- Added the `cp.commerce.product.edit` template hook to the Edit Product page.

### Changed
- If a product SKU can’t be generated from its product type’s Automatic SKU Format, Craft Commerce now logs why.

### Fixed
- Fixed some PHP errors that occurred on servers running PHP 7.1.
- Fixed a bug where line items could be removed if their `qty` param was missing from a `commerce/cart/updateLineItem` request.
- The Orders index page now displays zero-value currency amounts, instead of leaving the cell blank.
- Fixed bug where duplicate products could be displayed when editing sales when the User Groups condition was in use.
- Fixed a bug where the `isUnpaid` and `isPaid` order element criteria params did not work correctly.
- Fixed a PHP error that occurred if a plugin’s custom shipping method object didn’t inherit `BaseModel`.
- Fixed a bug where payments made with MultiSafepay would be marked as successful before the user was redirected to the offsite gateway.
- Fixed a bug where shipping rule names were required to be unique across the entire installation, rather than per-shipping method.

## 1.2.1334 - 2017-01-30

### Added
- Added a new `purgeInactiveCarts` config setting, which determines whether Craft Commerce should purge inactive carts from the database (`true` by default).
- Added a new `commerce_modifyOrderAdjusters` hook, which enables plugins to modify the order adjusters before they are applied.
- Added the “Shipping Method” and “Payment Method” table attribute options to the Orders index page.

### Changed
- Updated the Stripe gateway library to 2.4.2.
- Updated the PayPal gateway library to 2.6.3.
- Fixed a memory error that occurred when purging a large number of carts.

### Fixed
- Fixed a bug where the `hasVariant` product criteria attribute would only account the first 100 variants.
- Fixed a bug where custom order adjusters could not inspect earlier adjustments made to the order within the current recalculation.
- Fixed a bug where the default product type that gets created on installation was referencing the old `commerce` templates path, rather than `shop`.
- Fixed compatibility with some payment gateways that were expecting abbreviated state names in the billing address.

## 1.2.1333 - 2017-01-05

### Fixed
- Fixed a PHP error that occurred when retrieving the sale price of variants that were fetched via `craft.commerce.products`.

## 1.2.1332 - 2017-01-03

### Added
- Added the `commerce_modifyItemBag` hook, allowing plugins to modify cart information sent to the payment gateway.
- Added the `requireShippingAddressAtCheckout` config setting.
- Added a new `defaultHeight` product criteria param, for querying products by their default variant’s height.
- Added a new `defaultLength` product criteria param, for querying products by their default variant’s length.
- Added a new `defaultWidth` product criteria param, for querying products by their default variant’s width.
- Added a new `defaultWeight` product criteria param, for querying products by their default variant’s weight.

### Fixed
- Fixed a bug where sales were not being applied to variants that were fetched via `craft.commerce.variants`.
- Fixed a bug where line items’ `salePrice` were not reflecting any changes made to their `saleAmount` via the `lineItem.onPopulateLineItem` event.

## 1.2.1331 - 2016-12-13

### Added
- Craft Commerce now includes a gateway adapter for Payeezy by First Data.
- Added `Commerce_VariantModel::getSalesApplied()`, which returns an array of the `Commerce_SaleModel` objects that were used to calculate the salePrice of the variant.

### Changed
- Ajax requests to `commerce/cart/*` actions now include `subtotal` and `shippingCategoryId` properties in the response data.
- The `commerce_orders/beforeOrderComplete` event now gets fired a little later than before, giving plugins a chance to change the order status ID.

### Fixed
- Fixed a bug where MultiSafepay was not being treated as an offsite payment gateway.

## 1.2.1330 - 2016-12-06

### Changed
- Added a new `baseTax` attribute to order models, which can be modified by custom order adjusters to add taxes to the order as a whole.
- `Commerce_OrderModel::getTotalTax()` now includes the new `baseTax` amount.

### Fixed
- Fixed a rounding error that occurred with some percentage-based discounts.
- Fixed a PHP error that occurred when searching for products with the `hasVariants` criteria param, in some cases.

## 1.2.1329 - 2016-11-30

### Fixed
- Fixed a bug where discounts without a coupon code condition could apply before their start date.
- Fixed a bug where the `hasSales` product criteria attribute would only apply to the first 100 products.
- Fixed a bug where the post-payment redirect would take the customer to the site homepage.

## 1.2.1328 - 2016-11-29

### Added
- Craft Commerce now includes a gateway adapter for MultiSafepay.

### Changed
- Ajax requests to `cart/updateCart` now include a `cart` object in the response data in the event of an error.

### Fixed
- Fixed a bug where PayPal payments could fail due to inconsistencies between how Craft Commerce and PayPal calculated the total payment amount for transactions.
- Fixed a bug where First Name and Last Name customer field labels weren’t being translated for the current locale in the Control Panel.
- Fixed a bug some offsite gateway payment requests were not getting sent with the correct return and cancel URLs.
- Fixed a bug that prevented Craft Commerce from updating successfully from pre-1.0 versions on case-sensitive file systems.
- Fixed a bug where applicable VAT taxes were not being removed correctly for customers with a valid VAT ID.
- Fixed a bug where archived payment methods were still showing up as options in Control Panel payment form modals.

## 1.2.1327 - 2016-10-25

### Changed
- When saving a product type, if any tax/shipping categories had been deselected, Craft Commerce will now reassign any existing products with the no-longer-available tax/shipping categories to the default categories.
- The “HTML Email Template Path” Email setting can now contain Twig code.

### Fixed
- Fixed a bug where Craft Commerce was not respecting the system time zone when purging inactive carts.
- Fixed a bug where a no-longer-applicable shipping method could still be selected by a cart if it was the only defined shipping method.
- Fixed a bug where the `Commerce_ProductModel` provided by the onSaveProduct event was not updated with the latest and greatest values based on its default variant.
- Fixed a bug where all products were being re-saved when a product type was saved, rather than just the products that belong to that product type.
- Fixed a PHP error that occurred when adding something to the cart, if the cart didn’t have a shipping address yet and the default tax zone’s tax rate was marked as VAT.
- Fixed a bug where a coupon based discount could apply before its start date.

## 1.2.1325 - 2016-10-13

### Fixed
- Fixed a PHP error that occurred when a custom purchasable didn’t provide a tax category ID.
- Fixed a bug where the relevant template caches were not being cleared after the stock of a variant was deducted.
- Fixed a display issue on the order transaction details modal when a large amount of gateway response data was present.

## 1.2.1324 - 2016-10-12

### Fixed
- Fixed a bug where orders were not being marked as complete after successful offsite gateway payments.
- Fixed a PHP error that occurred when deleting a product type.

## 1.2.1323 - 2016-10-11

### Added
- It’s now possible to accept payments in multiple currencies.
- Added Shipping Categories.
- Discounts can now be user-sorted, which defines the order that they will be applied to carts.
- Discounts now have the option to prevent subsequent discounts from being applied.
- The start/end dates for Discounts and Sales can now specify the time of day.
- Discounts can now have a “Minimum Purchase Quantity” condition.
- Product Types now have an “Order Description Format” setting, which can be used to override the description of the products in orders’ line items.
- Addresses now have “Attention”, “Title”, and “Business ID” fields.
- Added the “Order PDF Filename Format” setting in Commerce → Settings → General Settings, for customizing the format of order PDF filenames.
- Added the `useBillingAddressForTax` config setting. If enabled, Craft Commerce will calculate taxes based on orders’ billing addresses, rather than their shipping addresses.
- Added the `requireEmailForAnonymousPayments` config setting. If enabled, Craft Commerce will require the email address of the order to be submitted in anonymous payment requests.
- The IP address of the customer is now stored on the order during order completion.
- Craft Commerce now makes all payment gateways available to unregistered installs, rather than limiting users to a single “Dummy” gateway.
- Added support for SagePay Server.
- Added support for the Netbanx Hosted.
- Added the `commerceCurrency` filter, which works identically to the |currency filter by default, but also has `convert` and `format` arguments that can be used to alter the behavior.
- Added `craft.commerce.shippingMethods`.
- Added `craft.commerce.shippingCategories`.
- Added `craft.commerce.shippingZones`.
- Added `craft.commerce.taxZones`.
- Added `OrderStatusService::getDefaultOrderStatusId()`.
- Added the `commerce_payments.onBeforeCaptureTransaction` and `onCaptureTransaction` events.
- Added the `commerce_payments.onBeforeRefundTransaction` and `onRefundTransaction` events.
- Added the `commerce_email.onBeforeSendEmail` and `onSendEmail` events.
- Added the `cp.commerce.order.edit` hook to the View Order page template.
- Added the [PHP Units of Measure](https://github.com/PhpUnitsOfMeasure/php-units-of-measure) PHP package.
- Added the [Vat Validation](https://github.com/snowcap/vat-validation) PHP package.

### Changed
- The tax categories returned by the template function `craft.commerce.getTaxCategories()` are now represented by `Commerce_TaxCategory` models by default, rather than arrays. To get them returned as arrays, you can pass `true` into the function.
- Status-change notification emails are now sent to the customer in the language they placed the order with.
- It’s now possible to update product statuses on the Products index page.
- The example templates folder has been renamed from “commerce” to “shop”.
- Craft Commerce now re-saves existing products when a Product Type’s settings are saved.
- The Tax Rates index page now lists the Tax Categories and Tax Zones each Tax Rate uses.
- Tax Rates now have the option to exclude themselves from orders with a valid VAT ID.
- Transaction Info HUDs on View Order pages now show the transaction IDs.
- Craft Commerce now stores the complete response data for gateway transaction requests in the commerce_transactions table.
- The commerce/cart/updateCart action now includes all validation errors found during partial cart updates in its response.
- Reduced the number of order recalculations performed during payment.
- The View Order page no longer labels an order as paid if its total price is zero.
- Craft Commerce now logs invalid email addresses when attempting to send order status notification emails.
- Custom fields on an order can now only be updated during payment if it is the user’s active cart.
- Craft Commerce now provides Stripe with the customer’s email address to support Stripe’s receipt email feature.
- Payment failures using PayPal Express now redirect the customer back to PayPal automatically, rather than displaying a message instructing the customer to return to PayPal.
- Updated the Authorize.Net gateway library to 2.4.2.
- Updated the Dummy gateway library to 2.1.2.
- Updated the Molli gateway library to 3.1.
- Updated the Payfast gateway library to 2.1.2.
- Updated the Payflow gateway library to 2.2.1.
- Updated the Stripe gateway library to 2.4.1.

### Deprecated
- Deprecated the `update` variable in email templates. The `orderHistory` variable should be used instead.

### Fixed
- Fixed a bug where `Commerce_OrderService::completeOrder()` was not checking to make sure the order was not already completed before doing its thing.
- Fixed a bug where addresses’ “Map” links on View Order pages were not passing the full address to the Google Maps window.
- Fixed an bug where address validation was not respecting the country setting, “Require a state to be selected when this country is chosen”.
- Fixed a bug where submitting new addresses to a fresh cart caused a cart update failure.
- Fixed a bug where collapsed variants’ summary info was overlapping the “Default” button.

## 1.1.1317 - 2016-09-27

### Added
- Craft Commerce is now translated into Portuguese.

### Fixed
- Fixed a bug where Edit Address modals on View Order pages were not including custom states in the State field options.

## 1.1.1217 - 2016-08-25

### Fixed
- Fixed a PHP error that occurred when referencing the default currency.

## 1.1.1216 - 2016-08-25

### Fixed
- Fixed a bug where eager-loading product variants wasn’t working.
- Fixed a bug where customer addresses were not showing up in the View Order page if they contained certain characters.
- Fixed a bug where orders were not getting marked as complete when they should have in some cases, due to a rounding comparison issue.

## 1.1.1215 - 2016-08-08

### Changed
- Customer Info fields now return the user’s `CustomerModel` when accessed in a template.

### Fixed
- Fixed a bug where discounts that apply free shipping to an order were not including the shipping reduction amount in the discount order adjustment amount.
- Fixed a bug where editing an address in the address book would unintentionally select that address as the active cart’s shipping address.
- Fixed SagePay Server gateway support.

## 1.1.1214 - 2016-07-20

### Fixed
- Fixed an error that occurred when PayPal rejected a payment completion request due to duplicate counting of included taxes.
- Fixed a MySQL error that could occur when `ElementsService::getTotalElements()` was called for orders, products, or variants.

## 1.1.1213 - 2016-07-05

### Changed
- Transaction dates are now shown on the View Order page.
- Order status change dates are now shown on the View Order page.
- Updated the Authorize.Net Omnipay gateway to 2.4, fixing issues with Authorize.Net support.
- Cart item information is now sent on gateway payment completion requests, in addition to initial payment requests.

### Fixed
- Fixed a bug where payments using Worldpay were not getting automatically redirected back to the store.

## 1.1.1212 - 2016-06-21

### Changed
- Line item detail HUDs within the View Order page now include the items’ subtotals.
- Renamed `Commerce_LineItemModel`’s `subtotalWithSale` attribute to `subtotal`, deprecating the former.
- Renamed `Commerce_OrderModel`’s `itemSubtotalWithSale` attribute to `itemSubtotal`, deprecating the former.
- Each of the nested arrays returned by `craft.commerce.availableShippingMethods` now include a `method` key that holds the actual shipping method object.

### Fixed
- Fixed a MySQL error that occurred when MySQL was running in Strict Mode.
- Fixed a rounding error that occurred when calculating tax on shipping costs.

## 1.1.1211 - 2016-06-07

### Added
- Added a new “Per Email Address Limit” condition to coupon-based discounts, which will limit the coupons’ use by email address.
- Added the ability to clear usage counters for coupon-based discounts.
- Added a new `hasSales` product criteria param, which can be used to limit the resulting products to those that have at least one applicable sale.
- Added a new `hasPurchasables` order criteria param, which can be used to limit the resulting orders to those that contain specific purchasables.
- Added a new `commerce_lineItems.onPopulateLineItem` event which is called right after a line item has been populated with a purchasable, and can be used to modify the line item attributes, such as its price.
- Added `LineItemModel::getSubtotal()` as an alias of the now-deprecated `getSubtotalWithSale()`.

### Fixed
- Fixed a bug where the “Per User Limit” discount condition was not being enforced for anonymous users.
- Fixed a bug where the quantity was not being taken into account when calculating a weight-based shipping cost.
- Fixed a validation error that could occur when submitting a payment for an order with a percentage-based discount.
- Fixed a bug where the cart was not getting recalculated when an associated address was updated in the user’s address book.

## 1.1.1210 - 2016-05-17

### Fixed
- Fixed a bug where sales could be applied to the same line item more than once.
- Fixed a bug where the `commerce/cart/cartUpdate` controller action’s Ajax response did not have up-to-date information.

## 1.1.1208 - 2016-05-16

### Added
- Added `commerce_products.onBeforeDeleteProduct` and `onDeleteProduct` events.

### Fixed
- Fixed a PHP error that occurred when adding a new item to the cart.

## 1.1.1207 - 2016-05-11

### Fixed
- Fixed a PHP error that occurred when saving a product with unlimited stock.

## 1.1.1206 - 2016-05-11

### Changed
- It’s now possible to show customers’ and companies’ names on the Orders index page.
- Craft Commerce now sends customers’ full names to the payment gateways, pulled from the billing address.
- Craft Commerce now ensures that orders’ prices don’t change in the middle of payment requests, and declines any payments where the price does change.
- The onBeforeSaveProduct event is now triggered earlier to allow more modification of the product model before saving.
- Updated the Omnipay gateway libraries to their latest versions.

### Fixed
- Fixed a bug where changes to purchasable prices were not reflected in active carts.
- Fixed a PHP error that occurred when an active cart contained a variant that had no stock or had been disabled.
- Fixed a PHP error that occurred when paying with the Paypal Express gateway.

## 1.1.1202 - 2016-05-03

### Added
- Added the `commerce_lineItems.onCreateLineItem` event.
- Added the `hasStock` variant criteria param, which can be set to `true` to find variants that have stock (including variants with unlimited stock).

### Changed
- The View Order page now shows whether a coupon code was used on the order.
- All payment gateways support payments on the View Order page now.
- It’s now possible to delete countries that are in use by tax/shipping zones and customer addresses.
- State-based tax/shipping zones now can match on the state abbreviation, in addition to the state name/ID.
- Craft Commerce now sends descriptions of the line items to gateways along with other cart info, when the `sendCartInfoToGateways` config setting is enabled.

### Fixed
- Fixed a bug where payment method setting values that were set from config/commerce.php would get saved to the database when the payment method was resaved in the Control Panel.
- Fixed a PHP error that occurred when calling `Commerce_OrderStatusesService::getAllEmailsByOrderStatusId()` if the order status ID was invalid.
- Fixed a PHP error that occurred when a cart contained a disabled purchasable.
- Fixed a bug where an order status’ sort order was forgotten when it was resaved.
- Fixed a bug where the `hasVariant` product criteria param was only checking the first 100 variants.
- Fixed a bug where only logged-in users could view a tokenized product preview URL.
- Fixed an issue where the selected shipping method was not getting removed from the cart when it was no longer available, in some cases.

## 1.1.1200 - 2016-04-13

### Added
- Added the `commerce_products.onBeforeSaveProduct` and `onSaveProduct` events.
- Added the `commerce_lineItems.onBeforeSaveLineItem` and `onSaveLineItem` events.

### Changed
- Stock fields are now marked as required to make it more clear that they are.
- Added a new “The Fleece Awakens” default product.

### Fixed
- Fixed an error that occurred when a variant was saved without a price.
- Fixed a bug where various front-end templates wouldn’t load correctly from the Control Panel if the [defaultTemplateFileExtensions](link) or [indexTemplateFilename](link) config settings had custom values.
- Fixed a bug where products’ `defaultVariantId` property was not being set on first save.
- Fixed a validation error that occurred when a cart was saved with a new shipping address and an existing billing address.
- Fixed a bug where customers’ last-used billing addresses were not being remembered.
- Fixed a MySQL error that occurred when attempting to delete a user that had an order transaction history.

### Security
- Fixed an XSS vulnerability.

## 1.1.1198 - 2016-03-22

### Added
- Added the `sendCartInfoToGateways` config setting, which defines whether Craft Commerce should send info about a cart’s line items and adjustments when sending payment requests to gateways.
- Product models now have a `totalStock` property, which returns the sum of all available stock across all of a product’s variants.
- Product models now have an `unlimitedStock` property, which returns whether any of a product’s variants have unlimited stock.
- Added the `commerce_variants.onOrderVariant` event.

### Changed
- Updated the Omnipay Authorize.Net driver to 2.3.1.
- Updated the Omnipay FirstData driver to 2.3.0.
- Updated the Omnipay Mollie driver to 3.0.5.
- Updated the Omnipay MultiSafePay driver to 2.3.0.
- Updated the Omnipay PayPal driver to 2.5.3.
- Updated the Omnipay Pin driver to 2.2.1.
- Updated the Omnipay SagePay driver to 2.3.1.
- Updated the Omnipay Stripe driver to  v2.3.1.
- Updated the Omnipay WorldPay driver to 2.2.

### Fixed
- Fixed a bug where shipping address rules and tax rates were not finding their matching shipping zone in some cases.
- Fixed a bug where the credit card number validator was not removing non-numeric characters.
- Fixed a PHP error that occurred when saving an order from a console command.

## 1.1.1197 - 2016-03-09

### Changed
- Ajax requests to the “commerce/payments/pay” controller action now include validation errors in the response, if any.

### Fixed
- Fixed a credit card validation bug that occurred when using the eWay Rapid gateway.
- Fixed an error that occurred on the Orders index page when searching for orders.
- Fixed a bug where refreshing the browser window after refunding or paying for an order on the View Order page would attempt to re-submit the refund/payment request.
- Fixed a bug where `Commerce_PaymentsService::processPayment()` was returning `false` when the order was already paid in full (e.g. due to a 100%-off coupon code).
- Fixed a bug where variants were defaulting to disabled for products that only had a single variant.

## 1.1.1196 - 2016-03-08

### Added
- Added Slovak message translations.
- Added Shipping Zones, making it easier to relate multiple Shipping Methods/Rules to a common list of countries/states. (Existing Shipping Rules will be migrated to use Shipping Zones automatically.)
- Added a “Recent Orders” Dashboard widget that shows a table of recently-placed orders.
- Added a “Revenue” Dashboard widget that shows a chart of recent revenue history.
- The Orders index page now shows a big, beautiful revenue chart above the order listing.
- It’s now possible to edit Billing and Shipping addresses on the View Order page.
- It’s now possible to manually mark orders as complete on the View Order page.
- It’s now possible to submit new order payments from the View Order page.
- Edit Product pages now have a “Save as a new product” option in the Save button menu.
- Edit Product pages now list any sales that are associated with the product.
- It’s now possible to sort custom order statuses.
- It’s now possible to sort custom payment methods.
- It’s now possible to soft-delete payment methods.
- Added a “Link to a product” option to Rich Text fields’ Link menus, making it easy to create links to products.
- Added support for Omnipay “item bags”, giving gateways some information about the cart contents.
- Added the “gatewayPostRedirectTemplate” config setting, which can be used to specify the template that should be used to render the POST redirection page for gateways that require it.
- Added support for eager-loading variants when querying products, by setting the `with: 'variants'` product param.
- Added support for eager-loading products when querying variants, by setting the `with: 'product'` variant param.
- Added `craft.commerce.variants` for querying product variants with custom parameters.
- Added the “defaultPrice” product criteria parameter, for querying products by their default variant’s price.
- Added the “hasVariant” product criteria parameter, for querying products that have a variant matching a specific criteria. (This replaces the now-deprecated “withVariant” parameter”.)
- Added the “stock” variant criteria parameter, for querying variants by their available stock.
- Added the “commerce/payments/pay” controller action, replacing the now-deprecated “commerce/cartPayment/pay” action.
- Added the “commerce/payments/completePayment” controller action, replacing the now-deprecated “commerce/cartPayment/completePayment” action.
- The “commerce/payments/pay” controller action now accepts an optional “orderNumber” param, for specifying which order should receive the payment. (If none is provided, the active cart is used.)
- The “commerce/payments/pay” controller action now accepts an optional “expiry” parameter, which takes a combined month + year value in the format “MM/YYYY”.
- The “commerce/payments/pay” controller action doesn’t required “redirect” and “cancelUrl” params, like its predecessor did.
- The “commerce/payments/pay” controller action supports Ajax requests.
- Added an abstract Purchasable class that purchasables can extend, if they want to.
- Gateway adapters are now responsible for creating the payment form model themselves, via the new `getPaymentFormModel()` method.
- Gateway adapters are now responsible for populating the CreditCard object based on payment form data themselves, via the new `populateCard()` method.
- Gateway adapters now have an opportunity to modify the Omnipay payment request, via the new `populateRequest()` method.
- Gateway adapters can now add support for Control Panel payments by implementing `cpPaymentsEnabled()` and `getPaymentFormHtml()`.

### Changed
- `Commerce_PaymentFormModel` has been replaced by an abstract BasePaymentFormModel class and subclasses that target specific gateway types.
- Gateway adapters must now implement the new `getPaymentFormModel()` and `populateCard()` methods, or extend `CreditCardGatewayAdapter`.
- The signatures and behaviors of `Commerce_PaymentsService::processPayment()` and `completePayment()` have changed.
- New Sales and Discounts are now enabled by default.
- The Orders index page now displays orders in chronological order by default.
- It is no longer possible to save a product with a disabled default variant.
- It is no longer possible to add a disabled variant, or the variant of a disabled product, to the cart.
- `Commerce_PaymentsService::processPayment()` and `completePayment()` no longer respond to the request directly, unless the gateway requires a redirect via POST. They now return `true` or `false` indicating whether the operation was successful, and leave it up to the controller to handle the client response.

### Deprecated
- The `commerce/cartPayment/pay` action has been deprecated. `commerce/payments/pay` should be used instead.
- The `commerce/cartPayment/completePayment` action has been deprecated. `commerce/payments/completePayment` should be used instead.
- The `withVariant` product criteria parameter has been deprecated. `hasVariant` should be used instead.

## 1.0.1190 - 2016-02-26

### Fixed
- Fixed a bug where product-specific sales were not being applied correctly.

## 1.0.1189 - 2016-02-23

### Changed
- Reduced the number of SQL queries required to perform various actions.
- The “Enabled” checkbox is now checked by default when creating new promotions and payment methods.
- Edit Product page URLs no longer require the slug to be appended after the product ID.
- Completed orders are now sorted by Date Ordered by default, and incomplete orders by Date Updated, in the Control Panel.

### Fixed
- Fixed a PHP error that occurred if an active cart contained a purchasable that had been deleted in the back-end.
- Fixed a PHP error that occurred when trying to access the addresses of a non-existent customer.
- Fixed a bug where only a single sale was being applied to products even if there were multiple matching sales.

## 1.0.1188 - 2016-02-09

### Changed
- Order queries will now return zero results if the `number` criteria param is set to any empty value besides `null` (e.g. `false` or `0`).
- Improved the behavior of the Status menu in the Update Order Status modal on View Order pages.
- Added some `<body>` classes to some of Craft Commerce’s Control Panel pages.

### Fixed
- Fixed a bug where new carts could be created with an existing order number.
- Fixed a bug where the default descriptions given to discounts were not necessarily using the correct currency and number formats.
- Fixed a bug where a default state was getting selected when creating a new shipping rule, but it was not getting saved.
- Fixed a bug where variants could not be saved as disabled.

## 1.0.1187 - 2016-01-28

### Added
- Added `craft.commerce.getDiscountByCode()`, making it possible for templates to fetch info about a discount by its code.

### Changed
- OrderHistoryModel objects now have a `dateCreated` attribute.

### Fixed
- Fixed a bug where customers could select addresses that did not belong to them.
- Fixed a bug where new billing addresses were not getting saved properly when carts were set to use an existing shipping address, but `sameAddress` was left unchecked.
- Fixed a bug where numeric variant fields (e.g Price) were storing incorrect values when entered from locales that use periods as the grouping symbol.
- Fixed a PHP error that occurred when saving a custom order status with no emails selected.
- Fixed a bug where discounts were being applied to carts even after the discount had been disabled.
- Fixed a bug where carts were not displaying descriptions for applied discounts.
- Fixed a bug where variants’ Title fields were not showing the correct locale ID in some cases.

## 1.0.1186 - 2016-01-06

### Changed
- Updated the translation strings.

### Fixed
- Fixed a PHP error that occurred when attempting to change a tax category’s handle.
- Fixed a PHP error that occurred when attempting to save a discount or sale without selecting any products or product types.

## 1.0.1185 - 2015-12-21

### Added
- Orders now have an `email` criteria parameter which can be used to only query orders placed with the given email.
- Address objects now have `getFullName()` method, for returning the customer’s first and last name combined.
- Added the `totalLength` attribute to front-end cart Ajax responses.
- It’s now possible to sort orders by Date Ordered and Date Paid on the Orders index page.

### Changed
- A clear error message is now displayed when attempting to save a product, if the product type’s Title Format setting is invalid.
- A clear error message is now displayed when attempting to save a product, if the product type’s Automatic SKU Format setting is invalid.
- Any Twig errors that occur when rendering email templates are now caught and logged, without affecting the actual order status change.
- The Payment Methods index now shows the payment methods’ gateways’ actual display names, rather than their class names.
- Payment method settings that are being overridden in craft/config/commerce.php now get disabled from Edit Payment Method pages.
- The extended line item info HUD now displays the included tax for the line item.

### Fixed
- Fixed a bug where the cart was not immediately forgotten when an order was completed.
- Fixed a bug where `Commerce_OrderModel::getTotalLength()` was returning the total height of each of its line items, rather than the length.
- Fixed a bug where variants’ height, length, and width were not being saved correctly on order line item snapshots.
- Fixed a bug where order queries would return results even when the `user` or `customer` params were set to invalid values.
- Fixed a PHP error that occurred when accessing a third party shipping method from an order object.
- Fixed a PHP error that occurred when accessing the Sales index page.
- Fixed a PHP error that occurred when loading dependencies on some servers.
- Fixed a JavaScript error that occurred when viewing extended info about an order’s line items.
- Fixed some language and styling bugs.

## 1.0.1184 - 2015-12-09

### Added
- Added support for inline product creation from product selection modals.
- Products now have an `editable` criteria parameter which can be used to only query products which the current user has permission to edit.
- Added support for payment methods using the eWAY Rapid gateway.

### Changed
- Improved compatibility with some payment gateways.
- Added the `shippingMethodId` attribute to front-end cart Ajax responses.
- Users that have permission to access Craft Commerce in the Control Panel, but not permission to manage Orders, Products, or Promotions now get a 403 error when accessing /admin/commerce, rather than a blank page.
- The “Download PDF” button no longer appears on the View Order page if no PDF template exists yet.
- `Commerce_OrderModel::getPdfUrl()` now only returns a URL if the PDF template exists; otherwise null will be returned.
- Errors that occur when parsing email templates now get logged in craft/storage/runtime/logs/commerce.log.
- Improved the wording of error messages that occur when an unsupported gateway request is made.

### Fixed
- Fixed a bug where entering a sale’s discount amount to a decimal number less than 1 would result in the sale applying a negative discount (surcharge) to applicable product prices. Please check any existing sales to make sure the correct amount is being discounted.
- Fixed bug where email template errors would cause order completion to fail.
- Fixed a bug where shipping rule description fields were not being saved.
- Fixed a PHP error that could occur when saving a product via an Element Editor HUD.
- Fixed a bug where billing and shipping addresses were receiving duplicate validation errors when the `sameAddress` flag was set to true.
- Fixed a JavaScript error that occurred when changing an order’s status on servers with case-sensitive file systems.

## 1.0.1183 - 2015-12-03

### Changed
- Discounts are now entered as positive numbers in the CP (e.g. a 50% discount is defined as either “0.5” or “50%” rather than “-0.5” or “-50%”).
- Added the `commerce_cart.onBeforeAddToCart` event.
- Added the `commerce_discounts.onBeforeMatchLineItem` event, making it possible for plugins to perform additional checks when determining if a discount should be applied to a line item.
- Added the `commerce_payments.onBeforeGatewayRequestSend` event.

### Fixed
- Fixed a PHP error that would occur when the Payment Methods index page if any of the existing payment methods were using classes that could not be found.
- Fixed a bug where some failed payment requests were not returning an error message.
- Fixed a bug where `PaymentsService::processPayment()` was attempting to redirect to the order’s return URL even if it didn’t have one, in the event that the order was already paid in full before `processPayment()` was called. Now `true` is returned instead.
- Fixed some UI strings that were not getting properly translated.

## 1.0.1182 - 2015-12-01

### Added
- Tax Rates now have a “Taxable Subject” setting, allowing admins to choose whether the Tax Rate should be applied to shipping costs, price, or both.
- View Order pages now display notes and options associated with line items.
- Added new `commerce_addresses.beforeSaveAddress` and `saveAddress` events.
- Purchasables now must implement a `getIsPromotable()` method, which returns whether the purchasable can be subject to discounts.
- Variants now support a `default` element criteria param, for only querying variants that are/aren’t the default variant of an invariable product.

### Changed
- All number fields now display values in the current locale’s number format.
- Variant descriptions now include the product’s title for products that have variants.
- It’s now more obvious in the UI that you are unable to delete an order status while orders exist with that status.
- The `commerce_orders.beforeSaveOrder` event now respects event’s `$peformAction` value.
- The `commerce_orders.beforeSaveOrder` and `saveOrder` events trigger for carts, in addition to completed orders.
- `Commerce_PaymentsService::processPayment()` no longer redirects the browser if the `$redirect` argument passed to it is `null`.
- Renamed `Commerce_VariantsService::getPrimaryVariantByProductId()` to `getDefaultVariantByProductId()`.
- Updated all instances of `craft.commerce.getCart()` to `craft.commerce.cart` in the example templates.
- Customers are now redirected to the main products page when attempting to view their cart while it is empty.

### Removed
- Removed the `commerceDecimal` and `commerceCurrency` template filters. Craft CMS’s built-in [number](https://craftcms.com/docs/templating/filters#number) and [currency](https://craftcms.com/docs/templating/filters#currency) filters should be used instead. Note that you will need to explicitly pass in the cart’s currency to the `currency` filter (e.g. `|currency(craft.commerce.cart.currency)`).

### Fixed
- Fixed a bug where View Order pages were displaying links to purchased products even if the product didn’t exist anymore, which would result in a 404 error.
- Fixed a bug where orders’ base shipping costs and base discounts were not getting reset when adjustments were recalculated.
- Fixed the “Country” and “State” field labels on Edit Shipping Rule pages, which were incorrectly pluralized.
- Fixed a bug where toggling a product/variant’s “Unlimited” checkbox was not enabling/disabling the Stock text input.
- Fixed a PHP error that occurred on order completion when purchasing a third party purchasable.
- Fixed a PHP error that occurred when attempting to add a line item to the cart with zero quantity.
- Fixed a bug where the state name was not getting included from address models’ `getStateText()` methods.
- Fixed a PHP error that would occur when saving a variable product without any variants.

## 0.9.1179 - 2015-11-24

### Added
- Added a new “Manage orders” user permission, which determines whether the current user is allowed to manage orders.
- Added a new “Manage promotions” user permission, which determines whether the current user is allowed to manage promotions.
- Added new “Manage _[type]_ products” user permissions for each product type, which determines whether the current user is allowed to manage products of that type.
- It’s now possible to set payment method settings from craft/config/commerce.php. To do so, have the file return an array with a `'paymentMethodSettings'` key, set to a sub-array that is indexed by payment method IDs, whose sub-values are set to the payment method’s settings (e.g. `return ['paymentMethodSettings' => ['1' => ['apiKey' => getenv('STRIPE_API_KEY')]]];`).
- Added an `isGuest()` method to order models, which returns whether the order is being made by a guest account.
- The `cartPayment/pay` controller action now checks for a `paymentMethodId` param, making it possible to select a payment gateway at the exact time of payment.
- Added `Commerce_TaxCategoriesService::getTaxCategoryByHandle()`.

### Changed
- Ajax requests to `commerce/cart/*` controller actions now get the `totalIncludedTax` amount in the response.
- Renamed `Commerce_ProductTypeService::save()` to `saveProductType()`.
- Renamed `Commerce_PurchasableService` to `Commerce_PurchasablesService` (plural).
- Renamed all `Commerce_OrderStatusService` methods to be more explicit (e.g. `save()` is now `saveOrderStatus()`).
- Renamed `Commerce_TaxCategoriesService::getAll()` to `getAllTaxCategories()`.
- Added “TYPE_” and “STATUS_” prefixes to each of the constants on TransactionRecord, to clarify their purposes.
- Order models no longer have $billingAddressData and $shippingAddressData properties. The billing/shipping addresses chosen by the customer during checkout are now duplicated in the craft_commerce_addresses table upon order completion, and the order’s billingAddressId and shippingAddressId attributes are updated to the new address records’ IDs.
- Purchasables must now have a `getTaxCategoryId()` method, which returns the ID of the tax category that should be applied to the purchasable.
- Third-party purchasables can now have taxes applied to their line items when in the cart.
- Added `totalTax`, `totalTaxIncluded`, `totalDiscount`, and `totalShippingCost` to the example templates’ order totals info.

### Fixed
- Fixed a bug where variants were not being returned in the user-defined order on the front end.
- Fixed a bug where `Commerce_OrdersService::getOrdersByCustomer()` was returning incomplete carts. It now only returns completed orders.
- Fixed a bug where the line items’ `taxIncluded` amount was not getting reset to zero before recalculating the amount of included tax.
- Fixed a bug where products of a type that had been switched from having variants to not having variants could end up with an extra Title field on the Edit Product page.
- Fixed an issue where Craft Personal and Client installations where making user groups available to sale and discount conditions.
- Fixed a PHP error that occurred when an order model’s `userId` attribute was set to the ID of a user account that didn’t have a customer record associated with it.
- Fixed a bug where quantity restrictions on a product/variant were not being applied consistently to line items that were added with custom options.
- Fixed some language strings that were not getting static translations applied to them.
- Fixed a bug where Price fields were displaying blank values when they had previously been set to `0`.
- Fixed a bug where `Commerce_TaxCategoriesService::getAllTaxCategories()` could return null values if `getTaxCategoryById()` had been called previously with an invalid tax category ID.

## 0.9.1177 - 2015-11-18

### Changed
- The example templates now display credit card errors more clearly.

### Fixed
- Fixed a bug where products’ and variants’ Stock fields were displaying blank values.

## 0.9.1176 - 2015-11-17

### Added
- Craft Commerce is now translated into German, Dutch, French (FR and CA), and Norwegian.
- Added the “Automatic SKU Format” Product Type setting, which defines what products’/variants’ SKUs should look like when they’re submitted without a value.
- It’s now possible to save arbitrary “options” to line items. When the same purchasable is added to the cart twice, but with different options, it will result in two separate line items rather than one line item with a quantity of 2.
- Order models now have a `totalDiscount` property, which returns the total of all discounts applied to its line items, in addition to the base discount.

### Changed
- The tax engine now records the amount of included tax for each line item, via a new `taxIncluded` property on line item models. (This does not affect existing tax calculation behaviors in any way.)
- Customer data stored in session is now cleared out whenever a user logs in/out, and when a logged-out guest completes their order.
- The example templates have been updated to demonstrate the new Line Item Options feature.
- Address management features are now hidden for guest users in the example templates to avoid confusion.

### Fixed
- Fixed a bug where products/variants that were out of stock would show a blank value for the “Stock” field, rather than “0”.
- Fixed a bug where the `shippingMethod` property returned by Ajax requests to `commerce/cart/*` was getting set to an incorrect value. The property is now set to the shipping method’s handle.

## 0.9.1175 - 2015-11-11

### Added
- Added a new “Show the Title field for variants” setting to Product Types that have variants. When checked, variants of products of that Product Type will get a new “Title” field that can be directly edited by product managers.
- It’s now possible to update an order’s custom fields when posting to the `commerce/cartPayment/pay` controller action.

### Changed
- Renamed `craft.commerce.getShippingMethods()` to `getAvailableShippingMethods()`.
- The shipping method info arrays returned by `craft.commerce.getAvailableShippingMethods()` now include `description` properties, set to the shipping methods’ active rules’ description. It also returns the shipping methods’ `type`.
- The shipping method info arrays returned by `craft.commerce.getAvailableShippingMethods()` are now sorted by their added cost, from cheapest to most expensive.
- Ajax requests to `commerce/cart/*` controller actions now get information about the available shipping methods in the response.
- Customer address info is now purged from the session when a user logs out with an active cart.
- Changes to the payment method in the example templates’ checkout process are now immediately applied to the cart.
- When the Stripe gateway is selected as the Payment Method during checkout we now show an example implementation of token billing with stripe.js

### Fixed
- Fixed a bug where the user-managed shipping methods’ edit URLs were missing a `/` before their IDs.
- Fixed a bug where it was possible to complete an order with a shipping method that was not supposed to be available, per its rules.
- Fixed a bug where it was possible to log out of Craft but still see address data in the cart.
- Fixed a bug where plugin-based shipping methods were getting re-instantiated each time `craft.commerce.getShippingMethods()` was called.
- Fixed a bug where batch product deletion from the Products index page was not also deleting their associated variants.

## 0.9.1173 - 2015-11-09

### Added
- Added a “Business Name” field to customer addresses (accessible via a `businessName` attribute), which replaces the “Company” field (and `company` attribute), and can be used to store customers’ businesses’ names when purchasing on behalf of their company.
- Added a “Business Tax ID” field to customer addresses (accessible via a `businessTaxId` attribute), which can be used to store customers’ businesses’ tax IDs (e.g. VAT) when purchasing on behalf of their company.
- Added a `getCountriesByTaxZoneId()` method to the Tax Zones service.
- Added a `getStatesByTaxZoneId()` method to the Tax Zones service.
- It’s now possible to create new Tax Zones and Tax Categories directly from the Edit Tax Rate page.

### Changed
- The ShippingMethod interface has three new methods: `getType()`, `getId()`, and `getCpEditUrl()`. (`getId()` should always return `null` for third party shipping methods.)
- It is no longer necessary to have created a Tax Zone before accessing Commerce → Settings → Tax Rates and creating a tax rate.
- The “Handle” field on Edit Tax Category pages is now automatically generated based on the “Name” field.
- Plugin-based shipping methods are now listed in Commerce → Settings → Shipping Methods alongside the user-managed ones.
- Orders can now be sorted by ID in the Control Panel.
- Updated the example templates to account for the new `businessName` and `businessTaxId` address attributes.

### Fixed
- Fixed a PHP error that occurred when editing a product if PHP was configured to display strict errors.
- Fixed a bug where products/variants would always show the “Dimensions” and “Weight” fields, even for product types that were configured to hide those fields.
- Fixed a PHP error that occurred when the tax calculator accessed third-party Shipping Methods.
- Fixed a MySQL error that occurred when saving a Tax Rate without a Tax Zone selected.
- Fixed an issue where clicking on the “Settings” global nav item under “Commerce” could direct users to the front-end site.

## 0.9.1171 - 2015-11-05

### Changed
- The “Promotable” and “Free Shipping” field headings on Edit Product pages now act as labels for their respective checkboxes.
- Craft Commerce now logs an error message when an order’s custom status is changed and the notification email’s template cannot be found.
- Commerce Customer Info fields are now read-only. (Customers can still edit their own addresses from the front-end.)
- Craft Commerce now keeps its customers’ emails in sync with their corresponding user accounts’ emails.
- Added a `shortNumber` attribute to order models, making it easy for templates to access the short version of the order number.
- The example templates’ product listings have new and improved icon images.

### Fixed
- Fixed a bug where the “Craft Commerce” link in the global sidebar would direct users to the front-end site, if the `cpTrigger` config setting was not set to `'admin'`.
- Updated the “Post Date” and “Expiry Date” table column headings on the Products index page, which were still labeled “Available On” and “Expires On”.
- Fixed a bug where one of the Market Commerce → Craft Commerce upgrade migrations wouldn’t run on case-sensitive file systems.
- Fixed a PHP error that occurred when viewing an active cart without an address from the Control Panel.
- Fixed a bug where custom field data was not saved via the `commerce/cart/updateCart` controller action if it wasn’t submitted along with other cart updates.
- Added some missing CSRF inputs to the example templates, when CSRF protection is enabled for the site.

### Security
- The example templates’ third party scripts now load over a protocol-relative URL, resolving security warnings.

## 0.9.1170 - 2015-11-04

### Added
- Renamed the plugin from Market Commerce to Craft Commerce.
- Craft Commerce supports One-Click Updating from the Updates page in the Control Panel.
- Gave Craft Commerce a fancy new plugin icon.
- Updated all of the Control Panel templates for improved consistency with Craft 2.5, and improved usability.
- Non-admins can now access Craft Commerce’s Control Panel pages via the “Access Craft Commerce” user permission (with the exception of its Settings section).
- Products are now localizable.
- It’s now possible to create a new sale or discount right from the Products index page, via a new Batch Action.
- It’s now possible to delete products from the Products index page in the Control Panel.
- Product variants are now managed right inline on Edit Product pages, via a new Matrix-inspired UI.
- Added Live Preview and Sharing support to Edit Product pages.
- It’s now possible to create new products right from Product Selector Modals (like the ones used by Products fields).
- Product types now have a “Has dimensions?” setting. The Width, Height, Length, and Weight variant fields will only show up when this is enabled now.
- It’s now possible to update multiple order statuses simultaneously from the Orders index page, via a new Batch Action.
- It’s now possible to delete orders from the Orders index page in the Control Panel.
- The View Order page now uses the same modal window to update order statuses as the Orders index page uses when updating statuses via the Batch Action.
- The View Order page now has “info” icons beside each line item and recorded transaction, for viewing deeper information about them.
- The View Order page now shows adjustments made on the order.
- Renamed the `craft.market` variable to `craft.commerce`.
- Added a new `commerce/cart/updateCart` controller action that can handle customer address/email changes, coupon application, line item additions, and shipping/payment method selections, replacing most of the old Cart actions. (The only other `commerce/cart/*` actions that remain are `updateLineItem`, `removeLineItem`, and `removeAllLineItems`.)
- It’s now possible to use token billing with some gateways, like Stripe, by passing a `token` POST param to the `cartPay/pay` controller action, so your customers’ credit card info never touches your server.
- It’s now possible to access through all custom Order Statuses `craft.commerce.orderStatuses`.
- Added the `itemSubtotalWithSale` attribute to order models, to get the subtotal of all order items before any adjustments have been applied.
- Renamed all class namespaces and prefixes for the Craft Commerce rename.
- Renamed nearly all service method names to be more explicit and follow Craft CMS naming conventions (i.e. `getById()` is now `getOrderById()`).
- All gateways must now implement the GatewayAdapterInterface interface. Craft Commerce provides a BaseGatewayAdapter class that adapts OmniPay gateway classes for this interface.
- Added the `commerce_transactions.onSaveTransaction` event.
- Added the `commerce_addOrderActions` hook.
- Added the `commerce_addProductActions` hook.
- Added the `commerce_defineAdditionalOrderTableAttributes` hook.
- Added the `commerce_defineAdditionalProductTableAttributes` hook.
- Added the `commerce_getOrderTableAttributeHtml` hook.
- Added the `commerce_getProductTableAttributeHtml` hook.
- Added the `commerce_modifyEmail` hook.
- Added the `commerce_modifyOrderSortableAttributes` hook.
- Added the `commerce_modifyOrderSources` hook.
- Added the `commerce_modifyPaymentRequest` hook.
- Added the `commerce_modifyProductSortableAttributes` hook.
- Added the `commerce_modifyProductSources` hook.
- Added the `commerce_registerShippingMethods` hook.

### Changed
- Sales rates and percentages are now entered as a positive number, and can be entered with or without a `%` sign.
- Products are now sorted by Post Date in descending order by default.
- All of the Settings pages have been cleaned up significantly.
- Renamed the `isPaid` order criteria param to `isUnpaid`.
- Renamed products’ `availableOn` and `expiresOn` attributes to `postDate` and `expiryDate`.
- Craft Commerce now records all failed payment transactions and include the gateway response.
- Reduced the number of SQL queries that get executed on order/product listing pages, depending on the attributes being accessed.
- Tax Categories now have “handles” rather than “codes”.
- When a Product Type is changed from having variants to not having variants, all of the existing products’ variants will be deleted, save for the Default Variants.
- If a default zone is not selected on an included tax rate, an error is displayed.
- Improved the extendability of the shipping engine. The new `ShippingMethod` and `ShippingRule` interfaces now allow a plugin to provide their own methods and rules which can dynamically add shipping costs to the cart.
- Added an `$error` argument to `Commerce_CartService::setPaymentMethod()` and `setShippingMethod()`.
- The example templates have been updated for the new variable names and controller actions, and their Twig code has been simplified to be more clear for newcomers (including more detailed explanation comments).
- The example PDF template now includes more information about the order, and a “PAID” stamp graphic.
- The example templates now include a customer address management section.
- Improved the customer address selection UI.

### Removed
- The “Cart Purge Interval” and “Cart Cookie Expiry Settings” have been removed from Control Panel. You will now need to add a `commerce.php` file in craft/config and set those settings from there. (See commerce/config.php for the default values.)
- Removed the default Shipping Method and improved the handling of blank shipping methods.
- Removed customer listing page. Add the Commerce Customer Info field type to your User field layout instead.

### Fixed
- Fixed a bug where you could pass an invalid `purchasableId` to the Cart.
- Fixed a bug where the customer link on the View Order page didn’t go to the user’s profile.
- Fixed a Twig error that occurred if a user manually went to /admin/commerce/orders/new. A 404 error is returned instead now.
- Fixed a bug where it was possible to use currency codes unsupported by OmniPay.
- Fixed a bug where the Mollie gateway was not providing the right token for payment completion.
- Fixed a bug where the `totalShipping` cost was incorrect when items with Free Shipping were in the cart.
- Fixed a bug in the Sale Amount logic.
- Products are now Promotable by default.
- Fixed bug where the logic to determine if an order is paid in full had a rounding error.<|MERGE_RESOLUTION|>--- conflicted
+++ resolved
@@ -3,11 +3,8 @@
 ## Beta Unreleased
 
 ### Changed
-<<<<<<< HEAD
 - Changed `cartVariableName` to`order` if completed otherwise config setting `cartVariableName`.
-=======
 - Gateway’s `isFrontendEnabled` setting is now environment variable aware.
->>>>>>> 03cb710f
 
 ### Fixed 
 - Fixed a bug where custom shipping methods options were not being returned from `Order::getAvailableShippingMethodOptions()`.
