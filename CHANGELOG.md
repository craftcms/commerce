# Release Notes for Craft Commerce

## Unreleased

<<<<<<< HEAD
### Fixed
- Fixed a bug where the "Download PDF" button wouldn't show in Orders. ([#962](https://github.com/craftcms/commerce/issues/962))
- Fixed a bug where save shortcut didn’t work in "General Settings".
- Fixed a bug where save shortcut didn’t work in "Store Location" settings.
- Fixed a bug that forced the user to choose a "Tax Category" for order "Taxable Subjects". ([#538](https://github.com/craftcms/commerce/issues/538))
- Fixed a bug where a variants’ status was being overridden by the owner product status. ([#926](https://github.com/craftcms/commerce/issues/926))
- Fixed a bug where a payment source that was originally used to pay for the order would incorrectly be used when making new payments from the CP. ([#891](https://github.com/craftcms/commerce/issues/891))
- Fixed a bug where products did not have their shipping or tax category updated when those categories removed themselves as available to that product’s tyoe. ([#688](https://github.com/craftcms/commerce/issues/688))
=======
### Changed
- "Status Email Address" and "From Name" settings now accept environment variables.
>>>>>>> 0000d4f6

## 2.1.12.1 - 2019-08-23

### Fixed
- Fixed a PHP error that could occur at checkout. ([#973](https://github.com/craftcms/commerce/pull/973))

## 2.1.12 - 2019-08-22

### Changed
- `craft\commerce\elements\Order::getPdfUrl()` no longer pre-renders the order PDF before returning the URL, improving performance. ([#962](https://github.com/craftcms/commerce/issues/962))

### Fixed
- Fixed a bug where order revenue charts weren’t showing the correct currency. ([#792](https://github.com/craftcms/commerce/issues/792))
- Fixed a bug where decimals were being stripped in locales that use commas as separators ([#592](https://github.com/craftcms/commerce/issues/592)) 
- Fixed a bug where sites with a large number of variants might not update properly when updating to Commerce 2. ([#964](https://github.com/craftcms/commerce/issues/964))
- Fixed a bug where the “Purchase Total” discount condition would only save whole numbers. ([#966](https://github.com/craftcms/commerce/pull/966))
- Fixed a bug where products showed a blank validation error message when their variants had errors. ([#546](https://github.com/craftcms/commerce/issues/546))
- Fixed a bug where emails would ignore the “From Name” setting. ([#939](https://github.com/craftcms/commerce/issues/939))
- Fixed a bug where order adjustments were not being returned during PDF rendering. ([#960](https://github.com/craftcms/commerce/issues/960))
- Fixed a bug where the `commerce/payments/pay` action did not return order errors. ([#601](https://github.com/craftcms/commerce/issues/601))
- Fixed a SQL error that occurred when updating an order status with a very long message. ([#629](https://github.com/craftcms/commerce/issues/629))
- Fixed a JavaScript error that occurred when displaying product edit HUDs. ([#418](https://github.com/craftcms/commerce/issues/418))
- Fixed a PHP error that occurred when saving a product from an editor HUD. ([#958](https://github.com/craftcms/commerce/issues/958))
- Fixed an bug where the `requireShippingMethodSelectionAtCheckout` setting was being ignored.
- Fixed a bug that caused the order revenue chart to display incorrect data. ([#518](https://github.com/craftcms/commerce/issues/518))

## 2.1.11 - 2019-08-09

### Added
- Added the `cp.commerce.discount.edit` template hook. ([#936](https://github.com/craftcms/commerce/pull/936))
- Added `craft\commerce\services\Carts::getHasSessionCartNumber()`.
- Added `craft\commerce\services\Carts::getMergedCart()`.
- Added `craft\commerce\services\Discounts::EVENT_AFTER_DELETE_DISCOUNT`. ([#936](https://github.com/craftcms/commerce/pull/936))
- Added `craft\commerce\services\Discounts::EVENT_AFTER_SAVE_DISCOUNT`. ([#936](https://github.com/craftcms/commerce/pull/936))
- Added `craft\commerce\services\Discounts::EVENT_BEFORE_SAVE_DISCOUNT`. ([#936](https://github.com/craftcms/commerce/pull/936))
- Added `craft\commerce\services\Reports::EVENT_BEFORE_GENERATE_EXPORT`. ([#949](https://github.com/craftcms/commerce/pull/949))

### Changed
- Improved the performance of Commerce 2 migrations.
- Users’ carts are no longer merged together automatically. Instead cart merging can be manually triggered by passing a `mergeCarts` param to the `commerce/cart/get-cart` and `commerce/cart/update-cart` actions. ([#947](https://github.com/craftcms/commerce/issues/947))
- After a logged-in user completes an order, their most recent incomplete cart is now loaded as the current cart in session.
- Order file exports are now cached in `storage/runtime/commerce-order-exports/` instead of `storage/runtime/temp/commerce-order-exports/`.
- The example templates now include client side polling to detect if the cart has changed in another tab or session.
- The example templates show more information about the cart to help with debugging.

### Removed
- Removed the `mergeLastCartOnLogin` setting.

### Fixed
- Fixed a bug where `craft/commerce/elements/Order::EVENT_BEFORE_ADD_LINE_ITEM` events had `$isNew` set incorrectly. ([#851](https://github.com/craftcms/commerce/pull/851))
- Fixed a bug where non-shippable purchasables were getting included in shipping price calculations.
- Fixed an error that occurred when clearing order caches.
- Fixed a bug where the `project-config/rebuild` command would remove the order field layout. ([#948](https://github.com/craftcms/commerce/issues/948))

### Security
- Fixed a data disclosure vulnerability.

## 2.1.10 - 2019-07-12

### Fixed
- Fixed a bug where all payments from the control panel were rejected. ([#928](https://github.com/craftcms/commerce/issues/928))

## 2.1.9 - 2019-07-10

### Security
- Fixed a data disclosure vulnerability.

## 2.1.8 - 2019-07-08

### Added
- Added the `resave/products` command (requires Craft 3.2).

### Changed
- Orders now include the full customer name as search keywords. ([#892](https://github.com/craftcms/commerce/issues/892))
- CSRF protection is now disabled for the `commerce/pay/complete-payment` controller action. ([#900](https://github.com/craftcms/commerce/issues/900))
- Leading and trailing whitespace is now trimmed from coupon codes. ([#894](https://github.com/craftcms/commerce/issues/894))

### Fixed
- Fixed a bug where the `lineItems` array wasn’t getting indexed correctly when calling `toArray()` on an order.
- Fixed a PHP error that occurred when `commerce/subscriptions/*` actions had validation errors. ([#918](https://github.com/craftcms/commerce/issues/918))
- Fixed a PHP error that occurred when retrieving line items with no option data. ([#897](https://github.com/craftcms/commerce/issues/897))
- Fixed a bug where shipping and billing addresses weren’t being set correctly when saving an order. ([#922](https://github.com/craftcms/commerce/issues/922))
- Fixed a bug where it was possible to pay with a disabled gateway. ([#912](https://github.com/craftcms/commerce/issues/912))
- Fixed a bug where Edit Subscription pages weren’t showing custom tabs. ([#884](https://github.com/craftcms/commerce/issues/884))
- Fixed a bug where an empty cart was created unnecessarily when a user logged in. ([#906](https://github.com/craftcms/commerce/issues/906))
- Fixed a bug where `craft\commerce\services\Plans::getAllEnabledPlans()` was returning archived subscription plans. ([#916](https://github.com/craftcms/commerce/issues/916))

## 2.1.7 - 2019-06-11

### Fixed
- Fixed a SQL error that would occur when upgrading Commerce. ([#829](https://github.com/craftcms/commerce/issues/829))
- Fixed an bug that could stop more that one sale being applied to a purchasable. ([#839](https://github.com/craftcms/commerce/issues/839))
- Fixed a SQL error that could occur when saving a line item with an emoji in it.([#886](https://github.com/craftcms/commerce/issues/886))
- Fixed an error that could occur on the order index page when viewing carts with certain columns enabled. ([#876](https://github.com/craftcms/commerce/issues/876))
- Fixed a bug on the order index page where carts without transactions would show up under the “Attempted Payments” source. ([#880](https://github.com/craftcms/commerce/issues/880))

## 2.1.6.1 - 2019-05-14

### Added
- Added the `mergeLastCartOnLogin` config setting.

## 2.1.6 - 2019-05-14

### Added
- Added `craft\commerce\elements\db\VariantQuery::minQty()` and `maxQty()`. ([#827](https://github.com/craftcms/commerce/pull/827))

### Changed
- Line item options are no longer forced to be sorted alphabetically by key.

### Fixed
- Fixed a bug where product and variant snapshots were missing data. ([#846](https://github.com/craftcms/commerce/issues/846))
- Fixed an SQL error that occurred when saving a SKU that was too long. ([#853](https://github.com/craftcms/commerce/issues/853))
- Fixed an SQL error that could occur when attempting to update a soft-deleted cart. ([#854](https://github.com/craftcms/commerce/issues/854))
- Fixed an SQL error that could occur when attempting to add a line item to a completed order. ([#860](https://github.com/craftcms/commerce/issues/860))
- Fixed a bug where line item quantity validators weren’t checking for updated quantities. ([#855](https://github.com/craftcms/commerce/pull/855))
- Fixed a bug where it wasn’t possible to query for unpaid orders. ([#858](https://github.com/craftcms/commerce/pull/858))
- Fixed a JavaScript error that could occur on the Order index page. ([#862](https://github.com/craftcms/commerce/pull/862))
- Fixed a bug where the “Create discount…” product action wasn’t pre-populating discounts’ variant conditions.
- Fixed a bug that could prevent a purchasable from being added to the cart when using multi-add.

## 2.1.5.2 - 2019-05-08

## Fixed
- Fixed a missing import. ([#845](https://github.com/craftcms/commerce/issues/845))
- Fixed an error that could occur when a customer logged in.
- Fixed an error that occurred when saving a sale. ([#837](https://github.com/craftcms/commerce/issues/837))

## 2.1.5.1 - 2019-05-07

### Fixed
- Fixed a missing import. ([#843](https://github.com/craftcms/commerce/issues/843))

## 2.1.5 - 2019-05-07

### Added
- Added `craft\commerce\helpers\Order::mergeDuplicateLineItems()`.
- Added `craft\commerce\helpers\Order::mergeOrders()`.

### Changed
- Customers’ previous cart items are now merged into the active cart on login.

### Fixed
- Fixed a bug where Commerce would create a subscription even if the card was declined.
- Fixed an error that could occur when creating a subscription using the Dummy gateway.

## 2.1.4 - 2019-04-29

### Added
- Added `craft\commerce\base\SubscriptionResponseInterface::isInactive().`

### Changed
- Improved performance of the Orders index page. ([#828](https://github.com/craftcms/commerce/issues/828))
- `commerce/cart/*` action JSON responses now list cart errors under an `errors` key.
- Commerce now correctly typecasts all boolean and integer values saved to the project config.

### Fixed
- Fixed a SQL error that occurred when duplicate line items were added the cart. ([#506](https://github.com/craftcms/commerce/issues/506))
- Fixed a PHP error on the View Order page when viewing inactive carts. ([#826](https://github.com/craftcms/commerce/issues/826))
- Fixed a deprecation warning. ([#825](https://github.com/craftcms/commerce/issues/825))
- Fixed a bug where the wrong variant could be set as the default when saving a product. ([#830](https://github.com/craftcms/commerce/issues/830))
- Fixed a bug that prevented plugins and modules from adding custom index table attributes. ([#832](https://github.com/craftcms/commerce/pull/832))

## 2.1.3.1 - 2019-04-10

### Fixed
- Fixed a bug where `project.yaml` changes weren’t always getting picked up.

## 2.1.3 - 2019-04-03

### Added
- Added support for user registration on checkout. ([#472](https://github.com/craftcms/commerce/issues/472))
- Added “Capture Payment” and “Refund Payment” user permissions. ([#788](https://github.com/craftcms/commerce/pull/788))
- Added support for the `project-config/rebuild` command.
- Added the `validateBusinessTaxIdAsVatId` setting, which can be set to `true` from `config/commerce.php`.
- Added `craft\commerce\services\Addresses::EVENT_AFTER_DELETE_ADDRESS`. ([#810](https://github.com/craftcms/commerce/pull/810))

### Changed
- Craft Commerce now requires Craft CMS 3.1.20 or later.
- An `order` variable is now available to payment forms when a payment is made from the Control Panel.
- Ajax requests to `commerce/cart/get-cart` now include the price of available shipping methods in the response.

### Fixed
- Fixed a bug where an order could be listed multiple times under “Attempted Payments” on order pages. ([#602](https://github.com/craftcms/commerce/issues/602))
- Fixed a bug where product sources did not fully support using UIDs. ([#781](https://github.com/craftcms/commerce/issues/781))
- Fixed a bug where non-admin users could get a 403 error when attempting to edit subscriptions. ([#722](https://github.com/craftcms/commerce/issues/722))
- Fixed a bug where products’ `defaultVariantId` was not getting set on the first save. ([#796](https://github.com/craftcms/commerce/issues/796))
- Fixed a PHP error when querying for products with the `hasSales` param.
- Fixed a bug where product metadata wasn’t available to templates on Live Preview requests.
- Fixed a bug where the wrong Commerce subnav item could appear selected in the Control Panel.
- Fixed a bug where taxes could be incorrectly calculated if included taxes had been removed from the price.
- Fixed a bug where additional discounts could be incorrectly applied to an order if multiple products had been added to the cart at the same time. ([#797](https://github.com/craftcms/commerce/issues/797))
- Fixed a bug where products’ Post Dates could be incorrect on first save. ([#774](https://github.com/craftcms/commerce/issues/774))
- Fixed a bug where emails weren’t getting sent when the “Status Email Address” setting was set. ([#806](https://github.com/craftcms/commerce/issues/806))
- Fixed a bug where order status email changes in `project.yaml` could be ignored. ([#802](https://github.com/craftcms/commerce/pull/802))
- Fixed a PHP error that occurred when submitting a `paymentCurrency` parameter on a `commerce/payments/pay` request. ([#809](https://github.com/craftcms/commerce/pull/809))

## 2.1.2 - 2019-03-12

### Added
- Added a “Minimum Total Price Strategy” setting that allows the minimum order price be negative (default), at least zero, or at least the shipping cost. ([#651](https://github.com/craftcms/commerce/issues/651))
- Added `craft\commerce\elements\Order::getTotal()` to get the price of the order before any pricing strategies.
- Added `craft\commerce\base\SubscriptionGatewayInterface::refreshPaymentHistory()` method that should be used to refresh all payments on a subscription.
- Added `craft\commerce\base\SubscriptionGateway::refreshPaymentHistory()` method to fulfill the interface requirements.

### Changed
- The `commerce-manageSubscriptions` permission is now required (instead of admin permissions) to manage another user’s subscriptions. ([#722](https://github.com/craftcms/commerce/issues/722))

## 2.1.1.1 - 2019-03-01

### Fixed
- Fixed a PHP error raised when a discount adjustment was applied to the cart.

## 2.1.1 - 2019-03-11

### Changed
- Improved performance when listing products with sales that have many category conditions. ([#758](https://github.com/craftcms/commerce/issues/758))
- Purchasable types are now responsible to ensure SKU uniqueness when they are restored from being soft-deleted.

### Fixed
- Fixed a bug where orders could receive free shipping on some line items when an expired coupon code had been entered. ([#777](https://github.com/craftcms/commerce/issues/777))
- Fixed a bug where variants weren’t enforcing required field validation. ([#761](https://github.com/craftcms/commerce/issues/761))
- Fixed a bug where the sort order wasn’t getting saved correctly for new order statuses.
- Fixed the breadcrumb navigation on Store Settings pages. ([#769](https://github.com/craftcms/commerce/issues/769))
- Fixed an error that occurred when viewing an order for a soft-deleted user. ([#771](https://github.com/craftcms/commerce/issues/771))
- Fixed an error that could occur when saving a new gateway.
- Fixed a SQL error that occurred when saving a purchasable with the same SKU as a soft-deleted purchasable. ([#718](https://github.com/craftcms/commerce/issues/718))

## 2.1.0.2 - 2019-02-25

### Fixed
- Fixed more template loading errors on Commerce settings pages. ([#751](https://github.com/craftcms/commerce/issues/751))

## 2.1.0.1 - 2019-02-25

### Fixed
- Fixed some template loading errors on Commerce settings pages. ([#751](https://github.com/craftcms/commerce/issues/751))

## 2.1.0 - 2019-02-25

### Added
- Added a new Donation built-in purchasable type. ([#201](https://github.com/craftcms/commerce/issues/201))
- Added a new “Manage store settings” user permission, which determines whether the current user is allowed to manage store settings.
- Added `craft\commerce\elements\Order::EVENT_BEFORE_ADD_LINE_ITEM`.
- Added `craft\commerce\base\PurchasableInterface::getIsTaxable()`.
- Added `craft\commerce\base\PurchasableInterface::getIsShippable()`.
- Added `craft\commerce\models\Discount::getHasFreeShippingForMatchingItems()`.

### Changed
- Discounts can now apply free shipping on the whole order. ([#745](https://github.com/craftcms/commerce/issues/745))
- The “Settings” section has been split into “System Settings”, “Store Settings”, “Shipping”, and “Tax” sections.
- The Orders index page now shows total order counts.
- The `commerce/payments/pay` action JSON response now include the order data. ([#715](https://github.com/craftcms/commerce/issues/715))
- The `craft\commerce\elements\Order::EVENT_AFTER_ORDER_PAID` event is now fired after the `craft\commerce\elements\Order::EVENT_AFTER_COMPLETE_ORDER` event. ([#670](https://github.com/craftcms/commerce/issues/670))

### Deprecated
- `craft\commerce\models\Discount::$freeShipping` is deprecated. `getHasFreeShippingForMatchingItems()` should be used instead.

### Fixed
- Fixed an bug where multiple shipping discounts could result in a negative shipping cost.
- Fixed a validation error that occurred when attempting to apply a coupon with a per-email limit, if the cart didn’t have a customer email assigned to it yet.
- `commerce/cart/*` actions’ JSON responses now encode all boolean attributes correctly.
- `commerce/customer-addresses/*` actions’ JSON responses now include an `errors` array if there were any issues with the request.
- Fixed a bug where the order field layout could be lost when upgrading from Commerce 1 to 2. ([#668](https://github.com/craftcms/commerce/issues/668))
- Fixed a bug where line item update requests could result in line items being removed if the `qty` parameter was missing.
- Fixed a bug where coupon codes weren’t being removed from carts when no longer valid. ([#711](https://github.com/craftcms/commerce/issues/711))
- Fixed a bug that could prevent a payment gateway from being modified. ([#656](https://github.com/craftcms/commerce/issues/656))
- Fixed a bug that prevented shipping and tax settings from being modified when the `allowAdminChanges` config setting was set to `false`.
- Fixed a PHP error that occurred when saving a product that was marked as disabled. ([#683](https://github.com/craftcms/commerce/pull/683))
- Fixed a PHP error that occurred when trying to access a soft-deleted cart from the front-end. ([#700](https://github.com/craftcms/commerce/issues/700))

## 2.0.4 - 2019-02-04

### Fixed
- Fixed a PHP error when recalculating tax.

### Added
- Added additional useful information when logging email rendering errors. ([#669](https://github.com/craftcms/commerce/pull/669))

## 2.0.3 - 2019-02-02

### Added
- Added the “Tax is included in price” tax setting for Commerce Lite. ([#654](https://github.com/craftcms/commerce/issues/654))

### Changed
- Soft-deleted products are now restorable.
- Commerce project config settings are now removed when Commerce is uninstalled.

### Fixed
- Fixed an error that occurred when upgrading to Commerce 2 with a database that had missing constraints on the `commerce_orderhistories` table.
- Fixed a bug where sale conditions could be lost when upgrading to Commerce 2. ([#626](https://github.com/craftcms/commerce/issues/626))
- Fixed a PHP error that occurred when saving a product type. ([#645](https://github.com/craftcms/commerce/issues/645))
- Fixed a bug that prevented products from being deleted. ([#650](https://github.com/craftcms/commerce/issues/650))
- Fixed a PHP error that occurred when deleting the cart’s line item on Commerce Lite. ([#639](https://github.com/craftcms/commerce/pull/639))
- Fixed a bug where Commerce’s general settings weren’t saving. ([#655](https://github.com/craftcms/commerce/issues/655))
- Fixed a missing import. ([#643](https://github.com/craftcms/commerce/issues/643))
- Fixed a bug that caused an incorrect tax rate calculation when included taxes had been removed from the price.
- Fixed a SQL error that occurred when saving a tax rate without a tax zone selected. ([#667](https://github.com/craftcms/commerce/issues/667))
- Fixed an error that occurred when refunding a transaction with a localized currency format. ([#659](https://github.com/craftcms/commerce/issues/659))
- Fixed a SQL error that could occur when saving an invalid discount. ([#673](https://github.com/craftcms/commerce/issues/673))
- Fixed a bug where it wans’t posible to add non-numeric characters to expiry input in the default credit card form. ([#636](https://github.com/craftcms/commerce/issues/636))

## 2.0.2 - 2019-01-23

### Added
- Added the new Commerce Lite example templates folder `templates/buy`, this is in addition to the existing Commerce Pro example templates folder `templates/shop`.

### Fixed
- Fixed a PHP error raised when extending the `craft\commerce\base\ShippingMethod` class. ([#634](https://github.com/craftcms/commerce/issues/634))
- Fixed a PHP error that occurred when viewing an order that used a since-deleted shipping method.

## 2.0.1 - 2019-01-17

### Fixed
- Fixed an issue where the “Total Paid”, “Total Price”, and “Total Shipping Cost” Order index page columns were showing incorrect values. ([#632](https://github.com/craftcms/commerce/issues/632))
- Fixed an issue where custom field validation errors did not show up on the Edit Order page. ([#580](https://github.com/craftcms/commerce/issues/580))

### Changed
- Renamed the shipping rule condition from “Mimimum order price” to “Minimum order value” which clarifies the condition is based on item value before discounts and tax.
- Renamed the shipping rule condition from “Maximum order price” to “Maximum order value” which clarifies the condition is based on item value before discounts and tax.

## 2.0.0 - 2019-01-15

### Added
- Craft Commerce has been completely rewritten for Craft 3.
- Emails, gateways, order fields, order statuses, product types, and subscription fields are now stored in the project config.
- Added support for Craft 3.1 project config support.
- Gateways can now provide recurring subscription payments. ([#257](https://github.com/craftcms/commerce/issues/257))
- Added the Store Location setting.
- Customers can now save their credit cards or payment sources stored as tokens in Commerce so customers don’t need to enter their card number on subsequent checkouts. ([#21](https://github.com/craftcms/commerce/issues/21))
- Any custom purchasable can now have sales and discounts applied to them.
- Sales and discounts can now be set on categories of products or purchasables.
- Customers can now set their primary default shipping and billing addresses in their address book.
- It’s now possible to export orders as CSV, ODS, XSL, and XLSX, from the Orders index page. ([#222](https://github.com/craftcms/commerce/issues/222))
- Orders can now have custom-formatted, sequential reference numbers. ([#184](https://github.com/craftcms/commerce/issues/184))
- The Orders index page now has an “Attempted Payments” source that shows incomplete carts that had a payment processing issue.
- Variant indexes can now have a “Product” column.
- Order indexes can now have “Total Tax” and “Total Included Tax” columns.
- The cart now defaults to the first cheapest available shipping method if no shipping method is set, or the previously-selected method is not available.
- Products now have an “Available for purchase” checkbox, making it possible to have a live product that isn’t available for purchase yet. ([#345](https://github.com/craftcms/commerce/issues/345))
- Added the ability to place a note on a refund transaction.
- Added a “Copy reference tag” Product element action.
- Added additional ways for sales promotions to affect the price of matching products.
- All credit card gateways are now provided as separate plugins.
- A custom PDF can now be attached to any order status email.
- Multiple purchasables can now be added to the cart in the same request. ([#238](https://github.com/craftcms/commerce/issues/238))
- Multiple line items can now be updated in the same request. ([#357](https://github.com/craftcms/commerce/issues/357))
- The `commerce/cart/update-cart` action will now remove items from the cart if a quantity of zero is submitted.
- `commerce/cart/*` actions’ JSON responses now include any address errors.
- The cart can now be retrieved as JSON with the `commerce/cart/get-cart` action.
- Added the `craft.variants()` Twig function, which returns a new variant query.
- Added the `craft.subscriptions()` Twig function, which returns a new subscription query.
- Product queries now have an `availableForPurchase` param.
- Variant queries now have a `price` param.
- Variant queries now have a `hasSales` param.
- Order queries now have a `hasTransactions` param.
- Added `cract\commerce\services\ProductTypes::getProductTypesByShippingCategoryId().`
- Added `cract\commerce\services\ProductTypes::getProductTypesByTaxCategoryId().`
- Added `craft\commerce\adjustments\Discount::EVENT_AFTER_DISCOUNT_ADJUSTMENTS_CREATED`.
- Added `craft\commerce\base\ShippingMethod`
- Added `craft\commerce\elements\Order::$paidStatus`.
- Added `craft\commerce\elements\Order::EVENT_AFTER_ADD_LINE_ITEM`.
- Added `craft\commerce\elements\Order::EVENT_AFTER_COMPLETE_ORDER`.
- Added `craft\commerce\elements\Order::EVENT_AFTER_ORDER_PAID`.
- Added `craft\commerce\elements\Order::EVENT_BEFORE_COMPLETE_ORDER`.
- Added `craft\commerce\elements\Order::getAdjustmentsTotalByType()`.
- Added `craft\commerce\elements\Variant::EVENT_AFTER_CAPTURE_PRODUCT_SNAPSHOT`.
- Added `craft\commerce\elements\Variant::EVENT_BEFORE_CAPTURE_PRODUCT_SNAPSHOT`.
- Added `craft\commerce\elements\Variant::EVENT_BEFORE_CAPTURE_VARIANT_SNAPSHOT`.
- Added `craft\commerce\elements\Variant::EVENT_BEFORE_CAPTURE_VARIANT_SNAPSHOT`.
- Added `craft\commerce\models\Customer::getPrimaryBillingAddress()`.
- Added `craft\commerce\models\Customer::getPrimaryShippingAddress()`.
- Added `craft\commerce\models\LineItem::getAdjustmentsTotalByType()`.
- Added `craft\commerce\services\Addresses::EVENT_AFTER_SAVE_ADDREESS`.
- Added `craft\commerce\services\Addresses::EVENT_BEFORE_SAVE_ADDREESS`.
- Added `craft\commerce\services\Discounts::EVENT_BEFORE_MATCH_LINE_ITEM`.
- Added `craft\commerce\services\Emails::EVENT_AFTER_SAVE_EMAIL`.
- Added `craft\commerce\services\Emails::EVENT_AFTER_SAVE_EMAIL`.
- Added `craft\commerce\services\Emails::EVENT_AFTER_SEND_EMAIL`.
- Added `craft\commerce\services\Emails::EVENT_BEFORE_DELETE_EMAIL`.
- Added `craft\commerce\services\Emails::EVENT_BEFORE_SAVE_EMAIL`.
- Added `craft\commerce\services\Emails::EVENT_BEFORE_SEND_EMAIL`.
- Added `craft\commerce\services\Gateways::EVENT_REGISTER_GATEWAY_TYPES`.
- Added `craft\commerce\services\LineItems::EVENT_AFTER_SAVE_LINE_ITEM`.
- Added `craft\commerce\services\LineItems::EVENT_BEFORE_POPULATE_LINE_ITEM`
- Added `craft\commerce\services\LineItems::EVENT_BEFORE_SAVE_LINE_ITEM`.
- Added `craft\commerce\services\LineItems::EVENT_CREATE_LINE_ITEM`.
- Added `craft\commerce\services\OrderAdjustments::EVENT_REGISTER_ORDER_ADJUSTERS`.
- Added `craft\commerce\services\OrderHistories::EVENT_ORDER_STATUS_CHANGE`.
- Added `craft\commerce\services\OrderStatuses::archiveOrderStatusById().`
- Added `craft\commerce\services\Payments::EVENT_AFTER_CAPTURE_TRANSACTION`.
- Added `craft\commerce\services\Payments::EVENT_AFTER_CAPTURE_TRANSACTION`.
- Added `craft\commerce\services\Payments::EVENT_AFTER_PROCESS_PAYMENT`.
- Added `craft\commerce\services\Payments::EVENT_BEFORE_CAPTURE_TRANSACTION`.
- Added `craft\commerce\services\Payments::EVENT_BEFORE_PROCESS_PAYMENT`.
- Added `craft\commerce\services\Payments::EVENT_BEFORE_REFUND_TRANSACTION`.
- Added `craft\commerce\services\PaymentSources::EVENT_AFTER_SAVE_PAYMENT_SOURCE`.
- Added `craft\commerce\services\PaymentSources::EVENT_BEFORE_SAVE_PAYMENT_SOURCE`.
- Added `craft\commerce\services\PaymentSources::EVENT_DELETE_PAYMENT_SOURCE`.
- Added `craft\commerce\services\PaymentSources`.
- Added `craft\commerce\services\Plans::EVENT_AFTER_SAVE_PLAN`.
- Added `craft\commerce\services\Plans::EVENT_ARCHIVE_PLAN`.
- Added `craft\commerce\services\Plans::EVENT_BEFORE_SAVE_PLAN`.
- Added `craft\commerce\services\Plans`.
- Added `craft\commerce\services\Purchasables::EVENT_REGISTER_PURCHASABLE_ELEMENT_TYPES`.
- Added `craft\commerce\services\Sales::EVENT_BEFORE_MATCH_PURCHASABLE_SALE`.
- Added `craft\commerce\services\ShippingMethods::EVENT_REGISTER_AVAILABLE_SHIPPING_METHODS`.
- Added `craft\commerce\services\Subscriptions::EVENT_AFTER_CANCEL_SUBSCRIPTION`.
- Added `craft\commerce\services\Subscriptions::EVENT_AFTER_CREATE_SUBSCRIPTION`.
- Added `craft\commerce\services\Subscriptions::EVENT_AFTER_REACTIVATE_SUBSCRIPTION`.
- Added `craft\commerce\services\Subscriptions::EVENT_AFTER_SWITCH_SUBSCRIPTION`.
- Added `craft\commerce\services\Subscriptions::EVENT_BEFORE_CANCEL_SUBSCRIPTION`.
- Added `craft\commerce\services\Subscriptions::EVENT_BEFORE_CREATE_SUBSCRIPTION`.
- Added `craft\commerce\services\Subscriptions::EVENT_BEFORE_REACTIVATE_SUBSCRIPTION`.
- Added `craft\commerce\services\Subscriptions::EVENT_BEFORE_SWITCH_SUBSCRIPTION`.
- Added `craft\commerce\services\Subscriptions::EVENT_BEFORE_UPDATE_SUBSCRIPTION`.
- Added `craft\commerce\services\Subscriptions::EVENT_EXPIRE_SUBSCRIPTION`.
- Added `craft\commerce\services\Subscriptions::EVENT_RECEIVE_SUBSCRIPTION_PAYMENT`.
- Added `craft\commerce\services\Subscriptions`.
- Added `craft\commerce\services\TaxCategories::getAllTaxCategoriesAsList()`.
- Added `craft\commerce\services\Transactions::EVENT_AFTER_SAVE_TRANSACTION`.

### Changed
- Payment Methods are now called “Gateways”.
- Order statuses are now archived instead of deleted.
- Product types can no longer select applicable shipping categories. Instead, shipping categories select applicable product types.
- Product types can no longer select applicable tax categories. Instead, tax categories select applicable product types.
- Order status messages can now be longer than 255 characters. ([#465](https://github.com/craftcms/commerce/issues/465)
- Product and variant custom field data is no longer included in the line item snapshot by default for performance reasons. Use the new snapshot events to manually snapshot custom field data.
- Variant titles are now prefixed by their products’ titles.
- Last addresses used by customers are no longer stored. Instead, customers have primary shipping and billing addresses.
- The `paymentMethodSettings` config setting was renamed to `gatewaySettings`, and it now uses handles to reference gateways instead of IDs.
- The `sendCartInfoToGateways` was renamed to `sendCartInfo,` and is a per-gateway setting.
- The payment method overrides in `config/commerce.php` have been moved to `config/commerce-gateway.php`.
- The `craft.commerce.availableShippingMethods` Twig variable has been replaced with `craft.commerce.carts.cart.availableShippingMethods`.
- The `craft.commerce.cart` Twig variable has been replaced with `craft.commerce.carts.cart`.
- The `craft.commerce.countries` Twig variable has been replaced with `craft.commerce.countries.allCountries`.
- The `craft.commerce.countriesList` Twig variable has been replaced with `craft.commerce.countries.allCountriesAsList`.
- The `craft.commerce.currencies` Twig variable has been replaced with `craft.commerce.currencies.allCurrencies`.
- The `craft.commerce.customer` Twig variable has been replaced with `craft.commerce.customers.customer`.
- The `craft.commerce.discountByCode` Twig variable has been replaced with `craft.commerce.discounts.discountByCode`.
- The `craft.commerce.discounts` Twig variable has been replaced with `craft.commerce.discounts.allDiscounts`.
- The `craft.commerce.orders` Twig variable has been replaced with `craft.orders()`.
- The `craft.commerce.orderStatuses` Twig variable has been replaced with `craft.commerce.orderStatuses.allOrderStatuses`.
- The `craft.commerce.paymentCurrencies` Twig variable has been replaced with `craft.commerce.paymentCurrencies.allPaymentCurrencies`.
- The `craft.commerce.paymentMethods` Twig variable has been replaced with `craft.commerce.gateways.allCustomerEnabledGateways`.
- The `craft.commerce.primaryPaymentCurrency` Twig variable has been replaced with `craft.commerce.paymentCurrencies.primaryPaymentCurrency`.
- The `craft.commerce.products` Twig variable has been replaced with `craft.products()`.
- The `craft.commerce.productTypes` Twig variable has been replaced with `craft.commerce.productTypes.allProductTypes`.
- The `craft.commerce.sales` Twig variable has been replaced with `craft.commerce.sales.allSales`.
- The `craft.commerce.shippingCategories` Twig variable has been replaced with `craft.commerce.shippingCategories.allShippingCategories`.
- The `craft.commerce.shippingMethods` Twig variable has been replaced with `craft.commerce.shippingMethods.allShippingMethods`.
- The `craft.commerce.shippingZones` Twig variable has been replaced with `craft.commerce.shippingZones.allShippingZones`.
- The `craft.commerce.states` Twig variable has been replaced with `craft.commerce.states.allStates`.
- The `craft.commerce.statesArray` Twig variable has been replaced with `craft.commerce.states.allStatesAsList`.
- The `craft.commerce.taxCategories` Twig variable has been replaced with `craft.commerce.taxCategories.allTaxCategories`.
- The `craft.commerce.taxRates` Twig variable has been replaced with `craft.commerce.taxRates.allTaxRates`.
- The `craft.commerce.taxZones` Twig variable has been replaced with `craft.commerce.taxZones.allTaxZones`.
- The `craft.commerce.variants` Twig variable has been replaced with `craft.variants()`.
- `Customer::$lastUsedBillingAddress`has been replaced with `$primaryBillingAddress`.
- `Customer::$lastUsedShippingAddress`has been replaced with `$primaryShippingAddres`.
- `OrderAdjustment::$optionsJson` was renamed to `$sourceSnapshot`.
- `Variant::getSalesApplied()` was renamed to `getSales()`.
- `Variant::setSalesApplied()` was renamed to `setSales()`.
- The Shipping Rule interface now expects a shipping category ID passed to each rate method.
- Any custom shipping method classes should now extend `craft\commerce\base\ShippingMethod`.
- All hooks have been replaced by events.
- Replaced `customer.lastUsedShippingAddress` and `customer.lastUsedBillingAddress` with `customer.primaryBillingAddress` and `customer.primaryShippingAddress`.
- Vat ID validation is now powered by the “vat.php” library.

### Removed
- Removed the `cartCookieDuration` config setting. All carts are now related to craft php session and not their own cookie.
- Removed the `requireEmailForAnonymousPayments` config setting, as completed order now always require the correct email address to make anonymous payments on orders.
- Removed `baseShipping`, `baseDiscount`, `baseTax`, `baseTaxIncluded` attributes from the order model. Orders now have order-level adjustments.
- Removed `shipping`, `discount`, `tax`, `taxIncluded` attributes from the line item model. Line items now have line item level adjustments.
- Removed `PurchasableInterface::validateLineItem()`. `getLineItemRules()` should be used instead.
- Removed the `deleteOrderStatusById()` method on the `OrderStatuses` service.
- Removed the `OrderSettings` model, record, and service.
- Removed the `getCountryByAttributes()` method from the `Countries` service.
- Removed the `getStatesByAttributes()` method from the `States` service.
- Removed the `getLastUsedBillingAddress()` and `getLatUsedShippingAddress()` methods from `Customer` models.

### Fixed
- Fixed a bug where a product’s `getCpEditUrl()` method could omit the site handle on multi-site installs. ([craftcms/cms#3089](https://github.com/craftcms/cms/issues/3089))
- Fixed a bug where handles and names for archived gateways were not freed up for re-use. ([#485](https://github.com/craftcms/commerce/issues/485))

## 1.2.1368 - 2018-11-30

### Changed
- Updated the Payflow Omnipay driver to 2.3.1
- Updated the Securepay Omnipay driver to 2.2.0
- Updated the Authorize.net Omnipay driver to 2.5.1
- Updated the Payment Express Omnipay driver to 2.2.1
- Updated the Eway Omnipay driver to 2.2.2
- Updated the Payfast Omnipay driver to 2.2

## 1.2.1366 - 2018-11-28

### Fixed
- Fixed a bug where it was possible to create duplicate order history change records.
- Fixed a bug where offsite gateways wouldn’t redirect back and complete the transaction correctly for Control Panel payments.

## 1.2.1365 - 2018-10-23

### Fixed
- Fix a bug where it wasn’t possible to set the billing address based off an existing shipping address.

### Fixed
- Fixed a Javascript error when viewing a customer field on the Edit User page.

## 1.2.1364 - 2018-08-23

### Fixed
- Fixed a PHP error that would occur when saving a User.

## 1.2.1363 - 2018-08-23

### Added
- Added the [resaveAllCustomerOrdersOnCustomerSave](https://craftcommerce.com/docs/configuration#resaveallcustomerordersoncustomersave) config setting.

### Fixed
- Fixed a bug where the Date Paid column on the Orders index page could show incorrect values.

### Security
- Fixed a bug where it was possible to access purchase receipts when it shouldn’t have been.

## 1.2.1362 - 2018-05-10

### Changed
- Commerce will now enforce boolean types for settings that a gateway expects to be boolean.

### Fixed
- Fixed an SSL error that could when communicating with the Authorize.net payment gateway.

## 1.2.1360 - 2018-03-23

### Added
- The order index page now includes the time when displaying order dates.

### Changed
- Line item modals on Edit Order pages now include the line item total.
- Added Craft 2.6.3013 compatibility.

## 1.2.1359 - 2018-03-08

### Fixed
- Fixed an error where variants would indicate they had zero stock at checkout when they had been marked as having unlimited stock.

## 1.2.1358 - 2018-03-07

### Fixed
- Fixed a PHP error that would occur when using an order element criteria model.

## 1.2.1356 - 2018-03-07

### Added
- Added the `shippingMethod` order criteria param.

### Changed
- Order recalculation now occurs after the `orders.onBeforeSaveOrder` event.

### Fixed
- Fixed a bug where a blank order could be placed if the cart’s cookie was deleted while the customer was on the payment page.
- Fixed a bug where a cart could be completed despite a lack of available stock, in some cases.
- Fixed a bug where the “Capture” transaction button on Edit Order pages was still shown after a capture was completed.

## 1.2.1354 - 2018-02-06

### Added
- Commerce now adds `Craft Commerce` to the `X-Powered-By` header on requests, unless disabled by the [sendPoweredByHeader](https://craftcms.com/docs/config-settings#sendPoweredByHeader) config setting.

### Changed
- Updated the Authorize.net driver to 2.5.1
- Updated the Worldpay Omnipay driver to 2.2.2
- Updated the PayPal Omnipay driver to 2.6.4
- Updated the Payflow Omnipay driver to 2.3
- Updated the Dompdf Package to 0.8.2

### Fixed
- Fixed an error that occurred when generating an order PDF.
- Fixed a PHP error that could occur if you edited a non-primary currency’s settings.

## 1.2.1353 - 2018-01-18

### Added
- Added the [`requireShippingMethodSelectionAtCheckout`](https://craftcommerce.com/docs/configuration#requireshippingmethodselectionatcheckout) config setting.
- Added new user permissions to manage shipping and tax settings without needing to be an admin.

### Fixed
- Fixed an error that occurred when creating or editing a discount.
- Fixed an error that occurred when generating an order PDF.

## 1.2.1352 - 2018-01-16

### Added
- Added the ability to update the email address of a guest order from the Control Panel.
- Added the [`commerce_defaultCartShippingAddress`](https://craftcommerce.com/docs/hooks-reference#commerce_defaultcartshippingaddress) and [`commerce_defaultCartBillingAddress`](https://craftcommerce.com/docs/hooks-reference#commerce_defaultcartbillingaddress) plugin hooks.

## 1.2.1351 - 2017-10-31

### Added
- Added the [`defaultSku`](https://craftcommerce.com/docs/craft-commerce-products#defaultsku) product criteria param.
- Added stock information to the Product index page.

### Fixed
- Fixed a bug where stock validation was off by one when different line item options were set for the same purchasable.
- Fixed a bug where custom adjusters supplied by plugins where not being sorted by priority before getting applied to the order.
- Fixed a bug where the `commerce/cart/updateCart` action was not returning the correct validation errors when an invalid shipping address was submitted along with the `sameAddress` param.

## 1.2.1350 - 2017-10-05

### Changed
- Order adjustments are now displayed in the order they were applied, rather than alphabetically.

### Fixed
- Fixed a bug where emails weren’t getting sent to customers.

## 1.2.1349 - 2017-09-29

### Added
- Added the `cp.commerce.product.edit.right-pane` template hook, enabling plugins to modify the right pane on Edit Product pages.
- Added the `pdfAllowRemoteImages` config setting, which can be set to `true` to allow external images to be loaded in PDF templates.

### Changed
- `Commerce_OrderModel::getEmail()` now always returns the associated user account’s email, if there is one.
- The error data returned for `commerce/customerAddresses/save` Ajax requests now include field handles as the error keys.
- `Commerce_CustomerModel::getEmail()` has now been deprecated. It will only return the email address of the associated user account’s email if there was one. Use `order.email` to get the email address of the order within templates.
- Updated the Dompdf package to 0.8.1.
- Updated the PayFast Omnipay driver to 2.1.3.

### Fixed
- Fixed an issue in the example templates where the “Use same address for billing” checkbox would remain checked when different addresses were previously selected.
- Fixed a tax calculation error that occurred when included tax was removed from a product’s price and subsequent additional taxes did not take the removed values into account.

## 1.2.1346 - 2017-07-24

### Added
- Added the `autoSetNewCartAddresses` config setting, which can be set to `false` to prevent Commerce from automatically assigning the last-used billing and shipping addresses on new carts.

### Changed
- Updated the Migs Omnipay driver to 2.2.2
- Updated the Stripe Omnipay driver to 2.4.7

### Fixed
- Fixed an API authentication error when making payments using the Stripe gateway.
- Fixed a bug where the `commerce/payments/pay` action was still processing the payment even if the cart had errors placed on it by other plugins.
- Fixed a bug where `LineItemModel::onSale()` could sometimes return an incorrect response due to rounding errors.
- Fixed a PHP error that could occur if a purchasable invalidated a line item when it was being added to a new cart.
- Fixed an issue where credit card forms’ First/Last Name fields were getting overridden by billing addresses’ values for some gateways.
- Fixed a bug where adding to cart with invalid `options` params would pass stock validation.

## 1.2.1345 - 2017-06-26

### Added
- Percentage-based discounts now have the option to be applied to the item’s original price or its discounted price (if other discounts were already applied).

## Changed
- Ajax requests to `commerce/cart/*` actions will now get a `itemSubtotal` key in the response JSON.
- Updated the Omnipay Stripe driver to 2.4.6.
- Updated the Omnipay Payment Express driver to 2.2.1.
- Updated the Omnipay MultiSafePay driver to 2.3.6.
- Updated the Omnipay Worldpay driver to 2.2.1.

### Fixed
- Fixed a bug where email address limits on discounts were able to by circumvented if the customer changed the casing of the coupon code.
- Fixed a PHP error that occurred when viewing a cart in the Control Panel if no payment methods had been created yet.
- Fixed a bug where discounts based on user group were not being added/removed after the user logged in/out.
- Fixed a bug where variants’ sale prices were only getting rounded when at least one sale was applied.
- Fixed a bug where special characters in Tax and Shipping Category names could break some form inputs in the Control Panel.
- Fixed a validation error that occurred when saving two shipping rules with the same name.

## 1.2.1343 - 2017-06-09

### Added
- Added the [`pdfPaperSize`](https://craftcommerce.com/docs/configuration#pdfpapersize) config setting.
- Added the [`pdfPaperOrientation`](https://craftcommerce.com/docs/configuration#pdfpaperorientation) config setting.
- Added a new Stripe gateway setting that determines whether the [`receipt_email`](https://stripe.com/docs/api#create_charge-receipt_email) param should be sent in payment requests.
- Added the [`commerce_transactions.onCreateTransaction`](https://craftcommerce.com/docs/events-reference#commerce_transactions.oncreatetransaction) event, which enables plugins to modify a newly-created transaction model.

### Changed
- Updated the Buckeroo driver to 2.2.
- Updated the Stripe driver to 2.4.5.
- Enabled the Buckeroo Credit Card Gateway within the Buckeroo Omnipay driver.

## 1.2.1342 - 2017-05-24

### Added
- Added support for Worldpay’s new `v1` API.

### Fixed
- Fixed a bug where `VariantModel:onSale()` could sometimes return an incorrect response due to rounding errors.
- Fixed a PHP error that occurred when saving a product with an empty dimension input on servers running PHP 7.
- Fixed a issue where orders were getting recalculated after receiving a completion response, when using the Sage Pay gateway.
- Fixed a PHP error that occurred when a plugin prevented a purchasable from getting added to the cart.

## 1.2.1341 - 2017-05-02

### Changed
- Increased the tax rate decimal storage length to allow 3 decimal places in tax rate percentages.
- The `CommerceDbHelper` class has be deprecated.

### Fixed
- Fixed a bug where some characters in product names were getting double-encoded on Edit Order pages.
- Fixed a bug where orders were incorrectly recalculating their adjustments when receiving notifications from the SagePay payment gateway.
- Fixed a tax calculation bug that occurred when using the “Total Order Price” taxable subject.

## 1.2.1339 - 2017-04-24

### Added
- Added new “Taxable Subject” options to Tax Rates, enabling taxes to be applied at the order level.
- Added the [`datePaid`](https://craftcommerce.com/docs/craft-commerce-orders#datepaid) order element criteria attribute.

### Changed
- Updated the Dompdf package to 0.8.
- Updated the Omnipay Mollie driver to 3.2.
- Updated the Omnipay Authorize.net driver to 2.5.
- Updated the Omnipay MultiSafePay driver to 2.3.4.

### Fixed
- Fixed some PHP errors that occurred when rendering PDFs on servers running PHP 7.1.

## 1.2.1338 - 2017-04-04

### Added
- Added the [`requireBillingAddressAtCheckout`](https://craftcommerce.com/docs/configuration#requirebillingaddressatcheckout) config setting.
- Added the `cp.commerce.order.main-pane` template hook to the Edit Order page.
- Added [`Commerce_VariantModel::hasStock()`](https://craftcommerce.com/docs/variant-model#hasstock).

### Fixed
- Fixed some PHP errors that occurred when saving products on servers running PHP 7.1.
- Fixed a bug where the `commerce/payments/pay` action was not blocking disabled payment methods.
- Fixed a bug where old carts did not default to the primary payment currency when their current payment currency was no longer valid.

## 1.2.1337 - 2017-03-08

### Added
- Added the [commerce_sale.onBeforeMatchProductAndSale](https://craftcommerce.com/docs/events-reference#commerce_sales.onbeforematchproductandsale) event, which enables plugins to add custom matching logic to sales.
- Added the [commerce_products.onBeforeEditProduct](https://craftcommerce.com/docs/events-reference#commerce_products.onbeforeeditproduct) event.
- Added the `cp.commerce.product.edit` template hook to the Edit Product page.

### Changed
- If a product SKU can’t be generated from its product type’s Automatic SKU Format, Commerce now logs why.

### Fixed
- Fixed some PHP errors that occurred on servers running PHP 7.1.
- Fixed a bug where line items could be removed if their `qty` param was missing from a `commerce/cart/updateLineItem` request.
- The Orders index page now displays zero-value currency amounts, instead of leaving the cell blank.
- Fixed bug where duplicate products could be displayed when editing sales when the User Groups condition was in use.
- Fixed a bug where the `isUnpaid` and `isPaid` order element criteria params did not work correctly.
- Fixed a PHP error that occurred if a plugin’s custom shipping method object didn’t inherit `BaseModel`.
- Fixed a bug where payments made with MultiSafepay would be marked as successful before the user was redirected to the offsite gateway.
- Fixed a bug where shipping rule names were required to be unique across the entire installation, rather than per-shipping method.

## 1.2.1334 - 2017-01-30

### Added
- Added a new [purgeInactiveCarts](https://craftcommerce.com/docs/configuration#purgeinactivecarts) config setting, which determines whether Commerce should purge inactive carts from the database (`true` by default).
- Added a new `commerce_modifyOrderAdjusters` hook, which enables plugins to modify the order adjusters before they are applied.
- Added the “Shipping Method” and “Payment Method” table attribute options to the Orders index page.

### Changed
- Updated the Stripe gateway library to 2.4.2.
- Updated the PayPal gateway library to 2.6.3.
- Fixed a memory error that occurred when purging a large number of carts.

### Fixed
- Fixed a bug where the `hasVariant` product criteria attribute would only account the first 100 variants.
- Fixed a bug where custom order adjusters could not inspect earlier adjustments made to the order within the current recalculation.
- Fixed a bug where the default product type that gets created on installation was referencing the old `commerce` templates path, rather than `shop`.
- Fixed compatibility with some payment gateways that were expecting abbreviated state names in the billing address.

## 1.2.1333 - 2017-01-05

### Fixed
- Fixed a PHP error that occurred when retrieving the sale price of variants that were fetched via `craft.commerce.products`.

## 1.2.1332 - 2017-01-03

### Added
- Added the [commerce_modifyItemBag](https://craftcommerce.com/docs/hooks-reference#commerce_modifyitembag) hook, allowing plugins to modify cart information sent to the payment gateway.
- Added the [requireShippingAddressAtCheckout](https://craftcommerce.com/docs/configuration#requireshippingaddressatcheckout) config setting.
- Added a new `defaultHeight` product criteria param, for querying products by their default variant’s height.
- Added a new `defaultLength` product criteria param, for querying products by their default variant’s length.
- Added a new `defaultWidth` product criteria param, for querying products by their default variant’s width.
- Added a new `defaultWeight` product criteria param, for querying products by their default variant’s weight.

### Fixed
- Fixed a bug where sales were not being applied to variants that were fetched via `craft.commerce.variants`.
- Fixed a bug where line items’ `salePrice` were not reflecting any changes made to their `saleAmount` via the `lineItem.onPopulateLineItem` event.

## 1.2.1331 - 2016-12-13

### Added
- Commerce now includes a gateway adapter for Payeezy by First Data.
- Added [Commerce_VariantModel::getSalesApplied()](https://craftcommerce.com/docs/line-item-model#salesapplied), which returns an array of the Commerce_SaleModel objects that were used to calculate the salePrice of the variant.

### Changed
- Ajax requests to `commerce/cart/*` actions now include ‘subtotal’ and ‘shippingCategoryId’ properties in the response data.
- The ‘commerce_orders/beforeOrderComplete’ event now gets fired a little later than before, giving plugins a chance to change the order status ID.

### Fixed
- Fixed a bug where MultiSafepay was not being treated as an offsite payment gateway.

## 1.2.1330 - 2016-12-06

### Changed
- Added a new `baseTax` attribute to order models, which can be modified by custom order adjusters to add taxes to the order as a whole.
- Commerce_OrderModel::getTotalTax() now includes the new `baseTax` amount.

### Fixed
- Fixed a rounding error that occurred with some percentage-based discounts.
- Fixed a PHP error that occurred when searching for products with the `hasVariants` criteria param, in some cases.

## 1.2.1329 - 2016-11-30

### Fixed
- Fixed a bug where discounts without a coupon code condition could apply before their start date.
- Fixed a bug where the `hasSales` product criteria attribute would only apply to the first 100 products.
- Fixed a bug where the post-payment redirect would take the customer to the site homepage.

## 1.2.1328 - 2016-11-29

### Added
- Commerce now includes a gateway adapter for MultiSafepay.

### Changed
- Ajax requests to ‘cart/updateCart’ now include a ‘cart’ object in the response data in the event of an error.

### Fixed
- Fixed a bug where PayPal payments could fail due to inconsistencies between how Commerce and PayPal calculated the total payment amount for transactions.
- Fixed a bug where First Name and Last Name customer field labels weren’t being translated for the current locale in the Control Panel.
- Fixed a bug some offsite gateway payment requests were not getting sent with the correct return and cancel URLs.
- Fixed a bug that prevented Commerce from updating successfully from pre-1.0 versions on case-sensitive file systems.
- Fixed a bug where applicable VAT taxes were not being removed correctly for customers with a valid VAT ID.
- Fixed a bug where archived payment methods were still showing up as options in Control Panel payment form modals.

## 1.2.1327 - 2016-10-25

### Changed
- When saving a product type, if any tax/shipping categories had been deselected, Commerce will now reassign any existing products with the no-longer-available tax/shipping categories to the default categories.
- The “HTML Email Template Path” Email setting can now contain Twig code.

### Fixed
- Fixed a bug where Commerce was not respecting the system time zone when purging inactive carts.
- Fixed a bug where a no-longer-applicable shipping method could still be selected by a cart if it was the only defined shipping method.
- Fixed a bug where the Commerce_ProductModel provided by the onSaveProduct event was not updated with the latest and greatest values based on its default variant.
- Fixed a bug where all products were being re-saved when a product type was saved, rather than just the products that belong to that product type.
- Fixed a PHP error that occurred when adding something to the cart, if the cart didn’t have a shipping address yet and the default tax zone’s tax rate was marked as VAT.
- Fixed a bug where a coupon based discount could apply before its start date.

## 1.2.1325 - 2016-10-13

### Fixed
- Fixed a PHP error that occurred when a custom purchasable didn’t provide a tax category ID.
- Fixed a bug where the relevant template caches were not being cleared after the stock of a variant was deducted.
- Fixed a display issue on the order transaction details modal when a large amount of gateway response data was present.

## 1.2.1324 - 2016-10-12

### Fixed
- Fixed a bug where orders were not being marked as complete after successful offsite gateway payments.
- Fixed a PHP error that occurred when deleting a product type.

## 1.2.1323 - 2016-10-11

### Added
- It is now possible to accept payments in [multiple currencies](https://craftcommerce.com/docs/payment-currencies).
- Added [Shipping Categories](https://craftcommerce.com/docs/shipping#shipping-categories).
- Discounts can now be user-sorted, which defines the order that they will be applied to carts.
- Discounts now have the option to prevent subsequent discounts from being applied.
- The start/end dates for Discounts and Sales can now specify the time of day.
- Discounts can now have a “Minimum Purchase Quantity” condition.
- Product Types now have an “Order Description Format” setting, which can be used to override the description of the products in orders’ line items.
- Addresses now have “Attention”, “Title”, and “Business ID” fields.
- Added the “Order PDF Filename Format” setting in Commerce → Settings → General Settings, for customizing the format of order PDF filenames.
- Added the ‘useBillingAddressForTax’ config setting. If enabled, Commerce will calculate taxes based on orders’ billing addresses, rather than their shipping addresses.
- Added the ‘requireEmailForAnonymousPayments’ config setting. If enabled, Commerce will require the email address of the order to be submitted in anonymous payment requests.
- The IP address of the customer is now stored on the order during order completion.
- Commerce now makes all payment gateways available to unregistered installs, rather than limiting users to a single “Dummy” gateway.
- Added support for SagePay Server.
- Added support for the Netbanx Hosted.
- Added the [|commerceCurrency](https://craftcommerce.com/docs/twig-filters) filter, which works identically to the |currency filter by default, but also has `convert` and `format` arguments that can be used to alter the behavior.
- Added ‘craft.commerce.shippingMethods’.
- Added ‘craft.commerce.shippingCategories’.
- Added ‘craft.commerce.shippingZones’.
- Added ‘craft.commerce.taxZones’.
- Added OrderStatusService::getDefaultOrderStatusId().
- Added the ‘commerce_payments.onBeforeCaptureTransaction’ and ‘onCaptureTransaction’ events.
- Added the ‘commerce_payments.onBeforeRefundTransaction’ and ‘onRefundTransaction’ events.
- Added the ‘commerce_email.onBeforeSendEmail’ and ‘onSendEmail’ events.
- Added the ‘cp.commerce.order.edit’ hook to the Edit Order page template.
- Added the [PHP Units of Measure](https://github.com/PhpUnitsOfMeasure/php-units-of-measure) PHP package.
- Added the [Vat Validation](https://github.com/snowcap/vat-validation) PHP package.

### Changed
- The tax categories returned by the template function ‘craft.commerce.getTaxCategories()’ are now represented by Commerce_TaxCategory models by default, rather than arrays. To get them returned as arrays, you can pass ‘true’ into the function.
- Status-change notification emails are now sent to the customer in the language they placed the order with.
- It’s now possible to update product statuses on the Products index page.
- The example templates folder has been renamed from “commerce” to “shop”.
- Commerce now re-saves existing products when a Product Type’s settings are saved.
- The Tax Rates index page now lists the Tax Categories and Tax Zones each Tax Rate uses.
- Tax Rates now have the option to exclude themselves from orders with a valid VAT ID.
- Transaction Info HUDs on Edit Order pages now show the transaction IDs.
- Commerce now stores the complete response data for gateway transaction requests in the commerce_transactions table.
- The commerce/cart/updateCart action now includes all validation errors found during partial cart updates in its response.
- Reduced the number of order recalculations performed during payment.
- The Edit Order page no longer labels an order as paid if its total price is zero.
- Commerce now logs invalid email addresses when attempting to send order status notification emails.
- Custom fields on an order can now only be updated during payment if it is the user’s active cart.
- Commerce now provides Stripe with the customer’s email address to support Stripe’s receipt email feature.
- Payment failures using PayPal Express now redirect the customer back to PayPal automatically, rather than displaying a message instructing the customer to return to PayPal.
- Updated the Authorize.Net gateway library to 2.4.2.
- Updated the Dummy gateway library to 2.1.2.
- Updated the Molli gateway library to 3.1.
- Updated the Payfast gateway library to 2.1.2.
- Updated the Payflow gateway library to 2.2.1.
- Updated the Stripe gateway library to 2.4.1.

### Deprecated
- Deprecated the ‘update’ variable in email templates. Use ‘orderHistory’ instead, which returns the same Commerce_OrderHistoryModel.

### Fixed
- Fixed a bug where Commerce_OrderService::completeOrder() was not checking to make sure the order was not already completed before doing its thing.
- Fixed a bug where addresses’ “Map” links on Edit Order pages were not passing the full address to the Google Maps window.
- Fixed an bug where address validation was not respecting the country setting, “Require a state to be selected when this country is chosen”.
- Fixed a bug where submitting new addresses to a fresh cart caused a cart update failure.
- Fixed a bug where collapsed variants’ summary info was overlapping the “Default” button.

## 1.1.1317 - 2016-09-27

### Added
- Craft Commerce is now translated into Portuguese.

### Fixed
- Fixed a bug where Edit Address modals on Edit Order pages were not including custom states in the State field options.

## 1.1.1217 - 2016-08-25

### Fixed
- Fixed a PHP error that occurred when referencing the default currency.

## 1.1.1216 - 2016-08-25

### Fixed
- Fixed a bug where eager-loading product variants wasn’t working.
- Fixed a bug where customer addresses were not showing up in the Edit Order page if they contained certain characters.
- Fixed a bug where orders were not getting marked as complete when they should have in some cases, due to a rounding comparison issue.

## 1.1.1215 - 2016-08-08

### Changed
- Customer Info fields now return the user’s [CustomerModel](https://craftcommerce.com/docs/customer-model) when accessed in a template.

### Fixed
- Fixed a bug where discounts that apply free shipping to an order were not including the shipping reduction amount in the discount order adjustment amount.
- Fixed a bug where editing an address in the address book would unintentionally select that address as the active cart’s shipping address.
- Fixed SagePay Server gateway support.

## 1.1.1214 - 2016-07-20

### Fixed
- Fixed an error that occurred when PayPal rejected a payment completion request due to duplicate counting of included taxes.
- Fixed a MySQL error that could occur when ElementsService::getTotalElements() was called for orders, products, or variants.

## 1.1.1213 - 2016-07-05

### Changed
- Transaction dates are now shown on the Edit Order page.
- Order status change dates are now shown on the Edit Order page.
- Updated the Authorize.Net Omnipay gateway to 2.4, fixing issues with Authorize.Net support.
- Cart item information is now sent on gateway payment completion requests, in addition to initial payment requests.

### Fixed
- Fixed a bug where payments using Worldpay were not getting automatically redirected back to the store.

## 1.1.1212 - 2016-06-21

### Changed
- Line item detail HUDs within the Edit Order page now include the items’ subtotals.
- Renamed Commerce_LineItemModel’s `subtotalWithSale` attribute to `subtotal`, deprecating the former.
- Renamed Commerce_OrderModel’s `itemSubtotalWithSale` attribute to `itemSubtotal`, deprecating the former.
- Each of the nested arrays returned by `craft.commerce.availableShippingMethods` now include a `method` key that holds the actual shipping method object.

### Fixed
- Fixed a MySQL error that occurred when MySQL was running in Strict Mode.
- Fixed a rounding error that occurred when calculating tax on shipping costs.

## 1.1.1211 - 2016-06-07

### Added
- Added a new “Per Email Address Limit” condition to coupon-based discounts, which will limit the coupons’ use by email address.
- Added the ability to clear usage counters for coupon-based discounts.
- Added a new [hasSales](https://craftcommerce.com/docs/craft-commerce-products#hassales) product criteria param, which can be used to limit the resulting products to those that have at least one applicable sale.
- Added a new [hasPurchasables](https://craftcommerce.com/docs/craft-commerce-orders#haspurchasables) order criteria param, which can be used to limit the resulting orders to those that contain specific purchasables.
- Added a new [commerce_lineItems.onPopulateLineItem event](https://craftcommerce.com/docs/events-reference#commerce_lineitems.onpopulatelineitem) which is called right after a line item has been populated with a purchasable, and can be used to modify the line item attributes, such as its price.
- Added LineItemModel::getSubtotal() as an alias of the now-deprecated getSubtotalWithSale().

### Fixed
- Fixed a bug where the “Per User Limit” discount condition was not being enforced for anonymous users.
- Fixed a bug where the quantity was not being taken into account when calculating a weight-based shipping cost.
- Fixed a validation error that could occur when submitting a payment for an order with a percentage-based discount.
- Fixed a bug where the cart was not getting recalculated when an associated address was updated in the user’s address book.

## 1.1.1210 - 2016-05-17

### Fixed
- Fixed a bug where sales could be applied to the same line item more than once.
- Fixed a bug where the `commerce/cart/cartUpdate` controller action’s Ajax response did not have up-to-date information.

## 1.1.1208 - 2016-05-16

### Added
- Added [commerce_products.onBeforeDeleteProduct](https://craftcommerce.com/docs/events-reference#commerce_products.onbeforedeleteproduct) and [onDeleteProduct](https://craftcommerce.com/docs/events-reference#commerce_products.ondeleteproduct) events.

### Fixed
- Fixed a PHP error that occurred when adding a new item to the cart.

## 1.1.1207 - 2016-05-11

### Fixed
- Fixed a PHP error that occurred when saving a product with unlimited stock.

## 1.1.1206 - 2016-05-11

### Changed
- It is now possible to show customers’ and companies’ names on the Orders index page.
- Commerce now sends customers’ full names to the payment gateways, pulled from the billing address.
- Commerce now ensures that orders’ prices don’t change in the middle of payment requests, and declines any payments where the price does change.
- The onBeforeSaveProduct event is now triggered earlier to allow more modification of the product model before saving.
- Updated the Omnipay gateway libraries to their latest versions.

### Fixed
- Fixed a bug where changes to purchasable prices were not reflected in active carts.
- Fixed a PHP error that occurred when an active cart contained a variant that had no stock or had been disabled.
- Fixed a PHP error that occurred when paying with the Paypal Express gateway.

## 1.1.1202 - 2016-05-03

### Added
- Added the [commerce_lineItems.onCreateLineItem](https://craftcommerce.com/docs/events-reference#commerce_lineitems.oncreatelineitem) event.
- Added the [hasStock](https://craftcommerce.com/docs/craft-commerce-products#hasstock) variant criteria param, which can be set to `true` to find variants that have stock (including variants with unlimited stock).

### Changed
- The View Order page now shows whether a coupon code was used on the order.
- All payment gateways support payments on the View Order page now.
- It is now possible to delete countries that are in use by tax/shipping zones and customer addresses.
- State-based tax/shipping zones now can match on the state abbreviation, in addition to the state name/ID.
- Commerce now sends descriptions of the line items to gateways along with other cart info, when the [sendCartInfoToGateways](https://craftcommerce.com/docs/configuration#sendcartinfotogateways) config setting is enabled.

### Fixed
- Fixed a bug where payment method setting values that were set from config/commerce.php would get saved to the database when the payment method was resaved in the Control Panel.
- Fixed a PHP error that occurred when calling Commerce_OrderStatusesService::getAllEmailsByOrderStatusId() if the order status ID was invalid.
- Fixed a PHP error that occurred when a cart contained a disabled purchasable.
- Fixed a bug where an order status’ sort order was forgotten when it was resaved.
- Fixed a bug where the [hasVariant](https://craftcommerce.com/docs/craft-commerce-products#hasvariant) product criteria param was only checking the first 100 variants.
- Fixed a bug where only logged-in users could view a tokenized product preview URL.
- Fixed an issue where the selected shipping method was not getting removed from the cart when it was no longer available, in some cases.

## 1.1.1200 - 2016-04-13

### Added
- Added the [commerce_products.onBeforeSaveProduct](https://craftcommerce.com/docs/events-reference#commerce_products.onbeforesaveproduct) and [onSaveProduct](https://craftcommerce.com/docs/events-reference#commerce_products.onsaveproduct) events.
- Added the [commerce_lineItems.onBeforeSaveLineItem](https://craftcommerce.com/docs/events-reference#commerce_lineitems.onbeforesavelineitem) and [onSaveLineItem](https://craftcommerce.com/docs/events-reference#commerce_lineitems.onsavelineitem) events.

### Changed
- Stock fields are now marked as required to make it more clear that they are.
- Added a new “The Fleece Awakens” default product.

### Fixed
- Fixed an error that occurred when a variant was saved without a price.
- Fixed a bug where various front-end templates wouldn’t load correctly from the Control Panel if the [defaultTemplateFileExtensions](link) or [indexTemplateFilename](link) config settings had custom values.
- Fixed a bug where products’ `defaultVariantId` property was not being set on first save.
- Fixed a validation error that occurred when a cart was saved with a new shipping address and an existing billing address.
- Fixed a bug where customers’ last-used billing addresses were not being remembered.
- Fixed a MySQL error that occurred when attempting to delete a user that had an order transaction history.

### Security
- Fixed an XSS vulnerability.

## 1.1.1198 - 2016-03-22

### Added
- Added the [sendCartInfoToGateways](https://craftcommerce.com/docs/configuration#sendcartinfotogateways) config setting, which defines whether Commerce should send info about a cart’s line items and adjustments when sending payment requests to gateways.
- Product models now have a `totalStock` property, which returns the sum of all available stock across all of a product’s variants.
- Product models now have an `unlimitedStock` property, which returns whether any of a product’s variants have unlimited stock.
- Added the [commerce_variants.onOrderVariant](https://craftcommerce.com/docs/events-reference#commerce_variants.onordervariant) event.

### Changed
- Updated the Omnipay Authorize.Net driver to 2.3.1.
- Updated the Omnipay FirstData driver to 2.3.0.
- Updated the Omnipay Mollie driver to 3.0.5.
- Updated the Omnipay MultiSafePay driver to 2.3.0.
- Updated the Omnipay PayPal driver to 2.5.3.
- Updated the Omnipay Pin driver to 2.2.1.
- Updated the Omnipay SagePay driver to 2.3.1.
- Updated the Omnipay Stripe driver to  v2.3.1.
- Updated the Omnipay WorldPay driver to 2.2.

### Fixed
- Fixed a bug where shipping address rules and tax rates were not finding their matching shipping zone in some cases.
- Fixed a bug where the credit card number validator was not removing non-numeric characters.
- Fixed a PHP error that occurred when saving an order from a console command.

## 1.1.1197 - 2016-03-09

### Changed
- Ajax requests to the “commerce/payments/pay” controller action now include validation errors in the response, if any.

### Fixed
- Fixed a credit card validation bug that occurred when using the eWay Rapid gateway.
- Fixed an error that occurred on the Orders index page when searching for orders.
- Fixed a bug where refreshing the browser window after refunding or paying for an order on the Edit Order page would attempt to re-submit the refund/payment request.
- Fixed a bug where Commerce_PaymentsService::processPayment() was returning `false` when the order was already paid in full (e.g. due to a 100%-off coupon code).
- Fixed a bug where variants were defaulting to disabled for products that only had a single variant.

## 1.1.1196 - 2016-03-08

### Added
- Added Slovak message translations.
- Added Shipping Zones, making it easier to relate multiple Shipping Methods/Rules to a common list of countries/states. (Existing Shipping Rules will be migrated to use Shipping Zones automatically.)
- Added a “Recent Orders” Dashboard widget that shows a table of recently-placed orders.
- Added a “Revenue” Dashboard widget that shows a chart of recent revenue history.
- The Orders index page now shows a big, beautiful revenue chart above the order listing.
- It is now possible to edit Billing and Shipping addresses on the Edit Order page.
- It is now possible to manually mark orders as complete on the Edit Order page.
- It is now possible to submit new order payments from the Edit Order page.
- Edit Product pages now have a “Save as a new product” option in the Save button menu.
- Edit Product pages now list any sales that are associated with the product.
- It is now possible to sort custom order statuses.
- It is now possible to sort custom payment methods.
- It is now possible to soft-delete payment methods.
- Added a “Link to a product” option to Rich Text fields’ Link menus, making it easy to create links to products.
- Added support for Omnipay “item bags”, giving gateways some information about the cart contents.
- Added the “gatewayPostRedirectTemplate” config setting, which can be used to specify the template that should be used to render the POST redirection page for gateways that require it.
- Added support for eager-loading variants when querying products, by setting the `with: 'variants'` product param.
- Added support for eager-loading products when querying variants, by setting the `with: 'product'` variant param.
- Added `craft.commerce.variants` for querying product variants with custom parameters.
- Added the “defaultPrice” product criteria parameter, for querying products by their default variant’s price.
- Added the “hasVariant” product criteria parameter, for querying products that have a variant matching a specific criteria. (This replaces the now-deprecated “withVariant” parameter”.)
- Added the “stock” variant criteria parameter, for querying variants by their available stock.
- Added the “commerce/payments/pay” controller action, replacing the now-deprecated “commerce/cartPayment/pay” action.
- Added the “commerce/payments/completePayment” controller action, replacing the now-deprecated “commerce/cartPayment/completePayment” action.
- The “commerce/payments/pay” controller action now accepts an optional “orderNumber” param, for specifying which order should receive the payment. (If none is provided, the active cart is used.)
- The “commerce/payments/pay” controller action now accepts an optional “expiry” parameter, which takes a combined month + year value in the format “MM/YYYY”.
- The “commerce/payments/pay” controller action doesn’t required “redirect” and “cancelUrl” params, like its predecessor did.
- The “commerce/payments/pay” controller action supports Ajax requests.
- Added an abstract Purchasable class that purchasables can extend, if they want to.
- Gateway adapters are now responsible for creating the payment form model themselves, via the new getPaymentFormModel() method.
- Gateway adapters are now responsible for populating the CreditCard object based on payment form data themselves, via the new populateCard() method.
- Gateway adapters now have an opportunity to modify the Omnipay payment request, via the new populateRequest() method.
- Gateway adapters can now add support for Control Panel payments by implementing cpPaymentsEnabled() and getPaymentFormHtml().

### Changed
- Commerce_PaymentFormModel has been replaced by an abstract BasePaymentFormModel class and subclasses that target specific gateway types.
- Gateway adapters must now implement the new getPaymentFormModel() and populateCard() methods, or extend CreditCardGatewayAdapter.
- The signatures and behaviors of Commerce_PaymentsService::processPayment() and completePayment() have changed.
- New Sales and Discounts are now enabled by default.
- The Orders index page now displays orders in chronological order by default.
- It is no longer possible to save a product with a disabled default variant.
- It is no longer possible to add a disabled variant, or the variant of a disabled product, to the cart.
- Commerce_PaymentsService::processPayment() and completePayment() no longer respond to the request directly, unless the gateway requires a redirect via POST. They now return `true` or `false` indicating whether the operation was successful, and leave it up to the controller to handle the client response.

### Deprecated
- The “commerce/cartPayment/pay” controller action has been deprecated. Templates should be updated to use “commerce/payments/pay” instead.
- The “commerce/cartPayment/completePayment” controller action has been deprecated. Templates should be updated to use “commerce/payments/completePayment” instead.
- The “withVariant” product criteria parameter has been deprecated. Templates should be updated to use “hasVariant” instead.

## 1.0.1190 - 2016-02-26

### Fixed
- Fixed a bug where product-specific sales were not being applied correctly.

## 1.0.1189 - 2016-02-23

### Changed
- Reduced the number of SQL queries required to perform various actions.
- The “Enabled” checkbox is now checked by default when creating new promotions and payment methods.
- Edit Product page URLs no longer require the slug to be appended after the product ID.
- Completed orders are now sorted by Date Ordered by default, and incomplete orders by Date Updated, in the Control Panel.

### Fixed
- Fixed a PHP error that occurred if an active cart contained a purchasable that had been deleted in the back-end.
- Fixed a PHP error that occurred when trying to access the addresses of a non-existent customer.
- Fixed a bug where only a single sale was being applied to products even if there were multiple matching sales.

## 1.0.1188 - 2016-02-09

### Changed
- Order queries will now return zero results if the `number` criteria param is set to any empty value besides `null` (e.g. `false` or `0`).
- Improved the behavior of the Status menu in the Update Order Status modal on View Order pages.
- Added some `<body>` classes to some of Commerce’s Control Panel pages.

### Fixed
- Fixed a bug where new carts could be created with an existing order number.
- Fixed a bug where the default descriptions given to discounts were not necessarily using the correct currency and number formats.
- Fixed a bug where a default state was getting selected when creating a new shipping rule, but it was not getting saved.
- Fixed a bug where variants could not be saved as disabled.

## 1.0.1187 - 2016-01-28

### Added
- Added `craft.commerce.getDiscountByCode()`, making it possible for templates to fetch info about a discount by its code.

### Changed
- OrderHistoryModel objects now have a `dateCreated` attribute.

### Fixed
- Fixed a bug where customers could select addresses that did not belong to them.
- Fixed a bug where new billing addresses were not getting saved properly when carts were set to use an existing shipping address, but `sameAddress` was left unchecked.
- Fixed a bug where numeric variant fields (e.g Price) were storing incorrect values when entered from locales that use periods as the grouping symbol.
- Fixed a PHP error that occurred when saving a custom order status with no emails selected.
- Fixed a bug where discounts were being applied to carts even after the discount had been disabled.
- Fixed a bug where carts were not displaying descriptions for applied discounts.
- Fixed a bug where variants’ Title fields were not showing the correct locale ID in some cases.

## 1.0.1186 - 2016-01-06

### Changed
- Updated the translation strings.

### Fixed
- Fixed a PHP error that occurred when attempting to change a tax category’s handle.
- Fixed a PHP error that occurred when attempting to save a discount or sale without selecting any products or product types.

## 1.0.1185 - 2015-12-21

### Added
- Orders now have an `email` criteria parameter which can be used to only query orders placed with the given email.
- Address objects now have `getFullName()` method, for returning the customer’s first and last name combined.
- Added the `totalLength` attribute to front-end cart Ajax responses.
- It’s now possible to sort orders by Date Ordered and Date Paid on the Orders index page.

### Changed
- A clear error message is now displayed when attempting to save a product, if the product type’s Title Format setting is invalid.
- A clear error message is now displayed when attempting to save a product, if the product type’s Automatic SKU Format setting is invalid.
- Any Twig errors that occur when rendering email templates are now caught and logged, without affecting the actual order status change.
- The Payment Methods index now shows the payment methods’ gateways’ actual display names, rather than their class names.
- Payment method settings that are being overridden in craft/config/commerce.php now get disabled from Edit Payment Method pages.
- The extended line item info HUD now displays the included tax for the line item.

### Fixed
- Fixed a bug where the cart was not immediately forgotten when an order was completed.
- Fixed a bug where Commerce_OrderModel::getTotalLength() was returning the total height of each of its line items, rather than the length.
- Fixed a bug where variants’ height, length, and width were not being saved correctly on order line item snapshots.
- Fixed a bug where order queries would return results even when the `user` or `customer` params were set to invalid values.
- Fixed a PHP error that occurred when accessing a third party shipping method from an order object.
- Fixed a PHP error that occurred when accessing the Sales index page.
- Fixed a PHP error that occurred when loading dependencies on some servers.
- Fixed a JavaScript error that occurred when viewing extended info about an order’s line items.
- Fixed some language and styling bugs.

## 1.0.1184 - 2015-12-09

### Added
- Added support for inline product creation from product selection modals.
- Products now have an `editable` criteria parameter which can be used to only query products which the current user has permission to edit.
- Added support for payment methods using the eWAY Rapid gateway.

### Changed
- Improved compatibility with some payment gateways.
- Added the `shippingMethodId` attribute to front-end cart Ajax responses.
- Users that have permission to access Commerce in the Control Panel, but not permission to manage Orders, Products, or Promotions now get a 403 error when accessing /admin/commerce, rather than a blank page.
- The “Download PDF” button no longer appears on the View Order page if no PDF template exists yet.
- Commerce_OrderModel::getPdfUrl() now only returns a URL if the PDF template exists; otherwise null will be returned.
- Errors that occur when parsing email templates now get logged in craft/storage/runtime/logs/commerce.log.
- Improved the wording of error messages that occur when an unsupported gateway request is made.

### Fixed
- Fixed a bug where entering a sale’s discount amount to a decimal number less than 1 would result in the sale applying a negative discount (surcharge) to applicable product prices. Please check any existing sales to make sure the correct amount is being discounted.
- Fixed bug where email template errors would cause order completion to fail.
- Fixed a bug where shipping rule description fields were not being saved.
- Fixed a PHP error that could occur when saving a product via an Element Editor HUD.
- Fixed a bug where billing and shipping addresses were receiving duplicate validation errors when the `sameAddress` flag was set to true.
- Fixed a JavaScript error that occurred when changing an order’s status on servers with case-sensitive file systems.

## 1.0.1183 - 2015-12-03

### Changed
- Discounts are now entered as positive numbers in the CP (e.g. a 50% discount is defined as either “0.5” or “50%” rather than “-0.5” or “-50%”).
- Added the [commerce_cart.onBeforeAddToCart](https://craftcommerce.com/docs/events-reference#commerce_cart.onbeforeaddtocart) event.
- Added the [commerce_discounts.onBeforeMatchLineItem](https://craftcommerce.com/docs/events-reference#commerce_discounts.onbeforematchlineitem) event, making it possible for plugins to perform additional checks when determining if a discount should be applied to a line item.
- Added the [commerce_payments.onBeforeGatewayRequestSend](https://craftcommerce.com/docs/events-reference#commerce_payments.onbeforegatewayrequestsend) event.

### Fixed
- Fixed a PHP error that would occur when the Payment Methods index page if any of the existing payment methods were using classes that could not be found.
- Fixed a bug where some failed payment requests were not returning an error message.
- Fixed a bug where PaymentsService::processPayment() was attempting to redirect to the order’s return URL even if it didn’t have one, in the event that the order was already paid in full before processPayment() was called. Now `true` is returned instead.
- Fixed some UI strings that were not getting properly translated.

## 1.0.1182 - 2015-12-01

### Added
- Tax Rates now have a “Taxable Subject” setting, allowing admins to choose whether the Tax Rate should be applied to shipping costs, price, or both.
- View Order pages now display notes and options associated with line items.
- Added new `commerce_addresses.beforeSaveAddress` and `saveAddress` events.
- Purchasables now must implement a `getIsPromotable()` method, which returns whether the purchasable can be subject to discounts.
- Variants now support a `default` element criteria param, for only querying variants that are/aren’t the default variant of an invariable product.

### Changed
- All number fields now display values in the current locale’s number format.
- Variant descriptions now include the product’s title for products that have variants.
- It is now more obvious in the UI that you are unable to delete an order status while orders exist with that status.
- The `commerce_orders.beforeSaveOrder` event now respects event’s `$peformAction` value.
- The `commerce_orders.beforeSaveOrder` and `saveOrder` events trigger for carts, in addition to completed orders.
- Commerce_PaymentsService::processPayment() no longer redirects the browser if the `$redirect` argument passed to it is `null`.
- Renamed Commerce_VariantsService::getPrimaryVariantByProductId() to getDefaultVariantByProductId().
- Updated all instances of `craft.commerce.getCart()` to `craft.commerce.cart` in the example templates.
- Customers are now redirected to the main products page when attempting to view their cart while it is empty.

### Removed
- Removed the `commerceDecimal` and `commerceCurrency` template filters. Craft CMS’s built-in [number](https://craftcms.com/docs/templating/filters#number) and [currency](https://craftcms.com/docs/templating/filters#currency) filters should be used instead. Note that you will need to explicitly pass in the cart’s currency to the `currency` filter (e.g. `|currency(craft.commerce.cart.currency)`).

### Fixed
- Fixed a bug where View Order pages were displaying links to purchased products even if the product didn’t exist anymore, which would result in a 404 error.
- Fixed a bug where orders’ base shipping costs and base discounts were not getting reset when adjustments were recalculated.
- Fixed the “Country” and “State” field labels on Edit Shipping Rule pages, which were incorrectly pluralized.
- Fixed a bug where toggling a product/variant’s “Unlimited” checkbox was not enabling/disabling the Stock text input.
- Fixed a PHP error that occurred on order completion when purchasing a third party purchasable.
- Fixed a PHP error that occurred when attempting to add a line item to the cart with zero quantity.
- Fixed a bug where the state name was not getting included from address models’ `getStateText()` methods.
- Fixed a PHP error that would occur when saving a variable product without any variants.

## 0.9.1179 - 2015-11-24

### Added
- Added a new “Manage orders” user permission, which determines whether the current user is allowed to manage orders.
- Added a new “Manage promotions” user permission, which determines whether the current user is allowed to manage promotions.
- Added new “Manage _[type]_ products” user permissions for each product type, which determines whether the current user is allowed to manage products of that type.
- It is now possible to set payment method settings from craft/config/commerce.php. To do so, have the file return an array with a `'paymentMethodSettings'` key, set to a sub-array that is indexed by payment method IDs, whose sub-values are set to the payment method’s settings (e.g. `return ['paymentMethodSettings' => ['1' => ['apiKey' => getenv('STRIPE_API_KEY')]]];`).
- Added an ‘isGuest()’ method to order models, which returns whether the order is being made by a guest account.
- The ‘cartPayment/pay’ controller action now checks for a ‘paymentMethodId’ param, making it possible to select a payment gateway at the exact time of payment.
- Added Commerce_TaxCategoriesService::getTaxCategoryByHandle().

### Changed
- Ajax requests to ‘commerce/cart/*’ controller actions now get the `totalIncludedTax` amount in the response.
- Renamed Commerce_ProductTypeService::save() to saveProductType().
- Renamed Commerce_PurchasableService to Commerce_PurchasablesService (plural).
- Renamed all Commerce_OrderStatusService methods to be more explicit (e.g. “save()” is now “saveOrderStatus()”).
- Renamed Commerce_TaxCategoriesService::getAll() to getAllTaxCategories().
- Added “TYPE_” and “STATUS_” prefixes to each of the constants on TransactionRecord, to clarify their purposes.
- Order models no longer have $billingAddressData and $shippingAddressData properties. The billing/shipping addresses chosen by the customer during checkout are now duplicated in the craft_commerce_addresses table upon order completion, and the order’s billingAddressId and shippingAddressId attributes are updated to the new address records’ IDs.
- Purchasables must now have a ‘getTaxCategoryId()’ method, which returns the ID of the tax category that should be applied to the purchasable.
- Third-party purchasables can now have taxes applied to their line items when in the cart.
- Added `totalTax`, `totalTaxIncluded`, `totalDiscount`, and `totalShippingCost` to the example templates’ order totals info.

### Fixed
- Fixed a bug where variants were not being returned in the user-defined order on the front end.
- Fixed a bug where Commerce_OrdersService::getOrdersByCustomer() was returning incomplete carts. It now only returns completed orders.
- Fixed a bug where the line items’ ‘taxIncluded’ amount was not getting reset to zero before recalculating the amount of included tax.
- Fixed a bug where products of a type that had been switched from having variants to not having variants could end up with an extra Title field on the Edit Product page.
- Fixed an issue where Craft Personal and Client installations where making user groups available to sale and discount conditions.
- Fixed a PHP error that occurred when an order model’s ‘userId’ attribute was set to the ID of a user account that didn’t have a customer record associated with it.
- Fixed a bug where quantity restrictions on a product/variant were not being applied consistently to line items that were added with custom options.
- Fixed some language strings that were not getting static translations applied to them.
- Fixed a bug where Price fields were displaying blank values when they had previously been set to ‘0’.
- Fixed a bug where Commerce_TaxCategoriesService::getAllTaxCategories() could return null values if getTaxCategoryById() had been called previously with an invalid tax category ID.

## 0.9.1177 - 2015-11-18

### Changed
- The example templates now display credit card errors more clearly.

### Fixed
- Fixed a bug where products’ and variants’ Stock fields were displaying blank values.

## 0.9.1176 - 2015-11-17

### Added
- Craft Commerce is now translated into German, Dutch, French (FR and CA), and Norwegian.
- Added the “Automatic SKU Format” Product Type setting, which defines what products’/variants’ SKUs should look like when they’re submitted without a value.
- It is now possible to save arbitrary “options” to line items. When the same purchasable is added to the cart twice, but with different options, it will result in two separate line items rather than one line item with a quantity of 2.
- Order models now have a ‘totalDiscount’ property, which returns the total of all discounts applied to its line items, in addition to the base discount.

### Changed
- The tax engine now records the amount of included tax for each line item, via a new ‘taxIncluded’ property on line item models. (This does not affect existing tax calculation behaviors in any way.)
- Customer data stored in session is now cleared out whenever a user logs in/out, and when a logged-out guest completes their order.
- The example templates have been updated to demonstrate the new Line Item Options feature.
- Address management features are now hidden for guest users in the example templates to avoid confusion.

### Fixed
- Fixed a bug where products/variants that were out of stock would show a blank value for the “Stock” field, rather than “0”.
- Fixed a bug where the `shippingMethod` property returned by Ajax requests to ‘commerce/cart/*’ was getting set to an incorrect value. The property is now set to the shipping method’s handle.

## 0.9.1175 - 2015-11-11

### Added
- Added a new “Show the Title field for variants” setting to Product Types that have variants. When checked, variants of products of that Product Type will get a new “Title” field that can be directly edited by product managers.
- It’s now possible to update an order’s custom fields when posting to the ‘commerce/cartPayment/pay’ controller action.

### Changed
- Renamed `craft.commerce.getShippingMethods()` to `getAvailableShippingMethods()`.
- The shipping method info arrays returned by `craft.commerce.getAvailableShippingMethods()` now include `description` properties, set to the shipping methods’ active rules’ description. It also returns the shipping methods’ `type`.
- The shipping method info arrays returned by `craft.commerce.getAvailableShippingMethods()` are now sorted by their added cost, from cheapest to most expensive.
- Ajax requests to `commerce/cart/*` controller actions now get information about the available shipping methods in the response.
- Customer address info is now purged from the session when a user logs out with an active cart.
- Changes to the payment method in the example templates’ checkout process are now immediately applied to the cart.
- When the Stripe gateway is selected as the Payment Method during checkout we now show an example implementation of token billing with stripe.js

### Fixed
- Fixed a bug where the user-managed shipping methods’ edit URLs were missing a `/` before their IDs.
- Fixed a bug where it was possible to complete an order with a shipping method that was not supposed to be available, per its rules.
- Fixed a bug where it was possible to log out of Craft but still see address data in the cart.
- Fixed a bug where plugin-based shipping methods were getting re-instantiated each time `craft.commerce.getShippingMethods()` was called.
- Fixed a bug where batch product deletion from the Products index page was not also deleting their associated variants.

## 0.9.1173 - 2015-11-09

### Added
- Added a “Business Name” field to customer addresses (accessible via a `businessName` attribute), which replaces the “Company” field (and `company` attribute), and can be used to store customers’ businesses’ names when purchasing on behalf of their company.
- Added a “Business Tax ID” field to customer addresses (accessible via a `businessTaxId` attribute), which can be used to store customers’ businesses’ tax IDs (e.g. VAT) when purchasing on behalf of their company.
- Added a getCountriesByTaxZoneId() method to the Tax Zones service.
- Added a getStatesByTaxZoneId() method to the Tax Zones service.
- It is now possible to create new Tax Zones and Tax Categories directly from the Edit Tax Rate page.

### Changed
- The ShippingMethod interface has three new methods: getType(), getId(), and getCpEditUrl(). (getId() should always return `null` for third party shipping methods.)
- It is no longer necessary to have created a Tax Zone before accessing Commerce → Settings → Tax Rates and creating a tax rate.
- The “Handle” field on Edit Tax Category pages is now automatically generated based on the “Name” field.
- Plugin-based shipping methods are now listed in Commerce → Settings → Shipping Methods alongside the user-managed ones.
- Orders can now be sorted by ID in the Control Panel.
- Updated the example templates to account for the new `businessName` and `businessTaxId` address attributes.

### Fixed
- Fixed a PHP error that occurred when editing a product if PHP was configured to display strict errors.
- Fixed a bug where products/variants would always show the “Dimensions” and “Weight” fields, even for product types that were configured to hide those fields.
- Fixed a PHP error that occurred when the tax calculator accessed third-party Shipping Methods.
- Fixed a MySQL error that occurred when saving a Tax Rate without a Tax Zone selected.
- Fixed an issue where clicking on the “Settings” global nav item under “Commerce” could direct users to the front-end site.

## 0.9.1171 - 2015-11-05

### Changed
- The “Promotable” and “Free Shipping” field headings on Edit Product pages now act as labels for their respective checkboxes.
- Commerce now logs an error message when an order’s custom status is changed and the notification email’s template cannot be found.
- Commerce Customer Info fields are now read-only. (Customers can still edit their own addresses from the front-end.)
- Commerce now keeps its customers’ emails in sync with their corresponding user accounts’ emails.
- Added a ‘shortNumber’ attribute to order models, making it easy for templates to access the short version of the order number.
- The example templates’ product listings have new and improved icon images.

### Fixed
- Fixed a bug where the “Craft Commerce” link in the global sidebar would direct users to the front-end site, if the ‘cpTrigger’ config setting was not set to “admin”.
- Updated the “Post Date” and “Expiry Date” table column headings on the Products index page, which were still labeled “Available On” and “Expires On”.
- Fixed a bug where one of the Market Commerce → Craft Commerce upgrade migrations wouldn’t run on case-sensitive file systems.
- Fixed a PHP error that occurred when viewing an active cart without an address from the Control Panel.
- Fixed a bug where custom field data was not saved via the ‘commerce/cart/updateCart’ controller action if it wasn’t submitted along with other cart updates.
- Added some missing CSRF inputs to the example templates, when CSRF protection is enabled for the site.

### Security
- The example templates’ third party scripts now load over a protocol-relative URL, resolving security warnings.

## 0.9.1170 - 2015-11-04

### Added
- Renamed the plugin from Market Commerce to Craft Commerce. (See the [upgrade guide](https://craftcommerce.com/docs/installing-and-updating/updating#upgrading-from-market-commerce) for upgrade instructions if you’re coming from Market Commerce.)
- Craft Commerce supports One-Click Updating from the Updates page in the Control Panel.
- Gave Craft Commerce a fancy new plugin icon.
- Updated all of the Control Panel templates for improved consistency with Craft 2.5, and improved usability.
- Non-admins can now access Commerce’s Control Panel pages via the “Access Craft Commerce” user permission (with the exception of its Settings section).
- Products are now localizable.
- It’s now possible to create a new sale or discount right from the Products index page, via a new Batch Action.
- It’s now possible to delete products from the Products index page in the Control Panel.
- Product variants are now managed right inline on Edit Product pages, via a new Matrix-inspired UI.
- Added Live Preview and Sharing support to Edit Product pages.
- It’s now possible to create new products right from Product Selector Modals (like the ones used by Products fields).
- Product types now have a “Has dimensions?” setting. The Width, Height, Length, and Weight variant fields will only show up when this is enabled now.
- It’s now possible to update multiple order statuses simultaneously from the Orders index page, via a new Batch Action.
- It’s now possible to delete orders from the Orders index page in the Control Panel.
- The View Order page now uses the same modal window to update order statuses as the Orders index page uses when updating statuses via the Batch Action.
- The View Order page now has “info” icons beside each line item and recorded transaction, for viewing deeper information about them.
- The View Order page now shows adjustments made on the order.
- Renamed the `craft.market` variable to `craft.commerce`.
- Added a new `commerce/cart/updateCart` controller action that can handle customer address/email changes, coupon application, line item additions, and shipping/payment method selections, replacing most of the old Cart actions. (The only other `commerce/cart/*` actions that remain are `updateLineItem`, `removeLineItem`, and `removeAllLineItems`.)
- It is now possible to use token billing with some gateways, like Stripe, by passing a ‘token’ POST param to the `cartPay/pay` controller action, so your customers’ credit card info never touches your server.
- It is now possible to access through all custom Order Statuses `craft.commerce.orderStatuses`.
- Added the ‘itemSubtotalWithSale’ attribute to order models, to get the subtotal of all order items before any adjustments have been applied.
- Renamed all class namespaces and prefixes for the Craft Commerce rename.
- Renamed nearly all service method names to be more explicit and follow Craft CMS naming conventions (i.e. `getById()` is now `getOrderById()`).
- All gateways must now implement the GatewayAdapterInterface interface. Craft Commerce provides a BaseGatewayAdapter class that adapts OmniPay gateway classes for this interface.
- Added the `commerce_transactions.onSaveTransaction` event.
- Added the `commerce_addOrderActions` hook.
- Added the `commerce_addProductActions` hook.
- Added the `commerce_defineAdditionalOrderTableAttributes` hook.
- Added the `commerce_defineAdditionalProductTableAttributes` hook.
- Added the `commerce_getOrderTableAttributeHtml` hook.
- Added the `commerce_getProductTableAttributeHtml` hook.
- Added the `commerce_modifyEmail` hook.
- Added the `commerce_modifyOrderSortableAttributes` hook.
- Added the `commerce_modifyOrderSources` hook.
- Added the `commerce_modifyPaymentRequest` hook.
- Added the `commerce_modifyProductSortableAttributes` hook.
- Added the `commerce_modifyProductSources` hook.
- Added the `commerce_registerShippingMethods` hook.

### Changed
- Sales rates and percentages are now entered as a positive number, and can be entered with or without a ‘%’ sign.
- Products are now sorted by Post Date in descending order by default.
- All of the Settings pages have been cleaned up significantly.
- Renamed the ‘isPaid’ order criteria param to ‘isUnpaid’.
- Renamed products’ `availableOn` and `expiresOn` attributes to `postDate` and `expiryDate`.
- Craft Commerce now records all failed payment transactions and include the gateway response.
- Reduced the number of SQL queries that get executed on order/product listing pages, depending on the attributes being accessed.
- Tax Categories now have “handles” rather than “codes”.
- When a Product Type is changed from having variants to not having variants, all of the existing products’ variants will be deleted, save for the Default Variants.
- If a default zone is not selected on an included tax rate, an error is displayed.
- Improved the extendability of the shipping engine. The new `ShippingMethod` and `ShippingRule` interfaces now allow a plugin to provide their own methods and rules which can dynamically add shipping costs to the cart.
- Added an `$error` argument to Commerce_CartService::setPaymentMethod() and setShippingMethod().
- The example templates have been updated for the new variable names and controller actions, and their Twig code has been simplified to be more clear for newcomers (including more detailed explanation comments).
- The example PDF template now includes more information about the order, and a “PAID” stamp graphic.
- The example templates now include a customer address management section.
- Improved the customer address selection UI.

### Removed
- The “Cart Purge Interval” and “Cart Cookie Expiry Settings” have been removed from Control Panel. You will now need to add a commerce.php file in craft/config and set those settings from there. (See commerce/config.php for the default values.)
- Removed the default Shipping Method and improved the handling of blank shipping methods.
- Removed customer listing page. Add the Commerce Customer Info field type to your User field layout instead.

### Fixed
- Fixed a bug where you could pass an invalid `purchasableId` to the Cart.
- Fixed a bug where the customer link on the View Order page didn’t go to the user’s profile.
- Fixed a Twig error that occurred if a user manually went to /admin/commerce/orders/new. A 404 error is returned instead now.
- Fixed a bug where it was possible to use currency codes unsupported by OmniPay.
- Fixed a bug where the Mollie gateway was not providing the right token for payment completion.
- Fixed a bug where the `totalShipping` cost was incorrect when items with Free Shipping were in the cart.
- Fixed a bug in the Sale Amount logic.
- Products are now Promotable by default.
- Fixed bug where the logic to determine if an order is paid in full had a rounding error.<|MERGE_RESOLUTION|>--- conflicted
+++ resolved
@@ -2,7 +2,9 @@
 
 ## Unreleased
 
-<<<<<<< HEAD
+### Changed
+- "Status Email Address" and "From Name" settings now accept environment variables.
+
 ### Fixed
 - Fixed a bug where the "Download PDF" button wouldn't show in Orders. ([#962](https://github.com/craftcms/commerce/issues/962))
 - Fixed a bug where save shortcut didn’t work in "General Settings".
@@ -11,10 +13,6 @@
 - Fixed a bug where a variants’ status was being overridden by the owner product status. ([#926](https://github.com/craftcms/commerce/issues/926))
 - Fixed a bug where a payment source that was originally used to pay for the order would incorrectly be used when making new payments from the CP. ([#891](https://github.com/craftcms/commerce/issues/891))
 - Fixed a bug where products did not have their shipping or tax category updated when those categories removed themselves as available to that product’s tyoe. ([#688](https://github.com/craftcms/commerce/issues/688))
-=======
-### Changed
-- "Status Email Address" and "From Name" settings now accept environment variables.
->>>>>>> 0000d4f6
 
 ## 2.1.12.1 - 2019-08-23
 
