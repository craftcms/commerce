--- conflicted
+++ resolved
@@ -9,12 +9,9 @@
 ### Fixed
 - Fixed a bug where long subscription references would break the meta layout on the Edit Subscription page. ([#2211](https://github.com/craftcms/commerce/issues/2211))
 - Fixed a bug where non-promotable purchasables were having order level discounts applied. ([#2180](https://github.com/craftcms/commerce/issues/2180))
-<<<<<<< HEAD
 - Fixed a bug where user cannot change base currency due to rate being required. ([#2221](https://github.com/craftcms/commerce/issues/2221))
-=======
 - Fixed a bug where primary addresses weren’t being copied to a brand new guest customer’s address book. ([#2224](https://github.com/craftcms/commerce/issues/2224))
 - Fixed a bug where months were missing in past year stat queries.
->>>>>>> b02afcc2
 
 ## 3.3.4.1 - 2021-06-16
 
