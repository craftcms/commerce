# Release Notes for Craft Commerce 5.1 (WIP)

<<<<<<< HEAD
=======
## Unreleased 5.1

>>>>>>> 3f711e69
- Added a new “Manage subscription plans” permission.
- Added a new “Manage donation settings” permission.
- Added a new “Manage store general setting” permission.
- Added a new “Manage payment currencies” permission.<|MERGE_RESOLUTION|>--- conflicted
+++ resolved
@@ -1,10 +1,7 @@
 # Release Notes for Craft Commerce 5.1 (WIP)
 
-<<<<<<< HEAD
-=======
 ## Unreleased 5.1
 
->>>>>>> 3f711e69
 - Added a new “Manage subscription plans” permission.
 - Added a new “Manage donation settings” permission.
 - Added a new “Manage store general setting” permission.
