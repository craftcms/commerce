# Release Notes for Craft Commerce 4.2 (WIP)

<<<<<<< HEAD
## 4.2.0 - Unreleased

### Changed
- Update order status action now returns relevant flash messages on completion.
=======
### Added
- Added `craft\commerce\behaviors\CustomerBehavoir::getPrimaryPaymentSource()`.
- Added `craft\commerce\behaviors\CustomerBehavoir::getPrimaryPaymentSourceId()`.
- Added `craft\commerce\behaviors\CustomerBehavoir::setPrimaryPaymentSourceId()`.
- Added `craft\commerce\controllers\PaymentSourcesController::actionSetPrimaryPaymentSource()`.
- Added `craft\commerce\elements\Order::autoSetPaymentSource()`.
- Added `craft\commerce\models\PaymentSource::isPrimary()`.
- Added `craft\commerce\models\Settings::$autoSetPaymentSource`.
- Added `craft\commerce\records\Customer::$primaryPaymentSourceId`.
- Added `craft\commerce\services\savePrimaryPaymentSourceId()`.

### Changed
- It is now possible to set a primary payment source for a customer.
- It is now possible to automatically set a customer’s primary payment source on new carts using the `autoSetPaymentSource` config setting.
>>>>>>> 4e1af532
<|MERGE_RESOLUTION|>--- conflicted
+++ resolved
@@ -1,11 +1,7 @@
 # Release Notes for Craft Commerce 4.2 (WIP)
 
-<<<<<<< HEAD
 ## 4.2.0 - Unreleased
 
-### Changed
-- Update order status action now returns relevant flash messages on completion.
-=======
 ### Added
 - Added `craft\commerce\behaviors\CustomerBehavoir::getPrimaryPaymentSource()`.
 - Added `craft\commerce\behaviors\CustomerBehavoir::getPrimaryPaymentSourceId()`.
@@ -18,6 +14,6 @@
 - Added `craft\commerce\services\savePrimaryPaymentSourceId()`.
 
 ### Changed
+- Update order status action now returns relevant flash messages on completion.
 - It is now possible to set a primary payment source for a customer.
-- It is now possible to automatically set a customer’s primary payment source on new carts using the `autoSetPaymentSource` config setting.
->>>>>>> 4e1af532
+- It is now possible to automatically set a customer’s primary payment source on new carts using the `autoSetPaymentSource` config setting.