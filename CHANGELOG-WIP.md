--- conflicted
+++ resolved
@@ -1,11 +1,14 @@
 # Release Notes for Craft Commerce 5.1 (WIP)
 
-<<<<<<< HEAD
 ## 5.1.0
 
 ### Store Management
 
 - It’s now possible to create custom line items.
+- Added a new “Manage subscription plans” permission.
+- Added a new “Manage donation settings” permission.
+- Added a new “Manage store general setting” permission.
+- Added a new “Manage payment currencies” permission.
 
 ### Administration
 
@@ -22,12 +25,4 @@
 - Added `craft\commerce\models\LineItem::getIsPromotable()`.
 - Added `craft\commerce\models\LineItem::setIsPromotable()`.
 - Deprecated `craft\commerce\models\LineItem::populateFromPurchasable()`. Use `populate()` instead.
-- Deprecated `craft\commerce\models\LineItem::refreshFromPurchasable()`. Use `refresh()` instead.
-=======
-## Unreleased 5.1
-
-- Added a new “Manage subscription plans” permission.
-- Added a new “Manage donation settings” permission.
-- Added a new “Manage store general setting” permission.
-- Added a new “Manage payment currencies” permission.
->>>>>>> b363d2d6
+- Deprecated `craft\commerce\models\LineItem::refreshFromPurchasable()`. Use `refresh()` instead.