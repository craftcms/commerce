# Release Notes for Craft Commerce 4.7 (WIP)

<<<<<<< HEAD
## Unreleased

### Store Management
- It’s now possible to specifically make discounts require a coupon code. ([#3132](https://github.com/craftcms/commerce/issues/3132))

### Administration

### Extensibility
- Added `craft\commerce\models\Discount::$requireCouponCode`.

### System
=======
### Store Management
- Country code defaults to the store’s country when creating a new address on the Order Edit page. ([#3306](https://github.com/craftcms/commerce/issues/3306))
- Product conditions can now have a “Variant Search” rule. ([#3689](https://github.com/craftcms/commerce/issues/3689))

### Administration

### Development

### Extensibility
- Added `craft\commerce\elements\conditions\products\ProductVariantSearchConditionRule`.
>>>>>>> cf235338
<|MERGE_RESOLUTION|>--- conflicted
+++ resolved
@@ -1,19 +1,7 @@
 # Release Notes for Craft Commerce 4.7 (WIP)
-
-<<<<<<< HEAD
-## Unreleased
 
 ### Store Management
 - It’s now possible to specifically make discounts require a coupon code. ([#3132](https://github.com/craftcms/commerce/issues/3132))
-
-### Administration
-
-### Extensibility
-- Added `craft\commerce\models\Discount::$requireCouponCode`.
-
-### System
-=======
-### Store Management
 - Country code defaults to the store’s country when creating a new address on the Order Edit page. ([#3306](https://github.com/craftcms/commerce/issues/3306))
 - Product conditions can now have a “Variant Search” rule. ([#3689](https://github.com/craftcms/commerce/issues/3689))
 
@@ -23,4 +11,4 @@
 
 ### Extensibility
 - Added `craft\commerce\elements\conditions\products\ProductVariantSearchConditionRule`.
->>>>>>> cf235338
+- Added `craft\commerce\models\Discount::$requireCouponCode`.