# Release Notes for Craft Commerce 4.7 (WIP)

<<<<<<< HEAD
## Unreleased

### Store Management
- Country code defaults to the store’s country when creating a new address on the Order Edit page. ([#3306](https://github.com/craftcms/commerce/issues/3306))
=======
### Store Management
- Product conditions can now have a “Variant Search” rule. ([#3689](https://github.com/craftcms/commerce/issues/3689))

### Administration

### Development

### Extensibility
- Added `craft\commerce\elements\conditions\products\ProductVariantSearchConditionRule`.
>>>>>>> 76b8eaf2
<|MERGE_RESOLUTION|>--- conflicted
+++ resolved
@@ -1,12 +1,7 @@
 # Release Notes for Craft Commerce 4.7 (WIP)
-
-<<<<<<< HEAD
-## Unreleased
 
 ### Store Management
 - Country code defaults to the store’s country when creating a new address on the Order Edit page. ([#3306](https://github.com/craftcms/commerce/issues/3306))
-=======
-### Store Management
 - Product conditions can now have a “Variant Search” rule. ([#3689](https://github.com/craftcms/commerce/issues/3689))
 
 ### Administration
@@ -15,4 +10,4 @@
 
 ### Extensibility
 - Added `craft\commerce\elements\conditions\products\ProductVariantSearchConditionRule`.
->>>>>>> 76b8eaf2
+- 