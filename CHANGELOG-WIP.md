--- conflicted
+++ resolved
@@ -1,9 +1,7 @@
 # Release Notes for Craft Commerce 4.2 (WIP)
 
-<<<<<<< HEAD
 ## Changed
-- It is now possible to define how addresses are matched in `Order::hasMatchingAddresses()`.
-=======
+
 ## 4.2.0 - Unreleased
 
 ### Added
@@ -18,7 +16,7 @@
 - Added `craft\commerce\services\savePrimaryPaymentSourceId()`.
 
 ### Changed
+- It is now possible to define how addresses are matched in `Order::hasMatchingAddresses()`.
 - Update order status action now returns relevant flash messages on completion.
 - It is now possible to set a primary payment source for a customer.
-- It is now possible to automatically set a customer’s primary payment source on new carts using the `autoSetPaymentSource` config setting.
->>>>>>> adf99683
+- It is now possible to automatically set a customer’s primary payment source on new carts using the `autoSetPaymentSource` config setting.