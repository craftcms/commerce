--- conflicted
+++ resolved
@@ -22,8 +22,5 @@
 - Fixed a bug where it was possible to save an order with the same address IDs. ([#2841](https://github.com/craftcms/commerce/issues/2841))
 - Fixed a bug where order addresses were not being saved with the “live” scenario.
 - Fixed a PHP error that occurred when editing a subscription with custom fields.
-<<<<<<< HEAD
-- Fixed a bug where product slideout editors appeared to allow the saving of drafts. ([#2886](https://github.com/craftcms/commerce/issues/2886))
-=======
 - Fixed a bug that occurred when setting `autoSetCartShippingMethodOption` to `true`. ([#2875](https://github.com/craftcms/commerce/issues/2875))
->>>>>>> a5fa1c17
+- Fixed a bug where product slideout editors appeared to allow the saving of drafts. ([#2886](https://github.com/craftcms/commerce/issues/2886))