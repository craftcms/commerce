# Release Notes for Craft Commerce 4.2 (WIP)

## 4.2.0 - Unreleased

### Added
- `commerce/cart/*` actions now return `shippingAddress` and `billingAddress` values in JSON responses. ([#2921](https://github.com/craftcms/commerce/issues/2921))
- Added `craft\commerce\behaviors\CustomerBehavoir::getPrimaryPaymentSource()`.
- Added `craft\commerce\behaviors\CustomerBehavoir::getPrimaryPaymentSourceId()`.
- Added `craft\commerce\behaviors\CustomerBehavoir::setPrimaryPaymentSourceId()`.
- Added `craft\commerce\controllers\PaymentSourcesController::actionSetPrimaryPaymentSource()`.
- Added `craft\commerce\elements\conditions\customers\HasOrdersInDateRange`.
- Added `craft\commerce\elements\conditions\customers\HasOrdersInLastPeriod`.
- Added `craft\commerce\elements\conditions\orders\ItemTotalConditionRule`.
- Added `craft\commerce\elements\conditions\orders\OrderTextValuesAttributeConditionRule`.
- Added `craft\commerce\elements\conditions\orders\ReferenceConditionRule`.
- Added `craft\commerce\elements\conditions\orders\TotalPriceConditionRule`.
- Added `craft\commerce\elements\db\OrderQuery::totalPrice()`.
- Added `craft\commerce\elements\Order::autoSetPaymentSource()`.
- Added `craft\commerce\models\PaymentSource::getIsPrimary()`.
- Added `craft\commerce\models\Settings::$autoSetPaymentSource`.
- Added `craft\commerce\records\Customer::$primaryPaymentSourceId`.
- Added `craft\commerce\services\savePrimaryPaymentSourceId()`.

### Changed
- It is now possible to set a primary payment source for a customer.
- It is now possible to automatically set a customer’s primary payment source on new carts using the `autoSetPaymentSource` config setting.
<<<<<<< HEAD
- It is now possible to query orders by `itemTotal`.
- Querying an order by `reference` now allows a wider range of inputs.
=======
- Shipping and Tax Categories are now archived instead of deleted.
- It is now possible to define how addresses are matched in `Order::hasMatchingAddresses()`.
- Update order status action now returns relevant flash messages on completion.
>>>>>>> e8507e79
<|MERGE_RESOLUTION|>--- conflicted
+++ resolved
@@ -24,11 +24,8 @@
 ### Changed
 - It is now possible to set a primary payment source for a customer.
 - It is now possible to automatically set a customer’s primary payment source on new carts using the `autoSetPaymentSource` config setting.
-<<<<<<< HEAD
 - It is now possible to query orders by `itemTotal`.
 - Querying an order by `reference` now allows a wider range of inputs.
-=======
 - Shipping and Tax Categories are now archived instead of deleted.
 - It is now possible to define how addresses are matched in `Order::hasMatchingAddresses()`.
-- Update order status action now returns relevant flash messages on completion.
->>>>>>> e8507e79
+- Update order status action now returns relevant flash messages on completion.