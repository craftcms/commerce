# Release Notes for Craft Commerce 5.1 (WIP)

## 5.1.0

<<<<<<< HEAD
### Store Management

- It’s now possible to create custom line items.
- Added the `commerceCustomLineItem()` Twig function.
=======
### Administration
>>>>>>> a3bfe2c0
- Added a new “Manage subscription plans” permission.
- Added a new “Manage donation settings” permission.
- Added a new “Manage store general setting” permission.
- Added a new “Manage payment currencies” permission.

<<<<<<< HEAD
### Administration

### Development

### Extensibility

- Added `craft\commerce\enums\LineItemType`.
- Added `craft\commerce\helpers\LineItem::generateCustomLineItemHash()`.
- Added `craft\commerce\models\LineItem::$type`.
- Added `craft\commerce\models\LineItem::populate()`.
- Added `craft\commerce\models\LineItem::refresh()`.
- Added `craft\commerce\models\LineItem::getHasFreeShipping()`.
- Added `craft\commerce\models\LineItem::setHasFreeShipping()`.
- Added `craft\commerce\models\LineItem::getIsPromotable()`.
- Added `craft\commerce\models\LineItem::setIsPromotable()`.
- Added `craft\commerce\models\LineItem::getIsShippable()`.
- Added `craft\commerce\models\LineItem::setIsShippable()`.
- Added `craft\commerce\models\LineItem::getIsTaxable()`.
- Added `craft\commerce\models\LineItem::setIsTaxable()`.
- Added `craft\commerce\models\Order::EVENT_AFTER_LINE_ITEMS_REFRESHED`.
- Added `craft\commerce\models\Order::EVENT_BEFORE_LINE_ITEMS_REFRESHED`.
- Added `craft\commerce\services\LineItems::create()`.
- Added `craft\commerce\services\LineItems::resolveCustomLineItem()`.
- Deprecated `craft\commerce\models\LineItem::populateFromPurchasable()`. Use `populate()` instead.
- Deprecated `craft\commerce\models\LineItem::refreshFromPurchasable()`. Use `refresh()` instead.
- Deprecated `craft\commerce\services\LineItems::createLineItem()`. Use `create()` instead.
=======
### System
- Craft Commerce now requires Craft CMS 5.2 or later.
>>>>>>> a3bfe2c0
<|MERGE_RESOLUTION|>--- conflicted
+++ resolved
@@ -2,26 +2,19 @@
 
 ## 5.1.0
 
-<<<<<<< HEAD
 ### Store Management
-
 - It’s now possible to create custom line items.
 - Added the `commerceCustomLineItem()` Twig function.
-=======
+
 ### Administration
->>>>>>> a3bfe2c0
 - Added a new “Manage subscription plans” permission.
 - Added a new “Manage donation settings” permission.
 - Added a new “Manage store general setting” permission.
 - Added a new “Manage payment currencies” permission.
 
-<<<<<<< HEAD
-### Administration
-
 ### Development
 
 ### Extensibility
-
 - Added `craft\commerce\enums\LineItemType`.
 - Added `craft\commerce\helpers\LineItem::generateCustomLineItemHash()`.
 - Added `craft\commerce\models\LineItem::$type`.
@@ -42,7 +35,6 @@
 - Deprecated `craft\commerce\models\LineItem::populateFromPurchasable()`. Use `populate()` instead.
 - Deprecated `craft\commerce\models\LineItem::refreshFromPurchasable()`. Use `refresh()` instead.
 - Deprecated `craft\commerce\services\LineItems::createLineItem()`. Use `create()` instead.
-=======
+
 ### System
-- Craft Commerce now requires Craft CMS 5.2 or later.
->>>>>>> a3bfe2c0
+- Craft Commerce now requires Craft CMS 5.2 or later.