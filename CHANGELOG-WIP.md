--- conflicted
+++ resolved
@@ -11,8 +11,5 @@
 
 ### Fixed
 - Fixed a bug where it was possible to save an order with the same address IDs. ([#2841](https://github.com/craftcms/commerce/issues/2841))
-<<<<<<< HEAD
 - Fixed a bug where order addresses were not being saved with the “live” scenario.
-=======
-- Fixed a PHP error that occurred when editing a subscription with custom fields.
->>>>>>> b9778606
+- Fixed a PHP error that occurred when editing a subscription with custom fields.