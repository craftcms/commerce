--- conflicted
+++ resolved
@@ -33,10 +33,7 @@
 
 ### Fixed
 - Fixed a bug where it was possible to refund more than the remaining amount of a transaction. ([#1098](https://github.com/craftcms/commerce/issues/1098))
-<<<<<<< HEAD
 - Fixed a bug where incorrect results could be returned when using the `dateUpdated` order query parameter. ([#1345](https://github.com/craftcms/commerce/issues/1345))
 - Fixed a PHP error on the Edit Order page that could occur when viewing an order with a deleted customer. ([#1347](https://github.com/craftcms/commerce/issues/1347))
-=======
 - Fixed an error that could occur when entering localized numbers on Shipping Rules. ([#1332](https://github.com/craftcms/commerce/issues/1332))
-- Fixed a bug that could occur when editing localized decimal prices on Discounts. ([#1174](https://github.com/craftcms/commerce/issues/1174))
->>>>>>> 486a0b46
+- Fixed a bug that could occur when editing localized decimal prices on Discounts. ([#1174](https://github.com/craftcms/commerce/issues/1174))