<?php

/**
 * Craft Builder
 */
class Builder
{
	private $_finalRemoteRepoPath = '/www/eh21814/gitrepostc/';
	private $_sourceBaseDir;
	private $_finalBaseDir = '/www/eh21814/commerce/';
	private $_composerPath = '/www/eh21814/composer.phar';
	private $_tempDir;
	private $_version;

	private $_args;
	private $_startTime;
	private $_repo;


	/**
	 * The first argument is expected to be the build number.
	 *
	 * @param $args
	 *
	 * @throws Exception
	 */
	public function __construct($args)
	{
		require __DIR__.'/lib/PHPGit/Command.php';
		require __DIR__.'/lib/PHPGit/Configuration.php';
		require __DIR__.'/lib/PHPGit/Repository.php';

		$this->_args = array_merge(array(
			'build'         => '1',
			'track'         => 'stable',
		), $args);

		$this->_sourceBaseDir = str_replace('\\', '/', realpath(__DIR__.'/..')).'/';
		$this->_tempDir = $this->_sourceBaseDir.UtilsHelper::UUID().'/';
		$this->_finalRemoteRepoPath .= 'commerce-'.$this->_args['track'].'/';

		UtilsHelper::createDir($this->_tempDir);

		date_default_timezone_set('UTC');
		$this->_releaseDate = new DateTime(null, new \DateTimeZone('UTC'));
	}

	public function run()
	{
		$this->_startTime = UtilsHelper::getBenchmarkTime();

		$this->updateComposer();
		$this->copyFiles();
		$this->updateVersionBuild();
		$this->processFiles();
		$this->cleanDirectories();
		$this->zipIt();
		$this->processRepo();

		$totalTime = UtilsHelper::getBenchmarkTime() - $this->_startTime;
		echo PHP_EOL.'Execution Time: '.$totalTime.' seconds.'.PHP_EOL;
	}

	public function updateComposer()
	{
		// Clear composer cache
		$this->_executeComposer('clear-cache');

		// Update composer itself.
		$this->_executeComposer('self-update');

		// Now update Commerce dependencies
		$this->_executeComposer('update');

		// Remove dev dependencies
		$this->_executeComposer('remove --update-no-dev');

		// Optimize that shiz.
		$this->_executeComposer('dumpautoload -o');
	}

	/**
	 *
	 */
	protected function copyFiles()
	{
<<<<<<< HEAD
		echo ('Copying code from '.$this->_sourceBaseDir.'exampletemplates to '.$this->_tempDir.'exampletemplates/'.PHP_EOL);
		UtilsHelper::createDir($this->_tempDir.'exampletemplates/');
		UtilsHelper::copyDirectory($this->_sourceBaseDir.'exampletemplates', $this->_tempDir.'exampletemplates/');
		echo ('Finished copying code from '.$this->_sourceBaseDir.'exampletemplates to '.$this->_tempDir.'exampletemplates/'.PHP_EOL.PHP_EOL);
=======
		echo ('Copying code from '.$this->_sourceBaseDir.'templates to '.$this->_tempDir.'templates/'.PHP_EOL);
		UtilsHelper::createDir($this->_tempDir.'templates/');
		UtilsHelper::copyDirectory($this->_sourceBaseDir.'templates', $this->_tempDir.'templates/');
		echo ('Finished copying code from '.$this->_sourceBaseDir.'templates to '.$this->_tempDir.'templates/'.PHP_EOL.PHP_EOL);
>>>>>>> 8e29a82d

		echo ('Copying code from '.$this->_sourceBaseDir.'commerce to '.$this->_tempDir.'commerce/'.PHP_EOL);
		UtilsHelper::createDir($this->_tempDir.'commerce/');
		UtilsHelper::copyDirectory($this->_sourceBaseDir.'commerce', $this->_tempDir.'commerce/');
		echo ('Finished copying code from '.$this->_sourceBaseDir.'commerce to '.$this->_tempDir.'commerce/'.PHP_EOL.PHP_EOL);

		echo ('Copying file from '.$this->_sourceBaseDir.'LICENSE.md to '.$this->_tempDir.'LICENSE.md'.PHP_EOL);
		UtilsHelper::copyFile($this->_sourceBaseDir.'LICENSE.md', $this->_tempDir.'LICENSE.md');
		echo ('Finished copying file from '.$this->_sourceBaseDir.'LICENSE.md to '.$this->_tempDir.'LICENSE.md'.PHP_EOL.PHP_EOL);
	}

	/**
	 *
	 */
	protected function cleanDirectories()
	{
		$dsStores = UtilsHelper::findFiles($this->_tempDir, array('fileTypes' => array('DS_Store'), 'level' => -1));

		echo ('Found '.count($dsStores).' DS_Store files. Nuking them.'.PHP_EOL);
		foreach ($dsStores as $dsStore)
		{
			unlink($dsStore);
		}
		echo ('Done nuking DS_Store files.'.PHP_EOL.PHP_EOL);

<<<<<<< HEAD
		$gitFolders = UtilsHelper::getGitFolders($this->_tempDir.'plugins/market/vendor/');
=======
		$gitFolders = UtilsHelper::getGitFolders($this->_tempDir.'commerce/vendor/');
>>>>>>> 8e29a82d

		if ($gitFolders)
		{
			echo('Found '.count($gitFolders).' .git folders. Nuking them.'.PHP_EOL);

			foreach ($gitFolders as $gitFolder)
			{
				echo('Path'.$gitFolder.PHP_EOL);
				UtilsHelper::purgeDirectory($gitFolder);
				rmdir($gitFolder);
			}
			echo('Done nuking .git folders.'.PHP_EOL.PHP_EOL);
		}
	}

	/**
	 *
	 */
	protected function processFiles()
	{
		echo ('Beginning to process app files'.PHP_EOL.PHP_EOL);
		$extensions = array('html', 'txt', 'scss', 'css', 'js', 'php', 'config', '');
		$allFiles = UtilsHelper::dirContents($this->_tempDir, $extensions);

		foreach ($allFiles as $file)
		{
			if (is_file($file))
			{
				if ($this->_excludePathSegments($file))
				{
					$this->processFile($file);
				}
			}
		}

		echo ('Finished processing app files'.PHP_EOL.PHP_EOL);
	}

	/**
	 * @param $file
	 */
	protected function processFile($file)
	{
		echo ('Processing '.$file.'... ');

		$contents = $newContents = file_get_contents($file);

		// Normalize newlines
		$newContents = str_replace("\r\n", "\n", $newContents);
		$newContents = str_replace("\r", "\n", $newContents);

		$extension = pathinfo($file, PATHINFO_EXTENSION);

		$newContents = $this->_parseComments($newContents, $extension);
		$this->_saveContents($newContents, $contents, $file);

		echo (PHP_EOL);
	}

	/**
	 *
	 */
	protected function updateVersionBuild()
	{
		$path = $this->_tempDir.'commerce/CommercePlugin.php';
		echo 'Loading the contents of CommercePlugin.php at '.$path.PHP_EOL;
		$contents = file_get_contents($path);

		preg_match('/(\d\.\d{1,2})\.(\d){4}/', $contents, $matches);

		if ($matches && isset($matches[1]))
		{
			$this->_version = $matches[1];
		}

		$variables = array(
			'0000' => $this->_args['build'],
		);

		$newContents = str_replace(
			array_keys($variables),
			array_values($variables),
			$contents
		);

		echo $path.PHP_EOL;
		file_put_contents($path, $newContents);
		echo 'Done.'.PHP_EOL.PHP_EOL;
	}

	protected function zipIt()
	{
		$fileName = 'CraftCommerce-'.$this->_version.'.'.$this->_args['build'].'.zip';

		echo 'Zipping '.$this->_tempDir.PHP_EOL;
		UtilsHelper::zipDir($this->_tempDir, $fileName);
		echo 'Done zipping '.$this->_tempDir.PHP_EOL.PHP_EOL;

		$destDir = $this->_finalBaseDir.$this->_version.'/'.$this->_version.'.'.$this->_args['build'].'/';

		if (!file_exists($this->_finalBaseDir.$this->_version))
		{
			echo 'Creating '.$this->_finalBaseDir.$this->_version.PHP_EOL;
			UtilsHelper::createDir($this->_finalBaseDir.$this->_version);
			echo 'Done creating '.$this->_finalBaseDir.$this->_version.PHP_EOL.PHP_EOL;
		}

		if (!file_exists($this->_finalBaseDir.$this->_version.'/'.$this->_version.'.'.$this->_args['build']))
		{
			echo 'Creating '.$this->_finalBaseDir.$this->_version.'/'.$this->_version.'.'.$this->_args['build'].PHP_EOL;
			UtilsHelper::createDir($this->_finalBaseDir.$this->_version.'/'.$this->_version.'.'.$this->_args['build']);
			echo 'Done creating '.$this->_finalBaseDir.$this->_version.'/'.$this->_version.'.'.$this->_args['build'].PHP_EOL.PHP_EOL;
		}

		echo 'Copying '.$this->_sourceBaseDir.$fileName.' to '.$destDir.$fileName.PHP_EOL;
		UtilsHelper::copyFile($this->_sourceBaseDir.$fileName, $destDir.$fileName);
		echo 'Done copying '.$this->_sourceBaseDir.$fileName.' to '.$destDir.$fileName.PHP_EOL;
	}

	/**
	 *
	 */
	protected function processRepo()
	{
		echo 'Copying everything from '.$this->_tempDir.' to '.$this->_finalRemoteRepoPath.'.'.PHP_EOL;
		UtilsHelper::copyDirectory($this->_tempDir, $this->_finalRemoteRepoPath);

		$repo = $this->_getRepo();
		echo 'Adding all files to the repo.'.PHP_EOL;
		$output = $repo->git('add .');
		echo 'Output: '.$output.PHP_EOL.PHP_EOL;

		echo 'Committing all files to the repo'.PHP_EOL;
		$output = $repo->git('commit -a -m "Build '.$this->_args['build'].'"');
		echo 'Output: '.$output.PHP_EOL.PHP_EOL;

		echo 'Pushing all files to remote'.PHP_EOL;
		$output = $repo->git('git push');
		echo 'Output: '.$output.PHP_EOL.PHP_EOL;
	}

	/**
	 * Removes // <!-- HIDE --> ... <!-- end HIDE --> comments
	 *
	 * @param $contents
	 * @param $extension
	 * @return mixed
	 */
	private function _parseComments($contents, $extension)
	{
		if ($extension == 'html')
		{
			$commentStyles = array(
				array('<!--', '-->'),
				array('{#', '#}'),
			);
		}
		else
		{
			$commentStyles = array(
				array('/*', '*/'),
			);
		}

		foreach ($commentStyles as $style)
		{
			$ld = preg_quote($style[0], '/');
			$rd = preg_quote($style[1], '/');
			$contents = preg_replace("/[\t ]*{$ld}\s+HIDE\s+{$rd}[\t ]*\n(.*?\n)[\t ]*{$ld}\s+end HIDE\s+{$rd}[\t ]*\n/s", '', $contents);
		}

		return $contents;
	}

	/**
	 * @param $newContents
	 * @param $oldContents
	 * @param $file
	 */
	private function _saveContents($newContents, $oldContents, $file)
	{
		if ($newContents != $oldContents)
		{
			echo ('Saving... ');
			file_put_contents($file, $newContents);
			echo ('Done.');
		}
		else
		{
			echo ('No changes.');
		}
	}

	/**
	 * @param string $path
	 * @param array $extraTests
	 * @return bool
	 */
	private function _excludePathSegments($path, $extraTests = array())
	{
		$path = str_replace('\\', '/', $path);

		if (strpos($path, '/vendor/') !== false)
		{
			return false;
		}

		foreach ($extraTests as $test)
		{
			if (strpos($path, $test) !== false)
			{
				return false;
			}
		}

		return true;
	}

	private function _executeComposer($command)
	{
		$command = "cd {$this->_sourceBaseDir};/usr/bin/php {$this->_composerPath} {$command}";

		echo 'Executing: '.$command.PHP_EOL;
		exec($command.' 2>&1', $output, $status);

		echo 'Status: '.$status.PHP_EOL;
		$output = implode(PHP_EOL, $output);
		echo 'Results: '.$output.PHP_EOL.PHP_EOL;

		if ($status == 1)
		{
			throw new Exception('There was an error running composer.');
		}
	}

	/**
	 * @return PHPGit_Repository
	 */
	private function _getRepo()
	{
		if (!isset($this->_repo))
		{
			$this->_repo = new \PHPGit_Repository($this->_finalRemoteRepoPath, false, array('git_executable' => '/usr/bin/git', 'win' => false));
		}

		return $this->_repo;
	}
}
<|MERGE_RESOLUTION|>--- conflicted
+++ resolved
@@ -1,375 +1,364 @@
-<?php
-
-/**
- * Craft Builder
- */
-class Builder
-{
-	private $_finalRemoteRepoPath = '/www/eh21814/gitrepostc/';
-	private $_sourceBaseDir;
-	private $_finalBaseDir = '/www/eh21814/commerce/';
-	private $_composerPath = '/www/eh21814/composer.phar';
-	private $_tempDir;
-	private $_version;
-
-	private $_args;
-	private $_startTime;
-	private $_repo;
-
-
-	/**
-	 * The first argument is expected to be the build number.
-	 *
-	 * @param $args
-	 *
-	 * @throws Exception
-	 */
-	public function __construct($args)
-	{
-		require __DIR__.'/lib/PHPGit/Command.php';
-		require __DIR__.'/lib/PHPGit/Configuration.php';
-		require __DIR__.'/lib/PHPGit/Repository.php';
-
-		$this->_args = array_merge(array(
-			'build'         => '1',
-			'track'         => 'stable',
-		), $args);
-
-		$this->_sourceBaseDir = str_replace('\\', '/', realpath(__DIR__.'/..')).'/';
-		$this->_tempDir = $this->_sourceBaseDir.UtilsHelper::UUID().'/';
-		$this->_finalRemoteRepoPath .= 'commerce-'.$this->_args['track'].'/';
-
-		UtilsHelper::createDir($this->_tempDir);
-
-		date_default_timezone_set('UTC');
-		$this->_releaseDate = new DateTime(null, new \DateTimeZone('UTC'));
-	}
-
-	public function run()
-	{
-		$this->_startTime = UtilsHelper::getBenchmarkTime();
-
-		$this->updateComposer();
-		$this->copyFiles();
-		$this->updateVersionBuild();
-		$this->processFiles();
-		$this->cleanDirectories();
-		$this->zipIt();
-		$this->processRepo();
-
-		$totalTime = UtilsHelper::getBenchmarkTime() - $this->_startTime;
-		echo PHP_EOL.'Execution Time: '.$totalTime.' seconds.'.PHP_EOL;
-	}
-
-	public function updateComposer()
-	{
-		// Clear composer cache
-		$this->_executeComposer('clear-cache');
-
-		// Update composer itself.
-		$this->_executeComposer('self-update');
-
-		// Now update Commerce dependencies
-		$this->_executeComposer('update');
-
-		// Remove dev dependencies
-		$this->_executeComposer('remove --update-no-dev');
-
-		// Optimize that shiz.
-		$this->_executeComposer('dumpautoload -o');
-	}
-
-	/**
-	 *
-	 */
-	protected function copyFiles()
-	{
-<<<<<<< HEAD
-		echo ('Copying code from '.$this->_sourceBaseDir.'exampletemplates to '.$this->_tempDir.'exampletemplates/'.PHP_EOL);
-		UtilsHelper::createDir($this->_tempDir.'exampletemplates/');
-		UtilsHelper::copyDirectory($this->_sourceBaseDir.'exampletemplates', $this->_tempDir.'exampletemplates/');
-		echo ('Finished copying code from '.$this->_sourceBaseDir.'exampletemplates to '.$this->_tempDir.'exampletemplates/'.PHP_EOL.PHP_EOL);
-=======
-		echo ('Copying code from '.$this->_sourceBaseDir.'templates to '.$this->_tempDir.'templates/'.PHP_EOL);
-		UtilsHelper::createDir($this->_tempDir.'templates/');
-		UtilsHelper::copyDirectory($this->_sourceBaseDir.'templates', $this->_tempDir.'templates/');
-		echo ('Finished copying code from '.$this->_sourceBaseDir.'templates to '.$this->_tempDir.'templates/'.PHP_EOL.PHP_EOL);
->>>>>>> 8e29a82d
-
-		echo ('Copying code from '.$this->_sourceBaseDir.'commerce to '.$this->_tempDir.'commerce/'.PHP_EOL);
-		UtilsHelper::createDir($this->_tempDir.'commerce/');
-		UtilsHelper::copyDirectory($this->_sourceBaseDir.'commerce', $this->_tempDir.'commerce/');
-		echo ('Finished copying code from '.$this->_sourceBaseDir.'commerce to '.$this->_tempDir.'commerce/'.PHP_EOL.PHP_EOL);
-
-		echo ('Copying file from '.$this->_sourceBaseDir.'LICENSE.md to '.$this->_tempDir.'LICENSE.md'.PHP_EOL);
-		UtilsHelper::copyFile($this->_sourceBaseDir.'LICENSE.md', $this->_tempDir.'LICENSE.md');
-		echo ('Finished copying file from '.$this->_sourceBaseDir.'LICENSE.md to '.$this->_tempDir.'LICENSE.md'.PHP_EOL.PHP_EOL);
-	}
-
-	/**
-	 *
-	 */
-	protected function cleanDirectories()
-	{
-		$dsStores = UtilsHelper::findFiles($this->_tempDir, array('fileTypes' => array('DS_Store'), 'level' => -1));
-
-		echo ('Found '.count($dsStores).' DS_Store files. Nuking them.'.PHP_EOL);
-		foreach ($dsStores as $dsStore)
-		{
-			unlink($dsStore);
-		}
-		echo ('Done nuking DS_Store files.'.PHP_EOL.PHP_EOL);
-
-<<<<<<< HEAD
-		$gitFolders = UtilsHelper::getGitFolders($this->_tempDir.'plugins/market/vendor/');
-=======
-		$gitFolders = UtilsHelper::getGitFolders($this->_tempDir.'commerce/vendor/');
->>>>>>> 8e29a82d
-
-		if ($gitFolders)
-		{
-			echo('Found '.count($gitFolders).' .git folders. Nuking them.'.PHP_EOL);
-
-			foreach ($gitFolders as $gitFolder)
-			{
-				echo('Path'.$gitFolder.PHP_EOL);
-				UtilsHelper::purgeDirectory($gitFolder);
-				rmdir($gitFolder);
-			}
-			echo('Done nuking .git folders.'.PHP_EOL.PHP_EOL);
-		}
-	}
-
-	/**
-	 *
-	 */
-	protected function processFiles()
-	{
-		echo ('Beginning to process app files'.PHP_EOL.PHP_EOL);
-		$extensions = array('html', 'txt', 'scss', 'css', 'js', 'php', 'config', '');
-		$allFiles = UtilsHelper::dirContents($this->_tempDir, $extensions);
-
-		foreach ($allFiles as $file)
-		{
-			if (is_file($file))
-			{
-				if ($this->_excludePathSegments($file))
-				{
-					$this->processFile($file);
-				}
-			}
-		}
-
-		echo ('Finished processing app files'.PHP_EOL.PHP_EOL);
-	}
-
-	/**
-	 * @param $file
-	 */
-	protected function processFile($file)
-	{
-		echo ('Processing '.$file.'... ');
-
-		$contents = $newContents = file_get_contents($file);
-
-		// Normalize newlines
-		$newContents = str_replace("\r\n", "\n", $newContents);
-		$newContents = str_replace("\r", "\n", $newContents);
-
-		$extension = pathinfo($file, PATHINFO_EXTENSION);
-
-		$newContents = $this->_parseComments($newContents, $extension);
-		$this->_saveContents($newContents, $contents, $file);
-
-		echo (PHP_EOL);
-	}
-
-	/**
-	 *
-	 */
-	protected function updateVersionBuild()
-	{
-		$path = $this->_tempDir.'commerce/CommercePlugin.php';
-		echo 'Loading the contents of CommercePlugin.php at '.$path.PHP_EOL;
-		$contents = file_get_contents($path);
-
-		preg_match('/(\d\.\d{1,2})\.(\d){4}/', $contents, $matches);
-
-		if ($matches && isset($matches[1]))
-		{
-			$this->_version = $matches[1];
-		}
-
-		$variables = array(
-			'0000' => $this->_args['build'],
-		);
-
-		$newContents = str_replace(
-			array_keys($variables),
-			array_values($variables),
-			$contents
-		);
-
-		echo $path.PHP_EOL;
-		file_put_contents($path, $newContents);
-		echo 'Done.'.PHP_EOL.PHP_EOL;
-	}
-
-	protected function zipIt()
-	{
-		$fileName = 'CraftCommerce-'.$this->_version.'.'.$this->_args['build'].'.zip';
-
-		echo 'Zipping '.$this->_tempDir.PHP_EOL;
-		UtilsHelper::zipDir($this->_tempDir, $fileName);
-		echo 'Done zipping '.$this->_tempDir.PHP_EOL.PHP_EOL;
-
-		$destDir = $this->_finalBaseDir.$this->_version.'/'.$this->_version.'.'.$this->_args['build'].'/';
-
-		if (!file_exists($this->_finalBaseDir.$this->_version))
-		{
-			echo 'Creating '.$this->_finalBaseDir.$this->_version.PHP_EOL;
-			UtilsHelper::createDir($this->_finalBaseDir.$this->_version);
-			echo 'Done creating '.$this->_finalBaseDir.$this->_version.PHP_EOL.PHP_EOL;
-		}
-
-		if (!file_exists($this->_finalBaseDir.$this->_version.'/'.$this->_version.'.'.$this->_args['build']))
-		{
-			echo 'Creating '.$this->_finalBaseDir.$this->_version.'/'.$this->_version.'.'.$this->_args['build'].PHP_EOL;
-			UtilsHelper::createDir($this->_finalBaseDir.$this->_version.'/'.$this->_version.'.'.$this->_args['build']);
-			echo 'Done creating '.$this->_finalBaseDir.$this->_version.'/'.$this->_version.'.'.$this->_args['build'].PHP_EOL.PHP_EOL;
-		}
-
-		echo 'Copying '.$this->_sourceBaseDir.$fileName.' to '.$destDir.$fileName.PHP_EOL;
-		UtilsHelper::copyFile($this->_sourceBaseDir.$fileName, $destDir.$fileName);
-		echo 'Done copying '.$this->_sourceBaseDir.$fileName.' to '.$destDir.$fileName.PHP_EOL;
-	}
-
-	/**
-	 *
-	 */
-	protected function processRepo()
-	{
-		echo 'Copying everything from '.$this->_tempDir.' to '.$this->_finalRemoteRepoPath.'.'.PHP_EOL;
-		UtilsHelper::copyDirectory($this->_tempDir, $this->_finalRemoteRepoPath);
-
-		$repo = $this->_getRepo();
-		echo 'Adding all files to the repo.'.PHP_EOL;
-		$output = $repo->git('add .');
-		echo 'Output: '.$output.PHP_EOL.PHP_EOL;
-
-		echo 'Committing all files to the repo'.PHP_EOL;
-		$output = $repo->git('commit -a -m "Build '.$this->_args['build'].'"');
-		echo 'Output: '.$output.PHP_EOL.PHP_EOL;
-
-		echo 'Pushing all files to remote'.PHP_EOL;
-		$output = $repo->git('git push');
-		echo 'Output: '.$output.PHP_EOL.PHP_EOL;
-	}
-
-	/**
-	 * Removes // <!-- HIDE --> ... <!-- end HIDE --> comments
-	 *
-	 * @param $contents
-	 * @param $extension
-	 * @return mixed
-	 */
-	private function _parseComments($contents, $extension)
-	{
-		if ($extension == 'html')
-		{
-			$commentStyles = array(
-				array('<!--', '-->'),
-				array('{#', '#}'),
-			);
-		}
-		else
-		{
-			$commentStyles = array(
-				array('/*', '*/'),
-			);
-		}
-
-		foreach ($commentStyles as $style)
-		{
-			$ld = preg_quote($style[0], '/');
-			$rd = preg_quote($style[1], '/');
-			$contents = preg_replace("/[\t ]*{$ld}\s+HIDE\s+{$rd}[\t ]*\n(.*?\n)[\t ]*{$ld}\s+end HIDE\s+{$rd}[\t ]*\n/s", '', $contents);
-		}
-
-		return $contents;
-	}
-
-	/**
-	 * @param $newContents
-	 * @param $oldContents
-	 * @param $file
-	 */
-	private function _saveContents($newContents, $oldContents, $file)
-	{
-		if ($newContents != $oldContents)
-		{
-			echo ('Saving... ');
-			file_put_contents($file, $newContents);
-			echo ('Done.');
-		}
-		else
-		{
-			echo ('No changes.');
-		}
-	}
-
-	/**
-	 * @param string $path
-	 * @param array $extraTests
-	 * @return bool
-	 */
-	private function _excludePathSegments($path, $extraTests = array())
-	{
-		$path = str_replace('\\', '/', $path);
-
-		if (strpos($path, '/vendor/') !== false)
-		{
-			return false;
-		}
-
-		foreach ($extraTests as $test)
-		{
-			if (strpos($path, $test) !== false)
-			{
-				return false;
-			}
-		}
-
-		return true;
-	}
-
-	private function _executeComposer($command)
-	{
-		$command = "cd {$this->_sourceBaseDir};/usr/bin/php {$this->_composerPath} {$command}";
-
-		echo 'Executing: '.$command.PHP_EOL;
-		exec($command.' 2>&1', $output, $status);
-
-		echo 'Status: '.$status.PHP_EOL;
-		$output = implode(PHP_EOL, $output);
-		echo 'Results: '.$output.PHP_EOL.PHP_EOL;
-
-		if ($status == 1)
-		{
-			throw new Exception('There was an error running composer.');
-		}
-	}
-
-	/**
-	 * @return PHPGit_Repository
-	 */
-	private function _getRepo()
-	{
-		if (!isset($this->_repo))
-		{
-			$this->_repo = new \PHPGit_Repository($this->_finalRemoteRepoPath, false, array('git_executable' => '/usr/bin/git', 'win' => false));
-		}
-
-		return $this->_repo;
-	}
-}
+<?php
+
+/**
+ * Craft Builder
+ */
+class Builder
+{
+	private $_finalRemoteRepoPath = '/www/eh21814/gitrepostc/';
+	private $_sourceBaseDir;
+	private $_finalBaseDir = '/www/eh21814/commerce/';
+	private $_composerPath = '/www/eh21814/composer.phar';
+	private $_tempDir;
+	private $_version;
+
+	private $_args;
+	private $_startTime;
+	private $_repo;
+
+
+	/**
+	 * The first argument is expected to be the build number.
+	 *
+	 * @param $args
+	 *
+	 * @throws Exception
+	 */
+	public function __construct($args)
+	{
+		require __DIR__.'/lib/PHPGit/Command.php';
+		require __DIR__.'/lib/PHPGit/Configuration.php';
+		require __DIR__.'/lib/PHPGit/Repository.php';
+
+		$this->_args = array_merge(array(
+			'build'         => '1',
+			'track'         => 'stable',
+		), $args);
+
+		$this->_sourceBaseDir = str_replace('\\', '/', realpath(__DIR__.'/..')).'/';
+		$this->_tempDir = $this->_sourceBaseDir.UtilsHelper::UUID().'/';
+		$this->_finalRemoteRepoPath .= 'commerce-'.$this->_args['track'].'/';
+
+		UtilsHelper::createDir($this->_tempDir);
+
+		date_default_timezone_set('UTC');
+		$this->_releaseDate = new DateTime(null, new \DateTimeZone('UTC'));
+	}
+
+	public function run()
+	{
+		$this->_startTime = UtilsHelper::getBenchmarkTime();
+
+		$this->updateComposer();
+		$this->copyFiles();
+		$this->updateVersionBuild();
+		$this->processFiles();
+		$this->cleanDirectories();
+		$this->zipIt();
+		$this->processRepo();
+
+		$totalTime = UtilsHelper::getBenchmarkTime() - $this->_startTime;
+		echo PHP_EOL.'Execution Time: '.$totalTime.' seconds.'.PHP_EOL;
+	}
+
+	public function updateComposer()
+	{
+		// Clear composer cache
+		$this->_executeComposer('clear-cache');
+
+		// Update composer itself.
+		$this->_executeComposer('self-update');
+
+		// Now update Commerce dependencies
+		$this->_executeComposer('update');
+
+		// Remove dev dependencies
+		$this->_executeComposer('remove --update-no-dev');
+
+		// Optimize that shiz.
+		$this->_executeComposer('dumpautoload -o');
+	}
+
+	/**
+	 *
+	 */
+	protected function copyFiles()
+	{
+		echo ('Copying code from '.$this->_sourceBaseDir.'templates to '.$this->_tempDir.'templates/'.PHP_EOL);
+		UtilsHelper::createDir($this->_tempDir.'templates/');
+		UtilsHelper::copyDirectory($this->_sourceBaseDir.'templates', $this->_tempDir.'templates/');
+		echo ('Finished copying code from '.$this->_sourceBaseDir.'templates to '.$this->_tempDir.'templates/'.PHP_EOL.PHP_EOL);
+
+		echo ('Copying code from '.$this->_sourceBaseDir.'commerce to '.$this->_tempDir.'commerce/'.PHP_EOL);
+		UtilsHelper::createDir($this->_tempDir.'commerce/');
+		UtilsHelper::copyDirectory($this->_sourceBaseDir.'commerce', $this->_tempDir.'commerce/');
+		echo ('Finished copying code from '.$this->_sourceBaseDir.'commerce to '.$this->_tempDir.'commerce/'.PHP_EOL.PHP_EOL);
+
+		echo ('Copying file from '.$this->_sourceBaseDir.'LICENSE.md to '.$this->_tempDir.'LICENSE.md'.PHP_EOL);
+		UtilsHelper::copyFile($this->_sourceBaseDir.'LICENSE.md', $this->_tempDir.'LICENSE.md');
+		echo ('Finished copying file from '.$this->_sourceBaseDir.'LICENSE.md to '.$this->_tempDir.'LICENSE.md'.PHP_EOL.PHP_EOL);
+	}
+
+	/**
+	 *
+	 */
+	protected function cleanDirectories()
+	{
+		$dsStores = UtilsHelper::findFiles($this->_tempDir, array('fileTypes' => array('DS_Store'), 'level' => -1));
+
+		echo ('Found '.count($dsStores).' DS_Store files. Nuking them.'.PHP_EOL);
+		foreach ($dsStores as $dsStore)
+		{
+			unlink($dsStore);
+		}
+		echo ('Done nuking DS_Store files.'.PHP_EOL.PHP_EOL);
+
+		$gitFolders = UtilsHelper::getGitFolders($this->_tempDir.'commerce/vendor/');
+
+		if ($gitFolders)
+		{
+			echo('Found '.count($gitFolders).' .git folders. Nuking them.'.PHP_EOL);
+
+			foreach ($gitFolders as $gitFolder)
+			{
+				echo('Path'.$gitFolder.PHP_EOL);
+				UtilsHelper::purgeDirectory($gitFolder);
+				rmdir($gitFolder);
+			}
+			echo('Done nuking .git folders.'.PHP_EOL.PHP_EOL);
+		}
+	}
+
+	/**
+	 *
+	 */
+	protected function processFiles()
+	{
+		echo ('Beginning to process app files'.PHP_EOL.PHP_EOL);
+		$extensions = array('html', 'txt', 'scss', 'css', 'js', 'php', 'config', '');
+		$allFiles = UtilsHelper::dirContents($this->_tempDir, $extensions);
+
+		foreach ($allFiles as $file)
+		{
+			if (is_file($file))
+			{
+				if ($this->_excludePathSegments($file))
+				{
+					$this->processFile($file);
+				}
+			}
+		}
+
+		echo ('Finished processing app files'.PHP_EOL.PHP_EOL);
+	}
+
+	/**
+	 * @param $file
+	 */
+	protected function processFile($file)
+	{
+		echo ('Processing '.$file.'... ');
+
+		$contents = $newContents = file_get_contents($file);
+
+		// Normalize newlines
+		$newContents = str_replace("\r\n", "\n", $newContents);
+		$newContents = str_replace("\r", "\n", $newContents);
+
+		$extension = pathinfo($file, PATHINFO_EXTENSION);
+
+		$newContents = $this->_parseComments($newContents, $extension);
+		$this->_saveContents($newContents, $contents, $file);
+
+		echo (PHP_EOL);
+	}
+
+	/**
+	 *
+	 */
+	protected function updateVersionBuild()
+	{
+		$path = $this->_tempDir.'commerce/CommercePlugin.php';
+		echo 'Loading the contents of CommercePlugin.php at '.$path.PHP_EOL;
+		$contents = file_get_contents($path);
+
+		preg_match('/(\d\.\d{1,2})\.(\d){4}/', $contents, $matches);
+
+		if ($matches && isset($matches[1]))
+		{
+			$this->_version = $matches[1];
+		}
+
+		$variables = array(
+			'0000' => $this->_args['build'],
+		);
+
+		$newContents = str_replace(
+			array_keys($variables),
+			array_values($variables),
+			$contents
+		);
+
+		echo $path.PHP_EOL;
+		file_put_contents($path, $newContents);
+		echo 'Done.'.PHP_EOL.PHP_EOL;
+	}
+
+	protected function zipIt()
+	{
+		$fileName = 'CraftCommerce-'.$this->_version.'.'.$this->_args['build'].'.zip';
+
+		echo 'Zipping '.$this->_tempDir.PHP_EOL;
+		UtilsHelper::zipDir($this->_tempDir, $fileName);
+		echo 'Done zipping '.$this->_tempDir.PHP_EOL.PHP_EOL;
+
+		$destDir = $this->_finalBaseDir.$this->_version.'/'.$this->_version.'.'.$this->_args['build'].'/';
+
+		if (!file_exists($this->_finalBaseDir.$this->_version))
+		{
+			echo 'Creating '.$this->_finalBaseDir.$this->_version.PHP_EOL;
+			UtilsHelper::createDir($this->_finalBaseDir.$this->_version);
+			echo 'Done creating '.$this->_finalBaseDir.$this->_version.PHP_EOL.PHP_EOL;
+		}
+
+		if (!file_exists($this->_finalBaseDir.$this->_version.'/'.$this->_version.'.'.$this->_args['build']))
+		{
+			echo 'Creating '.$this->_finalBaseDir.$this->_version.'/'.$this->_version.'.'.$this->_args['build'].PHP_EOL;
+			UtilsHelper::createDir($this->_finalBaseDir.$this->_version.'/'.$this->_version.'.'.$this->_args['build']);
+			echo 'Done creating '.$this->_finalBaseDir.$this->_version.'/'.$this->_version.'.'.$this->_args['build'].PHP_EOL.PHP_EOL;
+		}
+
+		echo 'Copying '.$this->_sourceBaseDir.$fileName.' to '.$destDir.$fileName.PHP_EOL;
+		UtilsHelper::copyFile($this->_sourceBaseDir.$fileName, $destDir.$fileName);
+		echo 'Done copying '.$this->_sourceBaseDir.$fileName.' to '.$destDir.$fileName.PHP_EOL;
+	}
+
+	/**
+	 *
+	 */
+	protected function processRepo()
+	{
+		echo 'Copying everything from '.$this->_tempDir.' to '.$this->_finalRemoteRepoPath.'.'.PHP_EOL;
+		UtilsHelper::copyDirectory($this->_tempDir, $this->_finalRemoteRepoPath);
+
+		$repo = $this->_getRepo();
+		echo 'Adding all files to the repo.'.PHP_EOL;
+		$output = $repo->git('add .');
+		echo 'Output: '.$output.PHP_EOL.PHP_EOL;
+
+		echo 'Committing all files to the repo'.PHP_EOL;
+		$output = $repo->git('commit -a -m "Build '.$this->_args['build'].'"');
+		echo 'Output: '.$output.PHP_EOL.PHP_EOL;
+
+		echo 'Pushing all files to remote'.PHP_EOL;
+		$output = $repo->git('git push');
+		echo 'Output: '.$output.PHP_EOL.PHP_EOL;
+	}
+
+	/**
+	 * Removes // <!-- HIDE --> ... <!-- end HIDE --> comments
+	 *
+	 * @param $contents
+	 * @param $extension
+	 * @return mixed
+	 */
+	private function _parseComments($contents, $extension)
+	{
+		if ($extension == 'html')
+		{
+			$commentStyles = array(
+				array('<!--', '-->'),
+				array('{#', '#}'),
+			);
+		}
+		else
+		{
+			$commentStyles = array(
+				array('/*', '*/'),
+			);
+		}
+
+		foreach ($commentStyles as $style)
+		{
+			$ld = preg_quote($style[0], '/');
+			$rd = preg_quote($style[1], '/');
+			$contents = preg_replace("/[\t ]*{$ld}\s+HIDE\s+{$rd}[\t ]*\n(.*?\n)[\t ]*{$ld}\s+end HIDE\s+{$rd}[\t ]*\n/s", '', $contents);
+		}
+
+		return $contents;
+	}
+
+	/**
+	 * @param $newContents
+	 * @param $oldContents
+	 * @param $file
+	 */
+	private function _saveContents($newContents, $oldContents, $file)
+	{
+		if ($newContents != $oldContents)
+		{
+			echo ('Saving... ');
+			file_put_contents($file, $newContents);
+			echo ('Done.');
+		}
+		else
+		{
+			echo ('No changes.');
+		}
+	}
+
+	/**
+	 * @param string $path
+	 * @param array $extraTests
+	 * @return bool
+	 */
+	private function _excludePathSegments($path, $extraTests = array())
+	{
+		$path = str_replace('\\', '/', $path);
+
+		if (strpos($path, '/vendor/') !== false)
+		{
+			return false;
+		}
+
+		foreach ($extraTests as $test)
+		{
+			if (strpos($path, $test) !== false)
+			{
+				return false;
+			}
+		}
+
+		return true;
+	}
+
+	private function _executeComposer($command)
+	{
+		$command = "cd {$this->_sourceBaseDir};/usr/bin/php {$this->_composerPath} {$command}";
+
+		echo 'Executing: '.$command.PHP_EOL;
+		exec($command.' 2>&1', $output, $status);
+
+		echo 'Status: '.$status.PHP_EOL;
+		$output = implode(PHP_EOL, $output);
+		echo 'Results: '.$output.PHP_EOL.PHP_EOL;
+
+		if ($status == 1)
+		{
+			throw new Exception('There was an error running composer.');
+		}
+	}
+
+	/**
+	 * @return PHPGit_Repository
+	 */
+	private function _getRepo()
+	{
+		if (!isset($this->_repo))
+		{
+			$this->_repo = new \PHPGit_Repository($this->_finalRemoteRepoPath, false, array('git_executable' => '/usr/bin/git', 'win' => false));
+		}
+
+		return $this->_repo;
+	}
+}