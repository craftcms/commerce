{% requireLogin %}
{% extends '[[folderName]]/_private/layouts' %}

<<<<<<< HEAD
{% block main %}
    <!-- Template: {{ _self }}.twig -->
    {% set primaryBillingAddressId = currentUser.getPrimaryBillingAddressId() %}
    {% set primaryShippingAddressId = currentUser.getPrimaryShippingAddressId() %}
    {% set addresses = currentUser.getAddresses() %}
=======
{% if not currentUser %}
  {% exit 404 %}
{% endif %}
>>>>>>> 95369ef8

{# @var customer \craft\commerce\models\Customer #}
{% set customer = craft.commerce.customers.customer %}
{# @var primaryBillingAddress \craft\commerce\models\Address #}
{% set primaryBillingAddress = customer.getPrimaryBillingAddress() %}
{# @var primaryShippingAddress \craft\commerce\models\Address #}
{% set primaryShippingAddress = customer.getPrimaryShippingAddress() %}

<<<<<<< HEAD
    {% if addresses|length %}
        <div class="grid mt-10 gap-3 gap-y-9 grid-cols-1 sm:grid-cols-2 lg:grid-cols-3 xl:grid-cols-4">
            {% for address in addresses %}
                <div class="relative [[classes.box.base]]">
                    {{ include('[[folderName]]/_private/address/address', { address: address }) }}

                    <div>
                        {% if primaryBillingAddressId and primaryBillingAddressId == address.id %}
                            <span role="img" aria-label="Check Mark">✅</span> Primary Billing
                        {% endif %}
                    </div>
                    <div>
                        {% if primaryShippingAddressId and primaryShippingAddressId == address.id %}
                            <span role="img" aria-label="Check Mark">✅</span> Primary Shipping
                        {% endif %}
                    </div>

                    <div class="flex justify-between items-center">
                        <div>
                            <a href="{{ url('/[[folderName]]/customer/addresses/edit') }}?addressId={{ address.id }}"
                               class="[[classes.btn.small]] [[classes.btn.mainColor]]">
                                Edit
                            </a>
                        </div>
                        <div>
                            <form method="post" action="">
                                {{ actionInput('commerce/user-addresses/delete') }}
                                {{ hiddenInput('id', address.id) }}
                                {{ csrfInput() }}
                                <button type="submit" class="[[classes.btn.small]] [[classes.btn.grayColor]]">
                                    Delete
                                </button>
                            </form>
                        </div>
                    </div>
                </div>
            {% endfor %}
=======
{% block main %}
  <!-- Template: {{ _self }}.twig -->

  <div class="flex justify-between items-center">
    <h1 class="text-3xl block sm:inline">
      {{- 'Addresses'|t -}}
    </h1>
    <a href="{{ url('/[[folderName]]/customer/addresses/edit') }}"
       class="[[classes.btn.small]] [[classes.btn.mainColor]]"
    >
      {{- 'Add new address'|t -}}
    </a>
  </div>

  {% if customer.addresses|length %}
    <div class="grid mt-10 gap-3 gap-y-9 grid-cols-1 sm:grid-cols-2 lg:grid-cols-3 xl:grid-cols-4">
      {% for address in customer.addresses %}
        <div class="relative bg-gray-50 rounded p-2">
          {{ include('[[folderName]]/_private/address/address', {
            address: address
          }) }}
          <div>
            {% if primaryBillingAddress and primaryBillingAddress.id == address.id %}
              <span role="img" aria-label="Check Mark">✅</span> {{ 'Primary Billing'|t }}
            {% endif %}
          </div>
          <div>
            {% if primaryShippingAddress and primaryShippingAddress.id == address.id %}
              <span role="img" aria-label="Check Mark">✅</span> {{ 'Primary Shipping'|t }}
            {% endif %}
          </div>

          <div class="flex justify-between items-center">
            <div>
              <a href="{{ url('/[[folderName]]/customer/addresses/edit') }}?addressId={{ address.id }}"
                 class="[[classes.btn.small]] [[classes.btn.mainColor]]"
              >
                {{ 'Edit'|t }}
              </a>
            </div>
            <div>
              <form method="post" action="">
                {{ csrfInput() }}
                {{ actionInput('commerce/customer-addresses/delete') }}
                {{ hiddenInput('id', address.id) }}
                {{ tag('button', {
                  type: 'submit',
                  class: '[[classes.btn.small]] [[classes.btn.grayColor]]',
                  text: 'Delete'|t
                }) }}
              </form>
            </div>
          </div>
>>>>>>> 95369ef8
        </div>
      {% endfor %}
    </div>
  {% else %}
    <div class="mt-10">
      <span>{{ 'You don’t have any addresses yet.'|t }}</span>
    </div>
  {% endif %}
{% endblock %}<|MERGE_RESOLUTION|>--- conflicted
+++ resolved
@@ -1,17 +1,8 @@
-{% requireLogin %}
 {% extends '[[folderName]]/_private/layouts' %}
 
-<<<<<<< HEAD
-{% block main %}
-    <!-- Template: {{ _self }}.twig -->
-    {% set primaryBillingAddressId = currentUser.getPrimaryBillingAddressId() %}
-    {% set primaryShippingAddressId = currentUser.getPrimaryShippingAddressId() %}
-    {% set addresses = currentUser.getAddresses() %}
-=======
 {% if not currentUser %}
   {% exit 404 %}
 {% endif %}
->>>>>>> 95369ef8
 
 {# @var customer \craft\commerce\models\Customer #}
 {% set customer = craft.commerce.customers.customer %}
@@ -20,45 +11,6 @@
 {# @var primaryShippingAddress \craft\commerce\models\Address #}
 {% set primaryShippingAddress = customer.getPrimaryShippingAddress() %}
 
-<<<<<<< HEAD
-    {% if addresses|length %}
-        <div class="grid mt-10 gap-3 gap-y-9 grid-cols-1 sm:grid-cols-2 lg:grid-cols-3 xl:grid-cols-4">
-            {% for address in addresses %}
-                <div class="relative [[classes.box.base]]">
-                    {{ include('[[folderName]]/_private/address/address', { address: address }) }}
-
-                    <div>
-                        {% if primaryBillingAddressId and primaryBillingAddressId == address.id %}
-                            <span role="img" aria-label="Check Mark">✅</span> Primary Billing
-                        {% endif %}
-                    </div>
-                    <div>
-                        {% if primaryShippingAddressId and primaryShippingAddressId == address.id %}
-                            <span role="img" aria-label="Check Mark">✅</span> Primary Shipping
-                        {% endif %}
-                    </div>
-
-                    <div class="flex justify-between items-center">
-                        <div>
-                            <a href="{{ url('/[[folderName]]/customer/addresses/edit') }}?addressId={{ address.id }}"
-                               class="[[classes.btn.small]] [[classes.btn.mainColor]]">
-                                Edit
-                            </a>
-                        </div>
-                        <div>
-                            <form method="post" action="">
-                                {{ actionInput('commerce/user-addresses/delete') }}
-                                {{ hiddenInput('id', address.id) }}
-                                {{ csrfInput() }}
-                                <button type="submit" class="[[classes.btn.small]] [[classes.btn.grayColor]]">
-                                    Delete
-                                </button>
-                            </form>
-                        </div>
-                    </div>
-                </div>
-            {% endfor %}
-=======
 {% block main %}
   <!-- Template: {{ _self }}.twig -->
 
@@ -112,7 +64,6 @@
               </form>
             </div>
           </div>
->>>>>>> 95369ef8
         </div>
       {% endfor %}
     </div>
