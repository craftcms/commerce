<!-- Template: {{ _self }}.twig -->
{#
Outputs the global site footer.

@var currentUser \craft\elements\User
#}
{% if craft.commerce.edition == 'lite' %}
  <div class="bg-[[dangerColor]]-800 text-white">
    <div class="container mx-auto p-6">
      {{ 'You’re limited to one cart item at a time with Craft Commerce <span class="{classes}"> {edition}</span>. <a href="{url}" class="underline">Learn more</a>.'|t({
        classes: 'bg-white text-red-700 tracking-wide px-2 py-1 mx-1 rounded',
        edition: craft.commerce.edition|upper,
        url: 'https://craftcms.com/docs/commerce/3.x/editions.html',
      })|raw }}
    </div>
  </div>
{% endif %}

<div class="bg-gray-500 text-white">
  <div class="container mx-auto p-6">
    {% if not currentUser %}
      <p class="text-1xl">
        {{- 'You’re a guest user that’s not logged in.'|t -}}
      </p>
    {% endif %}

    {% if currentUser %}
      <p class="text-1xl">
        {% if currentUser.groups %}
          {% set userGroups %}
            {% for group in currentUser.groups %}
              <code class="rounded p-1 bg-gray-700 text-xs mr-2">
                {{- group.name -}}
              </code>
            {% endfor %}
          {% endset %}
          {{ 'Logged in as <code class="{classes}">{user}</code>, in user groups: {groups}.'|t({
            classes: 'rounded p-1 bg-gray-700 text-xs',
            user: currentUser.username,
            groups: userGroups
          })|raw }}
        {% else %}
          {{ 'Logged in as <code class="{classes}">{user}</code>.'|t({
            classes: 'rounded p-1 bg-gray-700 text-xs',
            user: currentUser.username
          })|raw }}
        {% endif %}
    {% endif %}
  </div>
</div>

<<<<<<< HEAD
<div class="bg-gray-900 text-white">
    <div class="container mx-auto p-6">
        <h3 class="text-2xl pb-3">Example Templates</h3>
        <p class="pb-3 max-w-2xl">These are the example templates for Craft Commerce {{ craft.commerce.version }}</p>
        <p class="pb-3 max-w-2xl">We do not recommend using these example templates as-is for your site, but suggest
            extracting portions and customizing them as appropriate.</p>
        <p class="pb-3">Here are some other resources to get you started:</p>
=======
<div class="bg-gray-900 text-gray-400 pt-8 pb-12">
  <div class="container mx-auto p-6">
    <div class="md:flex">
      <div class="md:w-1/2 md:pr-6">
        <h3 class="text-xl pb-3 text-gray-300">
          {{- 'Example Templates'|t -}}
        </h3>
        <p class="pb-3">
          {{ 'These Craft Commerce 3.4 example templates use <a href="{url}" class="underline">TailwindCSS</a> and native JavaScript. You’re
      running the {edition} edition of Craft Commerce.'|t({
            url: 'https://tailwindcss.com',
            edition: craft.commerce.edition|upper
          })|raw }}
        </p>
        <p>
          {{ 'Use these templates as a starting point for learning and customizing—you’ll want to customize them for your site.'|t }}
        </p>
      </div>
      <div class="md:w-1/2 md:pl-6">
        <h5 class="text-gray-600 pb-2 uppercase text-sm tracking-wide pt-3">
          {{- 'More Resources'|t -}}
        </h5>
>>>>>>> 54743ad0
        <ul class="list-disc list-inside pb-2">
          <li>
            <a href="https://craftcms.com/docs/commerce/3.x/" class="[[classes.a]] underline">
              {{- 'Craft Commerce Documentation'|t -}}
            </a>.
          </li>
          <li>
            <a href="https://craftcms.com/docs/3.x/" class="[[classes.a]] underline">
              {{- 'Craft CMS Documentation'|t -}}
            </a>.
          </li>
          <li>
            <a href="http://craftcms.stackexchange.com" class="[[classes.a]] underline">
              {{- 'Craft CMS Stack Exchange'|t -}}
            </a>.
            Use the <code class="rounded p-1 bg-gray-700 text-xs">plugin-craftcommerce</code> tag.
          </li>
          <li>
            <a href="https://craftcms.com/discord" class="[[classes.a]] underline">
              {{- 'Craft Discord Community'|t -}}
            </a>.
            Use the <code class="rounded p-1 bg-gray-700 text-xs">#commerce</code> channel.
          </li>
        </ul>
      </div>
    </div>
  </div>
</div><|MERGE_RESOLUTION|>--- conflicted
+++ resolved
@@ -49,15 +49,6 @@
   </div>
 </div>
 
-<<<<<<< HEAD
-<div class="bg-gray-900 text-white">
-    <div class="container mx-auto p-6">
-        <h3 class="text-2xl pb-3">Example Templates</h3>
-        <p class="pb-3 max-w-2xl">These are the example templates for Craft Commerce {{ craft.commerce.version }}</p>
-        <p class="pb-3 max-w-2xl">We do not recommend using these example templates as-is for your site, but suggest
-            extracting portions and customizing them as appropriate.</p>
-        <p class="pb-3">Here are some other resources to get you started:</p>
-=======
 <div class="bg-gray-900 text-gray-400 pt-8 pb-12">
   <div class="container mx-auto p-6">
     <div class="md:flex">
@@ -66,10 +57,11 @@
           {{- 'Example Templates'|t -}}
         </h3>
         <p class="pb-3">
-          {{ 'These Craft Commerce 3.4 example templates use <a href="{url}" class="underline">TailwindCSS</a> and native JavaScript. You’re
+          {{ 'These Craft Commerce {version} example templates use <a href="{url}" class="underline">TailwindCSS</a> and native JavaScript. You’re
       running the {edition} edition of Craft Commerce.'|t({
             url: 'https://tailwindcss.com',
-            edition: craft.commerce.edition|upper
+            edition: craft.commerce.edition|upper,
+            version: craft.commerce.version,
           })|raw }}
         </p>
         <p>
@@ -80,7 +72,6 @@
         <h5 class="text-gray-600 pb-2 uppercase text-sm tracking-wide pt-3">
           {{- 'More Resources'|t -}}
         </h5>
->>>>>>> 54743ad0
         <ul class="list-disc list-inside pb-2">
           <li>
             <a href="https://craftcms.com/docs/commerce/3.x/" class="[[classes.a]] underline">
