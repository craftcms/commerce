--- conflicted
+++ resolved
@@ -24,23 +24,11 @@
 {% if asLines %}
   <ul>
     {% for key, line in address.addressLines %}
-<<<<<<< HEAD
-        <li>
-            {%- if key in boldKeys -%}
-            <strong>{%- if key == 'attention' -%}Attn: {% endif -%}
-                {%- endif -%}
-                {{- line -}}
-                {%- if key in boldKeys -%}
-            </strong>
-            {%- endif -%}
-        </li>
-=======
       {% if key not in ignoreKeys %}
       <li>
         {{ _self.print(key, line, boldKeys, ignoreKeys) }}
       </li>
       {% endif %}
->>>>>>> 95369ef8
     {% endfor %}
   </ul>
 {% else %}
