{% extends '[[folderName]]/_private/layouts' %}
{#
Outputs a form for collecting an order’s shipping and billing address.

@var cart \craft\commerce\elements\Order
#}

{# @var addresses \craft\commerce\models\Address[] #}
{% set addresses = craft.commerce.customers.customer.addresses %}

{% block main %}
<<<<<<< HEAD
    <!-- Template: {{ _self }}.twig -->
    {% set addresses = currentUser ? currentUser.getAddresses() : [] %}
    <div class="flex -mx-8">
        <div class="w-2/3 px-8">
            <h1 class="text-xl font-bold">Where should we send your order?</h1>

            <div class="mt-6">

                <form method="post" action="">
                    {{ actionInput('commerce/cart/update-cart') }}
                    {{ successMessageInput('Addresses selected.') }}
                    {{ redirectInput('[[folderName]]/checkout/shipping') }}
                    {{ csrfInput() }}

                    {% if not cart.email %}
                        <label for="email">Email</label>
                        <input type="email"
                               id="email"
                               name="email"
                               class="w-full [[classes.input]]"
                               value="{{ cart.email }}"
                               placeholder="email@site.com"/>

                        <span class="flash">{{ cart.getErrors('email')|join }}</span><br>
                    {% endif %}

                    {{ include('[[folderName]]/_private/address/fieldset', {
                        title: "Shipping Address",
                        classes: 'ShippingAddress',
                        name: 'shippingAddress'
                    }) }}

                    {{ hiddenInput('billingAddressSameAsShipping', 0) }}

                    <div class="mt-3">
                        <label>
                            <input type="checkbox"
                                   id="billingAddressSameAsShipping"
                                   name="billingAddressSameAsShipping"
                                   checked="checked"/>
                            Use same address for billing
                        </label>
                    </div>

                    <div class="mt-3">
                        <label>
                            <input type="checkbox"
                                   id="makePrimaryShippingAddress"
                                   name="makePrimaryShippingAddress"/>
                            Make this the primary shipping address
                        </label>
                    </div>

                    <div class="mt-3">
                        {{ include('[[folderName]]/_private/address/fieldset', {
                            title: "Billing Address",
                            classes: 'BillingAddress hidden',
                            name: 'billingAddress'
                        }) }}
                    </div>

                    <div class="mt-3">
                        <label>
                            <input type="checkbox"
                                   id="makePrimaryBillingAddress"
                                   name="makePrimaryBillingAddress"/>
                            Make this the primary billing address
                        </label>
                    </div>

                    <div class="mt-3 flex justify-end">
                        <button type="submit"
                                class="[[classes.btn.base]] [[classes.btn.mainColor]]">
                            Confirm addresses
                        </button>
                    </div>
                </form>
=======
  <!-- Template: {{ _self }}.twig -->
  <div class="md:flex md:-mx-8">
    <div class="md:w-2/3 md:px-8">
      <h1 class="text-xl font-bold">
        {{- 'Where should we send your order?'|t -}}
      </h1>

      <div class="mt-6">
        <form method="post" action="">
          {{ csrfInput() }}
          {{ actionInput('commerce/cart/update-cart') }}
          {{ successMessageInput('Addresses selected.') }}
          {{ redirectInput('[[folderName]]/checkout/shipping') }}

          {% if not cart.email %}
            <div class="mb-6">
              <label for="email">{{ 'Email'|t }}</label>
              {{ input('email', 'email', cart.email, {
                id: 'email',
                placeholder: 'email@site.com',
                class: ['w-full', '[[classes.input]]']
              }) }}
              <span class="flash">{{ cart.getErrors('email')|join }}</span>
>>>>>>> 95369ef8
            </div>
          {% endif %}

          {{ include('[[folderName]]/_private/address/fieldset', {
            title: 'Shipping Address'|t,
            classes: 'ShippingAddress',
            name: 'shippingAddress'
          }) }}

          <hr class="my-5">

          {{ hiddenInput('billingAddressSameAsShipping', 0) }}

          <div class="mt-3">
            <label>
              {{ input('checkbox', 'billingAddressSameAsShipping', 1, {
                id: 'billingAddressSameAsShipping',
                checked: true
              }) }}
              {{ 'Use same address for billing'|t }}
            </label>
          </div>

          <div class="mt-3">
            <label>
              {{ input('checkbox', 'makePrimaryShippingAddress', 1, {
                id: 'makePrimaryShippingAddress',
              }) }}
              {{ 'Make this my default shipping address'|t }}
            </label>
          </div>

          <div class="mt-8">
            {{ include('[[folderName]]/_private/address/fieldset', {
              title: 'Billing Address'|t,
              classes: 'BillingAddress hidden',
              name: 'billingAddress'
            }) }}
          </div>

          <hr class="my-5">

          <div class="mt-3">
            <label>
              {{ input('checkbox', 'makePrimaryBillingAddress', 1, {
                id: 'makePrimaryBillingAddress',
              }) }}
              {{ 'Make this my default billing address'|t }}
            </label>
          </div>

          <div class="mt-3 flex justify-end">
            {{ tag('button', {
              type: 'submit',
              class: '[[classes.btn.base]] [[classes.btn.mainColor]]',
              text: 'Confirm addresses'|t
            }) }}
          </div>
        </form>
      </div>
    </div>

    <div class="mt-8 pr-0 md:w-1/3 md:mt-0  md:pr-8">
      {% include "[[folderName]]/checkout/_includes/order-summary" %}
    </div>
  </div>

  {% js %}
  var $fieldsets = document.querySelectorAll('.js-address-fieldset');

  if ($fieldsets && $fieldsets.length) {
    $fieldsets.forEach(function(el) {
      var $addressSelects = el.querySelectorAll('.js-address-select');

      if ($addressSelects && $addressSelects.length) {
        $addressSelects.forEach(function(el) {
          var $radio = el.querySelector('.js-radio input');
          var $body = el.querySelector('.js-body');

          if ($radio) {
            if ($body) {
              // Creating new address
              $radio.addEventListener('change', function(ev) {
                if (ev.target.checked) {
                  $body.classList.remove('hidden');
                } else {
                  $body.classList.add('hidden');
                }
              });

              if ($radio.checked) {
                $body.classList.remove('hidden');
              }
            } else {
              // Selecting existing address
              $radio.addEventListener('change', function(ev) {
                if (ev.target.checked) {
                  var $newBox = document.querySelector('.js-address-select[data-model-name="' + ev.target.dataset.modelName + '"]');
                  if ($newBox) {
                    $newBox.querySelector('.js-body').classList.add('hidden');
                  }
                }
              });
            }
          }
        });
      }
    });
  }

  var $billingSameAs = document.querySelector('#billingAddressSameAsShipping');
  if ($billingSameAs) {
    $billingSameAs.addEventListener('change', function(ev) {
      var $billingFieldSet = document.querySelector('.js-address-fieldset.BillingAddress');
      $billingFieldSet.classList.toggle('hidden');
    });
  }
  {% endjs %}

  {% js %}
  {% if (cart.billingAddressId and cart.billingAddress.hasErrors()) or (cart.billingAddressId != cart.shippingAddressId) %}
    $billingSameAs.click();
  {% endif %}
{% endjs %}

{% endblock %}<|MERGE_RESOLUTION|>--- conflicted
+++ resolved
@@ -9,85 +9,6 @@
 {% set addresses = craft.commerce.customers.customer.addresses %}
 
 {% block main %}
-<<<<<<< HEAD
-    <!-- Template: {{ _self }}.twig -->
-    {% set addresses = currentUser ? currentUser.getAddresses() : [] %}
-    <div class="flex -mx-8">
-        <div class="w-2/3 px-8">
-            <h1 class="text-xl font-bold">Where should we send your order?</h1>
-
-            <div class="mt-6">
-
-                <form method="post" action="">
-                    {{ actionInput('commerce/cart/update-cart') }}
-                    {{ successMessageInput('Addresses selected.') }}
-                    {{ redirectInput('[[folderName]]/checkout/shipping') }}
-                    {{ csrfInput() }}
-
-                    {% if not cart.email %}
-                        <label for="email">Email</label>
-                        <input type="email"
-                               id="email"
-                               name="email"
-                               class="w-full [[classes.input]]"
-                               value="{{ cart.email }}"
-                               placeholder="email@site.com"/>
-
-                        <span class="flash">{{ cart.getErrors('email')|join }}</span><br>
-                    {% endif %}
-
-                    {{ include('[[folderName]]/_private/address/fieldset', {
-                        title: "Shipping Address",
-                        classes: 'ShippingAddress',
-                        name: 'shippingAddress'
-                    }) }}
-
-                    {{ hiddenInput('billingAddressSameAsShipping', 0) }}
-
-                    <div class="mt-3">
-                        <label>
-                            <input type="checkbox"
-                                   id="billingAddressSameAsShipping"
-                                   name="billingAddressSameAsShipping"
-                                   checked="checked"/>
-                            Use same address for billing
-                        </label>
-                    </div>
-
-                    <div class="mt-3">
-                        <label>
-                            <input type="checkbox"
-                                   id="makePrimaryShippingAddress"
-                                   name="makePrimaryShippingAddress"/>
-                            Make this the primary shipping address
-                        </label>
-                    </div>
-
-                    <div class="mt-3">
-                        {{ include('[[folderName]]/_private/address/fieldset', {
-                            title: "Billing Address",
-                            classes: 'BillingAddress hidden',
-                            name: 'billingAddress'
-                        }) }}
-                    </div>
-
-                    <div class="mt-3">
-                        <label>
-                            <input type="checkbox"
-                                   id="makePrimaryBillingAddress"
-                                   name="makePrimaryBillingAddress"/>
-                            Make this the primary billing address
-                        </label>
-                    </div>
-
-                    <div class="mt-3 flex justify-end">
-                        <button type="submit"
-                                class="[[classes.btn.base]] [[classes.btn.mainColor]]">
-                            Confirm addresses
-                        </button>
-                    </div>
-                </form>
-=======
   <!-- Template: {{ _self }}.twig -->
   <div class="md:flex md:-mx-8">
     <div class="md:w-2/3 md:px-8">
@@ -111,7 +32,6 @@
                 class: ['w-full', '[[classes.input]]']
               }) }}
               <span class="flash">{{ cart.getErrors('email')|join }}</span>
->>>>>>> 95369ef8
             </div>
           {% endif %}
 
